/*
 * This Source Code Form is subject to the terms of the
 * Mozilla Public License, v. 2.0. 
 * If a copy of the MPL was not distributed with this file,
 * You can obtain one at http://mozilla.org/MPL/2.0/.
 */

package org.midica.file.read;

import static org.junit.jupiter.api.Assertions.*;

import java.io.File;
import java.lang.reflect.InvocationTargetException;
import java.util.ArrayList;
import java.util.Deque;

import javax.sound.midi.MetaMessage;
import javax.sound.midi.MidiMessage;
import javax.sound.midi.Sequence;
import javax.swing.JComboBox;

import org.junit.jupiter.api.BeforeAll;
import org.junit.jupiter.api.Test;
import org.midica.Midica;
import org.midica.TestUtil;
import org.midica.config.Dict;
import org.midica.file.CharsetUtils;
import org.midica.file.read.MidicaPLParser;
import org.midica.file.read.ParseException;
import org.midica.file.read.StackTraceElement;
import org.midica.midi.KaraokeAnalyzer;
import org.midica.midi.SequenceAnalyzer;
import org.midica.midi.SequenceCreator;
import org.midica.ui.model.IMessageType;
import org.midica.ui.model.MidicaTreeModel;
import org.midica.ui.model.SingleMessage;

/**
 * This is the test class for {@link MidicaPLParser}.
 * 
 * @author Jan Trukenmüller
 */
class MidicaPLParserTest extends MidicaPLParser {
	
	private static JComboBox<?>[] cbxs;
	
	public MidicaPLParserTest() {
		super(true);
	}

	/**
	 * Initializes midica in test mode.
	 * 
	 * @throws InterruptedException       on interruptions while waiting for the event dispatching thread.
	 * @throws InvocationTargetException  on exceptions.
	 */
	@BeforeAll
	static void setUpBeforeClass() throws InvocationTargetException, InterruptedException {
		TestUtil.initMidica();
		
		cbxs = Midica.uiController.getView().getConfigComboboxes();
	}
	
	/**
	 * Test method parseDuration().
	 */
	@Test
	void testParseDuration() throws ParseException {
		
		// tests that are supposed to return something
		assertEquals(              60, parseDuration("/32")                );
		assertEquals(             120, parseDuration("/16")                );
		assertEquals(             240, parseDuration("/8")                 );
		assertEquals(             480, parseDuration("/4")                 );
		assertEquals(             960, parseDuration("/2")                 );
		assertEquals(            1920, parseDuration("/1")                 );
		assertEquals(            1920, parseDuration("*1")                 );
		assertEquals(            3840, parseDuration("*2")                 );
		assertEquals(            7680, parseDuration("*4")                 );
		assertEquals(           15360, parseDuration("*8")                 );
		assertEquals(           30720, parseDuration("*16")                );
		assertEquals(           61440, parseDuration("*32")                );
		assertEquals(             480, parseDuration("4")                  );
		assertEquals(             384, parseDuration("5")                  );
		assertEquals(           11520, parseDuration("*4.")                );
		assertEquals(           13440, parseDuration("*4..")               );
		assertEquals(           13440, parseDuration("*4..")               );
		assertEquals(           14400, parseDuration("*4...")              );
		assertEquals(            5120, parseDuration("*4t")                );
		assertEquals(            3413, parseDuration("*4tt")               );
		assertEquals(            2276, parseDuration("*4ttt")              );
		assertEquals(            4389, parseDuration("*4t7:4")             );
		assertEquals(            2508, parseDuration("*4t7:4t7:4")         );
		assertEquals(            2006, parseDuration("*4t7:4t7:4t5:4")     );
		assertEquals(             480, parseDuration("/4t7:4t4:7t7:4t4:7") );
		assertEquals(     2508 + 3413, parseDuration("*4t7:4t7:4+*4tt")    );
		assertEquals( 480 + 60 + 1920, parseDuration("4+32+1")             );
		
		// tests that are supposed to throw a parsing exception
		assertThrows( ParseException.class, () -> parseDuration("/64") );
		assertThrows( ParseException.class, () -> parseDuration("*64") );
		assertThrows( ParseException.class, () -> parseDuration("xyz") );
		assertThrows( ParseException.class, () -> parseDuration("/4+") );
	}
	
	/**
	 * Tests for parsing full source files that are expected to work.
	 * 
	 * The files are located in test/org/midica/testfiles/working
	 * @throws ParseException if something went wrong.
	 */
	@Test
	void testParseFilesWorking() throws ParseException {
		
		// expected tickstamps after parsing
		parse(getWorkingFile("globals"));
		assertEquals(  960, instruments.get(0).getCurrentTicks() );
		assertEquals( 1440, instruments.get(1).getCurrentTicks() );
		
		parse(getWorkingFile("empty"));
		assertEquals( 0, SequenceCreator.getSequence().getTickLength() );
		
		parse(getWorkingFile("nestable-block-with-m"));
		assertEquals( 480, instruments.get(0).getCurrentTicks() );
		
		parse(getWorkingFile("functions-and-blocks"));
		assertEquals( 11040, instruments.get(0).getCurrentTicks() );
		
		parse(getWorkingFile("alternative-note-names"));
		assertEquals( 12960, instruments.get(0).getCurrentTicks() );
		ArrayList<SingleMessage> messages = getMessagesByStatus("90");
		{
			int i = 0;
			// plain
			assertEquals( "0/0/90/c / 64",        messages.get(i++).toString() ); // bbb,c##,dbb = a,d,c ==> c,d,a
			assertEquals( "0/0/90/d / 64",        messages.get(i++).toString() );
			assertEquals( "0/0/90/a / 64",        messages.get(i++).toString() );
			assertEquals( "480/0/90/c / 64",      messages.get(i++).toString() ); // bbb,c##,dbb = a,d,c ==> c,d,a
			assertEquals( "480/0/90/d / 64",      messages.get(i++).toString() );
			assertEquals( "480/0/90/a / 64",      messages.get(i++).toString() );
			assertEquals( "960/0/90/a+2 / 64",    messages.get(i++).toString() ); // bbb+2  = a+2
			assertEquals( "1440/0/90/d-2 / 64",   messages.get(i++).toString() ); // c##-2  = d-2
			assertEquals( "1920/0/90/c / 64",     messages.get(i++).toString() ); // dbb    = c
			assertEquals( "2400/0/90/c-5 / 64",   messages.get(i++).toString() ); // a###-6 = c-5
			assertEquals( "2880/0/90/g+5 / 64",   messages.get(i++).toString() ); // abb+5  = g+5
			assertEquals( "3360/0/90/a#+4 / 64",  messages.get(i++).toString() ); // cbb+5  = a#+4
			assertEquals( "3840/0/90/c#+4 / 64",  messages.get(i++).toString() ); // b##+3  = c#+4
			// function + block
			assertEquals( "4320/0/90/c / 64",     messages.get(i++).toString() ); // bbb,c##,dbb = a,d,c ==> c,d,a
			assertEquals( "4320/0/90/d / 64",     messages.get(i++).toString() );
			assertEquals( "4320/0/90/a / 64",     messages.get(i++).toString() );
			assertEquals( "4800/0/90/c / 64",     messages.get(i++).toString() ); // bbb,c##,dbb = a,d,c ==> c,d,a
			assertEquals( "4800/0/90/d / 64",     messages.get(i++).toString() );
			assertEquals( "4800/0/90/a / 64",     messages.get(i++).toString() );
			assertEquals( "5280/0/90/a+2 / 64",   messages.get(i++).toString() ); // bbb+2  = a+2
			assertEquals( "5760/0/90/d-2 / 64",   messages.get(i++).toString() ); // c##-2  = d-2
			assertEquals( "6240/0/90/c / 64",     messages.get(i++).toString() ); // dbb    = c
			assertEquals( "6720/0/90/c-5 / 64",   messages.get(i++).toString() ); // a###-6 = c-5
			assertEquals( "7200/0/90/g+5 / 64",   messages.get(i++).toString() ); // abb+5  = g+5
			assertEquals( "7680/0/90/a#+4 / 64",  messages.get(i++).toString() ); // cbb+5  = a#+4
			assertEquals( "8160/0/90/c#+4 / 64",  messages.get(i++).toString() ); // b##+3  = c#+4
			// function
			assertEquals( "8640/0/90/c / 64",     messages.get(i++).toString() ); // bbb,c##,dbb = a,d,c ==> c,d,a
			assertEquals( "8640/0/90/d / 64",     messages.get(i++).toString() );
			assertEquals( "8640/0/90/a / 64",     messages.get(i++).toString() );
			assertEquals( "9120/0/90/c / 64",     messages.get(i++).toString() ); // bbb,c##,dbb = a,d,c ==> c,d,a
			assertEquals( "9120/0/90/d / 64",     messages.get(i++).toString() );
			assertEquals( "9120/0/90/a / 64",     messages.get(i++).toString() );
			assertEquals( "9600/0/90/a+2 / 64",   messages.get(i++).toString() ); // bbb+2  = a+2
			assertEquals( "10080/0/90/d-2 / 64",  messages.get(i++).toString() ); // c##-2  = d-2
			assertEquals( "10560/0/90/c / 64",    messages.get(i++).toString() ); // dbb    = c
			assertEquals( "11040/0/90/c-5 / 64",  messages.get(i++).toString() ); // a###-6 = c-5
			assertEquals( "11520/0/90/g+5 / 64",  messages.get(i++).toString() ); // abb+5  = g+5
			assertEquals( "12000/0/90/a#+4 / 64", messages.get(i++).toString() ); // cbb+5  = a#+4
			assertEquals( "12480/0/90/c#+4 / 64", messages.get(i++).toString() ); // b##+3  = c#+4
			// no more messages
			assertTrue(i == messages.size());
		}
		
		parse(getWorkingFile("chords"));
<<<<<<< HEAD
		assertEquals( 13440, instruments.get(0).getCurrentTicks() );
=======
		assertEquals( 13920, instruments.get(0).getCurrentTicks() );
>>>>>>> 2f6702fd
		assertEquals(  2400, instruments.get(1).getCurrentTicks() );
		
		parse(getWorkingFile("define"));
		assertEquals( 3120, instruments.get(0).getCurrentTicks() );
		assertEquals( 2160, instruments.get(9).getCurrentTicks() );
		
		parse(getWorkingFile("using-unknown-drumkit"));
		assertEquals(       123, instruments.get(9).instrumentNumber );
		assertEquals( "testing", instruments.get(9).instrumentName   );
		
		parse(getWorkingFile("using-known-drumkit"));
		assertEquals(           8, instruments.get(9).instrumentNumber );
		assertEquals( "test room", instruments.get(9).instrumentName   );
		
		parse(getWorkingFile("instruments-with-banknumbers"));
		assertEquals(   2, instruments.get(1).instrumentNumber  );
		assertEquals(   0, instruments.get(1).getBankMSB()      );
		assertEquals(   0, instruments.get(1).getBankLSB()      );
		assertEquals(   2, instruments.get(2).instrumentNumber  );
		assertEquals(   0, instruments.get(2).getBankMSB()      );
		assertEquals(   0, instruments.get(2).getBankLSB()      );
		assertEquals(  24, instruments.get(10).instrumentNumber );
		assertEquals( 120, instruments.get(10).getBankMSB()     );
		assertEquals(   0, instruments.get(10).getBankLSB()     );
		assertEquals(  24, instruments.get(15).instrumentNumber );
		assertEquals( 120, instruments.get(15).getBankMSB()     );
		assertEquals(   1, instruments.get(15).getBankLSB()     );
		
		parse(getWorkingFile("instruments-with-banknumbers2"));
		assertEquals( 0, instruments.get(1).instrumentNumber  );
		assertEquals( 0, instruments.get(1).getBankMSB()      );
		assertEquals( 0, instruments.get(1).getBankLSB()      );
		assertEquals( 0, instruments.get(2).instrumentNumber  );
		assertEquals( 0, instruments.get(2).getBankMSB()      );
		assertEquals( 0, instruments.get(2).getBankLSB()      );
		assertEquals( 0, instruments.get(10).instrumentNumber );
		assertEquals( 0, instruments.get(10).getBankMSB()     );
		assertEquals( 0, instruments.get(10).getBankLSB()     );
		assertEquals( 0, instruments.get(15).instrumentNumber );
		assertEquals( 0, instruments.get(15).getBankMSB()     );
		assertEquals( 0, instruments.get(15).getBankLSB()     );
		
		parse(getWorkingFile("instruments-single-line"));
		assertEquals(  40, instruments.get(1).instrumentNumber  );
		assertEquals(   0, instruments.get(1).getBankMSB()      );
		assertEquals(   0, instruments.get(1).getBankLSB()      );
		assertEquals(  30, instruments.get(2).instrumentNumber  );
		assertEquals(   0, instruments.get(2).getBankMSB()      );
		assertEquals(   0, instruments.get(2).getBankLSB()      );
		assertEquals(  22, instruments.get(10).instrumentNumber );
		assertEquals( 120, instruments.get(10).getBankMSB()     );
		assertEquals(   0, instruments.get(10).getBankLSB()     );
		
		parse(getWorkingFile("meta"));
		assertEquals(
			"(c) test\r\n2nd line",
			getMetaMsgText(0, 0)  // copyright
		);
		assertEquals(
			  "{#title=Title with tab\\t!}"
			+ "{#composer=Wolfgang Amadeus Mozart\\r\\nHaydn}"
			+ "{#lyrics=Some\\\\One}"
			+ "{#artist=\\{Someone\\} \\[Else\\]}"
			+ "{#software=Midica " + Midica.VERSION + "}"
			+ "{#}",
			getMetaMsgText(0, 1)  // RP-026 tags
		);
		// soft karaoke fields (meta track)
		assertEquals( "@KMIDI KARAOKE FILE", getMetaMsgText(0, 2) );
		assertEquals( "@V0100",              getMetaMsgText(0, 3) );
		assertEquals( "@Iinfo 1",            getMetaMsgText(0, 4) );
		assertEquals( "@Iinfo 2",            getMetaMsgText(0, 5) );
		assertEquals( "@Iinfo 3",            getMetaMsgText(0, 6) );
		// soft karaoke fields (lyrics track)
		assertEquals( "@LENGL",           getMetaMsgText(1, 0) );
		assertEquals( "@Tsk-title",       getMetaMsgText(1, 1) );
		assertEquals( "@Tthe kar author", getMetaMsgText(1, 2) );
		assertEquals( "@Tsk-copyright",   getMetaMsgText(1, 3) );
		// soft karaoke syllables
		assertEquals( "\\test1", getMetaMsgText(1, 4) );
		assertEquals( "\\test2", getMetaMsgText(1, 5) );
		assertEquals( "/test3",  getMetaMsgText(1, 6) );
		assertEquals( " test4",  getMetaMsgText(1, 7) );
		assertEquals( " test5",  getMetaMsgText(1, 8) );
		// soft karaoke lyrics
		assertEquals( "test1\n\ntest2\ntest3 test4 test5", getLyrics() );
		
		// test normal lyrics
		parse(getWorkingFile("lyrics"));
		assertEquals( "happy birthday to you,\nhappy birthday to you,\n\nhappy", getLyrics() );
		
		parse(getWorkingFile("block-tuplets"));
		assertEquals( 3668,  instruments.get(0).getCurrentTicks() );
		assertEquals(  101,  instruments.get(0).getVelocity() );
		assertEquals(  0.8f, instruments.get(0).getDurationRatio() );
		
		parse(getWorkingFile("drum-only-with-global"));
		assertEquals( 960, instruments.get(9).getCurrentTicks() );
		
		parse(getWorkingFile("drum-only-with-empty-multiple-block"));
		assertEquals( 0, instruments.get(9).getCurrentTicks() );
		
		parse(getWorkingFile("drum-only-with-empty-multiple-function"));
		assertEquals( 0, instruments.get(9).getCurrentTicks() );
		
		parse(getWorkingFile("drum-only-with-multiple"));
		assertEquals( 0, instruments.get(9).getCurrentTicks() );
		
		parse(getWorkingFile("drum-only-with-channel-options"));
		assertEquals( 1920, instruments.get(9).getCurrentTicks() );
		
		parse(getWorkingFile("tremolo"));
		assertEquals( 11520, instruments.get(0).getCurrentTicks() );
		String rootString = ((MidicaTreeModel)SequenceAnalyzer.getSequenceInfo().get("banks_total")).getRoot().toString();
		assertEquals( "Total (33)", rootString );
		
		parse(getWorkingFile("const"));
		assertEquals( constants.get("$forte"),            "120"                                                              );
		assertEquals( constants.get("$piano"),            "30"                                                               );
		assertEquals( constants.get("$mezzoforte"),       "75"                                                               );
		assertEquals( constants.get("$staccato"),         "duration=50%"                                                     );
		assertEquals( constants.get("$legato"),           "duration=100%"                                                    );
		assertEquals( constants.get("$legato_forte"),     "duration=100% , v = 120"                                          );
		assertEquals( constants.get("$several_columns"),  "c  /4  duration=50%"                                              );
		assertEquals( constants.get("$cmd_with_columns"), "0  c  /4"                                                         );
		assertEquals( constants.get("$whole_line"),       "0  c  /4  duration=50%"                                           );
		assertEquals( constants.get("$complex_const"),    "START duration=100% , v = 120 MIDDLE duration=100% , v = 120 END" );
		
		parse(getWorkingFile("var"));
		assertEquals( "cent", constants.get("$cent")            );
		assertEquals( "123",  variables.get("$forte")           );
		assertEquals( "30",   variables.get("$piano")           );
		assertEquals( "80",   variables.get("$mezzoforte")      );
		assertEquals( "50%",  variables.get("$staccato")        );
		assertEquals( "100",  variables.get("$legato")          );
		assertEquals( "75%",  variables.get("$medium_duration") );
		assertEquals( "1",    variables.get("$c")               );
		assertEquals( "c",    variables.get("$n")               );
		assertEquals( "d",    variables.get("$n2")              );
		assertEquals( "/2",   variables.get("$l")               );
		assertEquals( "3",    variables.get("$q")               );
		// channel 0:
		messages = getMessagesByChannel(0);
		{
			int i = 0;
			assertEquals( "0/0/90/c / 30",     messages.get(++i).toString() );  // c piano
			assertEquals( "240/0/80/c / 0",    messages.get(++i).toString() );  //   staccato=240 ticks
			assertEquals( "480/0/90/c / 30",   messages.get(++i).toString() );  // c
			assertEquals( "959/0/80/c / 0",    messages.get(++i).toString() );  //   legato=480-1 ticks    (-1: legato-correction)
			assertEquals( "960/0/90/c / 123",  messages.get(++i).toString() );  // c forte   (CALL test1)
			assertEquals( "1439/0/80/c / 0",   messages.get(++i).toString() );  //   legato=480-1 ticks    (-1: legato-correction)
			assertEquals( "1440/0/90/c / 123", messages.get(++i).toString() );  // c         (CALL test2)
			assertEquals( "1920/0/80/c / 0",   messages.get(++i).toString() );  //   legato=480 ticks
		}
		// channel 1:
		messages = getMessagesByChannel(1);
		{
			int i = 0;
			// function test1, plain
			assertEquals( "0/1/91/c / 123",     messages.get(++i).toString() );  // c forte
			assertEquals( "456/1/81/c / 0",     messages.get(++i).toString() );  //   default duration: 456 ticks
			assertEquals( "480/1/91/c / 123",   messages.get(++i).toString() );  // c forte
			assertEquals( "720/1/81/c / 0",     messages.get(++i).toString() );  //   staccato=240 ticks
			// function test1, block
			assertEquals( "960/1/91/c / 80",   messages.get(++i).toString()  );  // c mezzoforte
			assertEquals( "1200/1/81/c / 0",   messages.get(++i).toString()  );  //   staccato=240 ticks
			assertEquals( "1440/1/91/c / 80",  messages.get(++i).toString()  );  // c mezzoforte
			assertEquals( "1440/1/91/c+ / 80", messages.get(++i).toString()  );  // c+ mezzoforte
			assertEquals( "1800/1/81/c / 0",   messages.get(++i).toString()  );  //   medium_duration=360 ticks
			assertEquals( "1800/1/81/c+ / 0",  messages.get(++i).toString()  );  //   medium_duration=360 ticks
		}
		// INLUDE test2
		assertEquals( 21, messages.size() ); // 1x program change, 10x note-on, 10x note-off
		
		parse(getWorkingFile("shift"));
		messages = getMessagesByStatus("90");
		assertEquals( 19, messages.size() );
		{
			int i = 0;
			assertEquals( "0/0/90/d / 64",      messages.get(i++).toString() ); // before all functions
			assertEquals( "480/0/90/e / 64",    messages.get(i++).toString() );
			assertEquals( "960/0/90/c / 64",    messages.get(i++).toString() );
			assertEquals( "1440/0/90/a#- / 64", messages.get(i++).toString() );
			assertEquals( "1920/0/90/c / 64",   messages.get(i++).toString() );
			assertEquals( "2400/0/90/c / 64",   messages.get(i++).toString() ); // CALL test1
			assertEquals( "2880/0/90/c / 64",   messages.get(i++).toString() );
			assertEquals( "3360/0/90/c / 64",   messages.get(i++).toString() );     // c (chord)
			assertEquals( "3360/0/90/d / 64",   messages.get(i++).toString() );     // d (chord)
			assertEquals( "3840/0/90/a#- / 64", messages.get(i++).toString() );
			assertEquals( "4320/0/90/a#- / 64", messages.get(i++).toString() );     // a#- (chord)
			assertEquals( "4320/0/90/c / 64",   messages.get(i++).toString() );     // c (chord)
			assertEquals( "4800/0/90/c+ / 64",  messages.get(i++).toString() ); // CALL test1  s=12
			assertEquals( "5280/0/90/c+ / 64",  messages.get(i++).toString() );
			assertEquals( "5760/0/90/c+ / 64",  messages.get(i++).toString() );     // c+ (chord)
			assertEquals( "5760/0/90/d+ / 64",  messages.get(i++).toString() );     // d+ (chord)
			assertEquals( "6240/0/90/a# / 64",  messages.get(i++).toString() );
			assertEquals( "6720/0/90/a# / 64",  messages.get(i++).toString() );     // a# (chord)
			assertEquals( "6720/0/90/c+ / 64",  messages.get(i++).toString() );     // c+ (chord)
		}
		
		parse(getWorkingFile("functions"));
		assertEquals( 14400, instruments.get(0).getCurrentTicks() );  // channel 0
		assertEquals(  2880, instruments.get(1).getCurrentTicks() );  // channel 1
		assertEquals(                                                 // channel 0
			"abc... abc... abc... abc... abc... abc... xyz3rd xyz3rd xyz3rd xyz3rd xyz3rd xyz3rd xyz3rd xyz3rd xyz3rd xyz3rd xyz3rd xyz3rd xyz3rd xyz3rd xyz3rd xyz3rd xyz3rd xyz3rd abc... abc... abc... abc... abc... abc... bbb?? bbb?? bbb?? bbb?? bbb?? bbb?? ",
			getLyrics()
		);
		messages = getMessagesByStatus("91");                           // channel 1
		assertEquals( 6, messages.size() );
		{
			int i = 0;
			assertEquals( "0/1/91/b+ / 60",       messages.get(i++).toString() );
			assertEquals( "480/1/91/c+2 / 63",    messages.get(i++).toString() );
			assertEquals( "960/1/91/c#+ / 70",    messages.get(i++).toString() );
			assertEquals( "1440/1/91/e+ / 80",    messages.get(i++).toString() );
			assertEquals( "1920/1/91/c-2 / 90",   messages.get(i++).toString() );
			assertEquals( "2400/1/91/c#-2 / 110", messages.get(i++).toString() );
		}
		
		parse(getWorkingFile("if-elsif-else-blocks"));
		assertEquals(
			"EQ: 1 2 3 4\n"
			+ "NEQ: 1 2 3 4\n"
			+ "LT: 1 2 3 4\n"
			+ "LE: 1 2 3 4\n"
			+ "GT: 1 2 3 4\n"
			+ "GE: 1 2 3 4\n"
			+ "IN: 1 2 3 4\n"
			+ "DEF: 1 2 3 4\n"
			+ "NDEF: 1 2 3 4\n"
			+ "I.A.E.: 1 3\n"
			+ "Nested: a a1 a1b a b3b b3c if\n"
			+ "CALL: 2 2 2 4 6",
			getLyrics()
		);
		
		parse(getWorkingFile("legato-correction"));
		// channel 0:
		messages = getNoteOnOffMessagesByChannel(0);
		assertEquals( 8, messages.size() );
		{
			int i = 0;
			assertEquals( "0/0/90/c / 78",    messages.get(i++).toString() ); // c ON
			assertEquals( "480/0/90/d / 78",  messages.get(i++).toString() ); // d ON
			assertEquals( "960/0/90/e / 78",  messages.get(i++).toString() ); // e ON
			assertEquals( "1439/0/80/e / 0",  messages.get(i++).toString() ); // e OFF (correction)
			assertEquals( "1440/0/90/e / 78", messages.get(i++).toString() ); // e ON
			assertEquals( "2400/0/80/c / 0",  messages.get(i++).toString() ); // c OFF
			assertEquals( "2880/0/80/d / 0",  messages.get(i++).toString() ); // d OFF
			assertEquals( "3840/0/80/e / 0",  messages.get(i++).toString() ); // e OFF
		}
		// channel 1:
		messages = getNoteOnOffMessagesByChannel(1);
		assertEquals( 14, messages.size() );
		{
			int i = 0;
			assertEquals( "0/1/91/c / 102",    messages.get(i++).toString() ); // c,d,e : c ON
			assertEquals( "0/1/91/d / 102",    messages.get(i++).toString() ); // c,d,e : d ON
			assertEquals( "0/1/91/e / 102",    messages.get(i++).toString() ); // c,d,e : e ON
			assertEquals( "480/1/91/f / 102",  messages.get(i++).toString() ); // f     : f ON
			assertEquals( "959/1/81/d / 0",    messages.get(i++).toString() ); // c,d,e : d OFF (correction)
			assertEquals( "960/1/91/d / 102",  messages.get(i++).toString() ); // g,d,a : d ON
			assertEquals( "960/1/91/g / 102",  messages.get(i++).toString() ); // g,d,a : g ON
			assertEquals( "960/1/91/a / 102",  messages.get(i++).toString() ); // g,d,a : a ON
			assertEquals( "2400/1/81/c / 0",   messages.get(i++).toString() ); // c,d,e : c OFF
			assertEquals( "2400/1/81/e / 0",   messages.get(i++).toString() ); // c,d,e : e OFF
			assertEquals( "2880/1/81/f / 0",   messages.get(i++).toString() ); // f     : f OFF
			assertEquals( "3360/1/81/d / 0",   messages.get(i++).toString() ); // g,d,a : d OFF
			assertEquals( "3360/1/81/g / 0",   messages.get(i++).toString() ); // g,d,a : g OFF
			assertEquals( "3360/1/81/a / 0",   messages.get(i++).toString() ); // g,d,a : a OFF
		}
		// channel 2:
		messages = getNoteOnOffMessagesByChannel(2);
		assertEquals( 4, messages.size() );
		{
			int i = 0;
			assertEquals( "0/2/92/c / 35",   messages.get(i++).toString() ); //            c ON
			assertEquals( "479/2/82/c / 0",  messages.get(i++).toString() ); //            c OFF (correction)
			assertEquals( "480/2/92/c / 35", messages.get(i++).toString() ); // d/s=-2 ==> c ON
			assertEquals( "1920/2/82/c / 0", messages.get(i++).toString() ); // d/s=-2 ==> c OFF
		}
		// channel 3:
		messages = getNoteOnOffMessagesByChannel(3);
		assertEquals( 4, messages.size() );
		{
			int i = 0;
			assertEquals( "0/3/93/c / 65",   messages.get(i++).toString() ); // c ON
			assertEquals( "479/3/83/c / 0",  messages.get(i++).toString() ); // c OFF (correction)
			assertEquals( "480/3/93/c / 65", messages.get(i++).toString() ); // c ON
			assertEquals( "960/3/83/c / 0",  messages.get(i++).toString() ); // c OFF
		}
		// different transpose levels
		setTransposeLevel((byte) 12);
		parse(getWorkingFile("legato-correction"));
		setTransposeLevel((byte) 0);
		messages = getNoteOnOffMessagesByChannel(0);
		assertEquals( 8, messages.size() );
		{
			int i = 0;
			assertEquals( "0/0/90/c+ / 78",    messages.get(i++).toString() ); // c+ ON
			assertEquals( "480/0/90/d+ / 78",  messages.get(i++).toString() ); // d+ ON
			assertEquals( "960/0/90/e+ / 78",  messages.get(i++).toString() ); // e+ ON
			assertEquals( "1439/0/80/e+ / 0",  messages.get(i++).toString() ); // e+ OFF (correction)
			assertEquals( "1440/0/90/e+ / 78", messages.get(i++).toString() ); // e+ ON
			assertEquals( "2400/0/80/c+ / 0",  messages.get(i++).toString() ); // c+ OFF
			assertEquals( "2880/0/80/d+ / 0",  messages.get(i++).toString() ); // d+ OFF
			assertEquals( "3840/0/80/e+ / 0",  messages.get(i++).toString() ); // e+ OFF
		}
		
		// key-signature with "sharp" and "flat" configuration
		boolean[] sharpOrFlat = new boolean[] {true, false};
		for (boolean isSharp : sharpOrFlat) {
			
			// adjust config
			if (isSharp)
				cbxs[3].setSelectedIndex(0);
			else
				cbxs[3].setSelectedIndex(1);
			
			parse(getWorkingFile("key-signature"));
			messages = getMessagesByStatusAndTickRangeAndSummary("FF", 1L, 999999L, true);
			assertEquals(40, messages.size());
			{
				int i = 0;
				assertEquals("c/maj, 0 ♯/♭", messages.get(i++).getOption(IMessageType.OPT_SUMMARY));
				assertEquals("c#/maj, 7 ♯",  messages.get(i++).getOption(IMessageType.OPT_SUMMARY));
				assertEquals("db/maj, 5 ♭",  messages.get(i++).getOption(IMessageType.OPT_SUMMARY));
				assertEquals("d/maj, 2 ♯",   messages.get(i++).getOption(IMessageType.OPT_SUMMARY));
				assertEquals("eb/maj, 3 ♭",  messages.get(i++).getOption(IMessageType.OPT_SUMMARY));
				assertEquals("eb/maj, 3 ♭",  messages.get(i++).getOption(IMessageType.OPT_SUMMARY));
				assertEquals("e/maj, 4 ♯",   messages.get(i++).getOption(IMessageType.OPT_SUMMARY));
				assertEquals("e/maj, 4 ♯",   messages.get(i++).getOption(IMessageType.OPT_SUMMARY));
				assertEquals("f/maj, 1 ♭",   messages.get(i++).getOption(IMessageType.OPT_SUMMARY));
				assertEquals("f/maj, 1 ♭",   messages.get(i++).getOption(IMessageType.OPT_SUMMARY));
				assertEquals("f#/maj, 6 ♯",  messages.get(i++).getOption(IMessageType.OPT_SUMMARY));
				assertEquals("gb/maj, 6 ♭",  messages.get(i++).getOption(IMessageType.OPT_SUMMARY));
				assertEquals("g/maj, 1 ♯",   messages.get(i++).getOption(IMessageType.OPT_SUMMARY));
				assertEquals("ab/maj, 4 ♭",  messages.get(i++).getOption(IMessageType.OPT_SUMMARY));
				assertEquals("ab/maj, 4 ♭",  messages.get(i++).getOption(IMessageType.OPT_SUMMARY));
				assertEquals("a/maj, 3 ♯",   messages.get(i++).getOption(IMessageType.OPT_SUMMARY));
				assertEquals("bb/maj, 2 ♭",  messages.get(i++).getOption(IMessageType.OPT_SUMMARY));
				assertEquals("bb/maj, 2 ♭",  messages.get(i++).getOption(IMessageType.OPT_SUMMARY));
				assertEquals("b/maj, 5 ♯",   messages.get(i++).getOption(IMessageType.OPT_SUMMARY));
				assertEquals("cb/maj, 7 ♭",  messages.get(i++).getOption(IMessageType.OPT_SUMMARY));
				assertEquals("c/min, 3 ♭",   messages.get(i++).getOption(IMessageType.OPT_SUMMARY));
				assertEquals("c#/min, 4 ♯",  messages.get(i++).getOption(IMessageType.OPT_SUMMARY));
				assertEquals("c#/min, 4 ♯",  messages.get(i++).getOption(IMessageType.OPT_SUMMARY));
				assertEquals("d/min, 1 ♭",   messages.get(i++).getOption(IMessageType.OPT_SUMMARY));
				assertEquals("d#/min, 6 ♯",  messages.get(i++).getOption(IMessageType.OPT_SUMMARY));
				assertEquals("eb/min, 6 ♭",  messages.get(i++).getOption(IMessageType.OPT_SUMMARY));
				assertEquals("e/min, 1 ♯",   messages.get(i++).getOption(IMessageType.OPT_SUMMARY));
				assertEquals("e/min, 1 ♯",   messages.get(i++).getOption(IMessageType.OPT_SUMMARY));
				assertEquals("f/min, 4 ♭",   messages.get(i++).getOption(IMessageType.OPT_SUMMARY));
				assertEquals("f/min, 4 ♭",   messages.get(i++).getOption(IMessageType.OPT_SUMMARY));
				assertEquals("f#/min, 3 ♯",  messages.get(i++).getOption(IMessageType.OPT_SUMMARY));
				assertEquals("f#/min, 3 ♯",  messages.get(i++).getOption(IMessageType.OPT_SUMMARY));
				assertEquals("g/min, 2 ♭",   messages.get(i++).getOption(IMessageType.OPT_SUMMARY));
				assertEquals("g#/min, 5 ♯",  messages.get(i++).getOption(IMessageType.OPT_SUMMARY));
				assertEquals("ab/min, 7 ♭",  messages.get(i++).getOption(IMessageType.OPT_SUMMARY));
				assertEquals("a/min, 0 ♯/♭", messages.get(i++).getOption(IMessageType.OPT_SUMMARY));
				assertEquals("a#/min, 7 ♯",  messages.get(i++).getOption(IMessageType.OPT_SUMMARY));
				assertEquals("bb/min, 5 ♭",  messages.get(i++).getOption(IMessageType.OPT_SUMMARY));
				assertEquals("b/min, 2 ♯",   messages.get(i++).getOption(IMessageType.OPT_SUMMARY));
				assertEquals("b/min, 2 ♯",   messages.get(i++).getOption(IMessageType.OPT_SUMMARY));
			}
		}
		cbxs[3].setSelectedIndex(0); // restore default config (sharp)
		
		parse(getWorkingFile("patterns"));
		// channel 0:
		messages = getNoteOnOffMessagesByChannel(0);
		assertEquals( 62, messages.size() );
		{
			int i = 0;
			// PART 1: q+m as outer options, q+v+d as inner options
			// pat_qvd, first loop run (outer q=2)
			assertEquals( "0/0/90/c / 90",     messages.get(i++).toString() );  // c ON    v=90    pattern line 1
			assertEquals( "0/0/90/c+3 / 90",   messages.get(i++).toString() );  // c+3 ON          channel cmd
			assertEquals( "192/0/80/c+3 / 0",  messages.get(i++).toString() );  // c+3 OFF d=80%
			assertEquals( "384/0/80/c / 0",    messages.get(i++).toString() );  // c OFF   d=80%
			assertEquals( "480/0/90/e / 90",   messages.get(i++).toString() );  // e ON    v=90    pattern line 2
			assertEquals( "672/0/80/e / 0",    messages.get(i++).toString() );  // e OFF   d=80%
			assertEquals( "720/0/90/g / 127",  messages.get(i++).toString() );  // g ON    v=127   pattern line 3  inner: q=2
			assertEquals( "732/0/80/g / 0",    messages.get(i++).toString() );  // g OFF   d=10%
			assertEquals( "840/0/90/g / 127",  messages.get(i++).toString() );  // g ON    v=127   pattern line 3  inner: q=2
			assertEquals( "852/0/80/g / 0",    messages.get(i++).toString() );  // g OFF   d=10%
			assertEquals( "960/0/90/c / 127",  messages.get(i++).toString() );  // c ON    v=127   pattern line 4
			assertEquals( "960/0/90/e / 127",  messages.get(i++).toString() );  // e ON    v=127   pattern line 4
			assertEquals( "960/0/90/g / 127",  messages.get(i++).toString() );  // g ON    v=127   pattern line 4
			assertEquals( "1008/0/80/c / 0",   messages.get(i++).toString() );  // c OFF   d=10%
			assertEquals( "1008/0/80/e / 0",   messages.get(i++).toString() );  // e OFF   d=10%
			assertEquals( "1008/0/80/g / 0",   messages.get(i++).toString() );  // g OFF   d=10%
			// pat_qvd, second loop run (outer q=2)
			assertEquals( "1440/0/90/c / 90",   messages.get(i++).toString() );  // c ON    v=90    pattern line 1
			assertEquals( "1824/0/80/c / 0",    messages.get(i++).toString() );  // c OFF   d=80%
			assertEquals( "1920/0/90/e / 90",   messages.get(i++).toString() );  // e ON    v=90    pattern line 2
			assertEquals( "2112/0/80/e / 0",    messages.get(i++).toString() );  // e OFF   d=80%
			assertEquals( "2160/0/90/g / 127",  messages.get(i++).toString() );  // g ON    v=127   pattern line 3  inner: q=2
			assertEquals( "2172/0/80/g / 0",    messages.get(i++).toString() );  // g OFF   d=10%
			assertEquals( "2280/0/90/g / 127",  messages.get(i++).toString() );  // g ON    v=127   pattern line 3  inner: q=2
			assertEquals( "2292/0/80/g / 0",    messages.get(i++).toString() );  // g OFF   d=10%
			assertEquals( "2400/0/90/c / 127",  messages.get(i++).toString() );  // c ON    v=127   pattern line 4
			assertEquals( "2400/0/90/e / 127",  messages.get(i++).toString() );  // e ON    v=127   pattern line 4
			assertEquals( "2400/0/90/g / 127",  messages.get(i++).toString() );  // g ON    v=127   pattern line 4
			assertEquals( "2448/0/80/c / 0",    messages.get(i++).toString() );  // c OFF   d=10%
			assertEquals( "2448/0/80/e / 0",    messages.get(i++).toString() );  // e OFF   d=10%
			assertEquals( "2448/0/80/g / 0",    messages.get(i++).toString() );  // g OFF   d=10%
			// PART 2: v+d+s as outer options, no inner options
			// pat_simple, first call (no outer options)
			assertEquals( "4080/0/90/a / 90",   messages.get(i++).toString() );  // a ON   v=90     channel cmd
			assertEquals( "4464/0/80/a / 0",    messages.get(i++).toString() );  // a OFF  d=80%
			assertEquals( "4560/0/90/a / 90",   messages.get(i++).toString() );  // a ON   v=90     pattern (pat_simple)
			assertEquals( "4944/0/80/a / 0",    messages.get(i++).toString() );  // a OFF  d=80%
			assertEquals( "5040/0/90/a / 90",   messages.get(i++).toString() );  // a ON   v=90     channel cmd
			assertEquals( "5424/0/80/a / 0",    messages.get(i++).toString() );  // a OFF  d=80%
			// pat_simple, second call (test outer v=50, d=60%, s=2)
			assertEquals( "5520/0/90/b / 50",   messages.get(i++).toString() );  // b ON   v=50     pattern (pat_simple)
			assertEquals( "5808/0/80/b / 0",    messages.get(i++).toString() );  // b OFF  d=60%
			assertEquals( "6000/0/90/a / 50",   messages.get(i++).toString() );  // a ON   v=50     channel cmd
			assertEquals( "6288/0/80/a / 0",    messages.get(i++).toString() );  // a OFF  d=60%
			// PART 3: no outer options, m+tr as inner options
			// pat_mtr
			assertEquals( "6480/0/90/c / 50",   messages.get(i++).toString() );  // c ON            pattern line 1
			assertEquals( "6480/0/90/d / 50",   messages.get(i++).toString() );  // d ON            pattern line 2
			assertEquals( "6768/0/80/d / 0",    messages.get(i++).toString() );  // d OFF
			assertEquals( "6960/0/90/d / 50",   messages.get(i++).toString() );  // d ON            pattern line 2
			assertEquals( "7056/0/80/c / 0",    messages.get(i++).toString() );  // c OFF
			assertEquals( "7248/0/80/d / 0",    messages.get(i++).toString() );  // d OFF
			assertEquals( "7440/0/90/d / 50",   messages.get(i++).toString() );  // d ON            pattern line 2
			assertEquals( "7728/0/80/d / 0",    messages.get(i++).toString() );  // d OFF
			assertEquals( "7920/0/90/d / 50",   messages.get(i++).toString() );  // d ON            pattern line 2
			assertEquals( "8208/0/80/d / 0",    messages.get(i++).toString() );  // d OFF
			// PART 4: l+t as outer options, no inner options
			// pat_simple, q=2, l=test_
			assertEquals( "test ", getLyrics() );
			assertEquals( "8400/0/90/a / 50",   messages.get(i++).toString() );  // c ON            pattern line 1
			assertEquals( "8688/0/80/a / 0",    messages.get(i++).toString() );  // c OFF
			assertEquals( "8880/0/90/a / 50",   messages.get(i++).toString() );  // c ON            q=2
			assertEquals( "9168/0/80/a / 0",    messages.get(i++).toString() );  // c OFF
			// pat_simple, called inside a block with t (triplet)
			assertEquals( "9360/0/90/a / 50",   messages.get(i++).toString() );  // c ON            pattern line 1 (from block)
			assertEquals( "9648/0/80/a / 0",    messages.get(i++).toString() );  // c OFF
			assertEquals( "9840/0/90/a / 50",   messages.get(i++).toString() );  // c ON            q=2
			assertEquals( "10128/0/80/a / 0",   messages.get(i++).toString() );  // c OFF
			// channel command with q=2 + t (triplet)
			assertEquals( "10320/0/90/a / 50",  messages.get(i++).toString() );  // c ON            channel cmd
			assertEquals( "10512/0/80/a / 0",   messages.get(i++).toString() );  // c OFF
			assertEquals( "10640/0/90/a / 50",  messages.get(i++).toString() );  // c ON            channel cmd
			assertEquals( "10832/0/80/a / 0",   messages.get(i++).toString() );  // c OFF
			assertEquals( 10960, instruments.get(0).getCurrentTicks() );
		}
		// channel 1:
		messages = getNoteOnOffMessagesByChannel(1);
		assertEquals( 24, messages.size() );
		{
			int i = 0;
			assertEquals( "0/1/91/c / 64",    messages.get(i).toString()    ); // c /4
			assertEquals( "480/1/91/d / 64",  messages.get(i+=2).toString() ); // d /8
			assertEquals( "720/1/91/d / 64",  messages.get(i+=2).toString() ); // d /8
			assertEquals( "960/1/91/c / 64",  messages.get(i+=2).toString() ); // c /4
			assertEquals( "1440/1/91/d / 64", messages.get(i+=2).toString() ); // d /8
			assertEquals( "1680/1/91/d / 64", messages.get(i+=2).toString() ); // d /8
			assertEquals( "1920/1/91/c / 64", messages.get(i+=2).toString() ); // c /4
			assertEquals( "2400/1/91/d / 64", messages.get(i+=2).toString() ); // d /8
			assertEquals( "2640/1/91/d / 64", messages.get(i+=2).toString() ); // d /8
			assertEquals( "2880/1/91/d / 64", messages.get(i+=2).toString() ); // d /4
			assertEquals( "3360/1/91/c / 64", messages.get(i+=2).toString() ); // c /8
			assertEquals( "3600/1/91/c / 64", messages.get(i+=2).toString() ); // c /8
			assertEquals( 3840, instruments.get(1).getCurrentTicks() );
		}
		// channel 9:
		messages = getNoteOnOffMessagesByChannel(9);
		assertEquals( 12, messages.size() );
		{
			int i = 0;
			assertEquals( "0/9/99/bass_drum_1 (bd1) / 64",     messages.get(i).toString()    ); // bd1 /4
			assertEquals( "480/9/99/hi_hat_closed (hhc) / 64", messages.get(i+=2).toString() ); // hhc /8
			assertEquals( "720/9/99/hi_hat_closed (hhc) / 64", messages.get(i+=2).toString() ); // hhc /8
			assertEquals( "960/9/99/hi_hat_closed (hhc) / 64", messages.get(i+=2).toString() ); // hhc /4
			assertEquals( "1440/9/99/bass_drum_1 (bd1) / 64",  messages.get(i+=2).toString() ); // bd1 /8
			assertEquals( "1680/9/99/bass_drum_1 (bd1) / 64",  messages.get(i+=2).toString() ); // bd1 /8
			assertEquals( 1920, instruments.get(9).getCurrentTicks() );
		}
		// channel 2:
		messages = getNoteOnOffMessagesByChannel(2);
		assertEquals( 12, messages.size() );
		{
			int i = 0;
			assertEquals( "0/2/92/e / 64",    messages.get(i).toString()    ); // e /4
			assertEquals( "480/2/92/c / 64",  messages.get(i+=2).toString() ); // c /8
			assertEquals( "720/2/92/c / 64",  messages.get(i+=2).toString() ); // c /8
			assertEquals( "960/2/92/e / 64",  messages.get(i+=2).toString() ); // e /4
			assertEquals( "1440/2/92/c / 64", messages.get(i+=2).toString() ); // c /8
			assertEquals( "1680/2/92/c / 64", messages.get(i+=2).toString() ); // c /8
			assertEquals( 0, instruments.get(2).getCurrentTicks() ); // q=2, m
		}
		// channel 3:
		messages = getNoteOnOffMessagesByChannel(3);
		assertEquals( 6, messages.size() );
		{
			int i = 0;
			assertEquals( "0/3/93/c / 120",   messages.get(i++).toString() ); // c ON /4t
			assertEquals( "0/3/93/e / 120",   messages.get(i++).toString() ); // e ON /8t
			assertEquals( "152/3/83/e / 0",   messages.get(i++).toString() ); // e OFF /8t d=95%
			assertEquals( "160/3/93/e / 120", messages.get(i++).toString() ); // e ON /8t
			assertEquals( "304/3/83/c / 0",   messages.get(i++).toString() ); // c OFF /4t d=95%
			assertEquals( "312/3/83/e / 0",   messages.get(i++).toString() ); // e OFF /8t d=95%
			assertEquals( 320, instruments.get(3).getCurrentTicks() ); // /4t
		}
		// channel 4: pattern recursion and REST
		messages = getNoteOnOffMessagesByChannel(4);
		assertEquals( 6, messages.size() );
		{
			int i = 0;
			assertEquals( "0/4/94/c / 64",   messages.get(i++).toString() ); // c ON
			assertEquals( "456/4/84/c / 0",  messages.get(i++).toString() ); // c OFF /4  d=95%
			// 1/8th REST
			assertEquals( "720/4/94/e / 64", messages.get(i++).toString() ); // e ON /8
			assertEquals( "720/4/94/f / 64", messages.get(i++).toString() ); // f ON /8
			assertEquals( "948/4/84/e / 0",  messages.get(i++).toString() ); // e OFF /8t d=95%
			assertEquals( "948/4/84/f / 0",  messages.get(i++).toString() ); // f OFF /8t d=95%
			assertEquals( 960, instruments.get(4).getCurrentTicks() );
		}
		// channel 5: pattern with parameters
		messages = getNoteOnOffMessagesByChannel(5);
		assertEquals( 48, messages.size() );
		{
			int i = 0;
			// downstroke[number], length: /1 (1920 ticks); distance: /32 (60 ticks)
			assertEquals( "0/5/95/f / 64",   messages.get(i++).toString() ); // f ON
			assertEquals( "60/5/95/e / 64",  messages.get(i++).toString() ); // e ON
			assertEquals( "120/5/95/d / 64", messages.get(i++).toString() ); // d ON
			assertEquals( "180/5/95/c / 64", messages.get(i++).toString() ); // c ON
			
			assertEquals( "1824/5/85/f / 0", messages.get(i++).toString() ); // f OFF /1  d=95%
			assertEquals( "1884/5/85/e / 0", messages.get(i++).toString() ); // e OFF /1  d=95%
			assertEquals( "1944/5/85/d / 0", messages.get(i++).toString() ); // d OFF /1  d=95%
			assertEquals( "2004/5/85/c / 0", messages.get(i++).toString() ); // c OFF /1  d=95%
			
			// /1 REST
			
			// downstroke[number], length: /1 (1920 ticks); distance: /32 (60 ticks)
			assertEquals( "3840/5/95/f / 64", messages.get(i++).toString() ); // f ON
			assertEquals( "3900/5/95/e / 64", messages.get(i++).toString() ); // e ON
			assertEquals( "3960/5/95/d / 64", messages.get(i++).toString() ); // d ON
			assertEquals( "4020/5/95/c / 64", messages.get(i++).toString() ); // c ON
			
			assertEquals( "5664/5/85/f / 0",  messages.get(i++).toString() ); // f OFF /1  d=95%
			assertEquals( "5724/5/85/e / 0",  messages.get(i++).toString() ); // e OFF /1  d=95%
			// ON/OFF overlapping with the second run (q=2)
			assertEquals( "5760/5/95/f / 64", messages.get(i++).toString() ); // f ON
			assertEquals( "5784/5/85/d / 0",  messages.get(i++).toString() ); // d OFF /1  d=95%
			assertEquals( "5820/5/95/e / 64", messages.get(i++).toString() ); // e ON
			assertEquals( "5844/5/85/c / 0",  messages.get(i++).toString() ); // c OFF /1  d=95%
			assertEquals( "5880/5/95/d / 64", messages.get(i++).toString() ); // d ON
			assertEquals( "5940/5/95/c / 64", messages.get(i++).toString() ); // c ON
			
			assertEquals( "7584/5/85/f / 0",  messages.get(i++).toString() ); // f OFF /1  d=95%
			assertEquals( "7644/5/85/e / 0",  messages.get(i++).toString() ); // e OFF /1  d=95%
			assertEquals( "7704/5/85/d / 0",  messages.get(i++).toString() ); // d OFF /1  d=95%
			assertEquals( "7764/5/85/c / 0",  messages.get(i++).toString() ); // c OFF /1  d=95%
			
			// /1 REST
			
			// downstroke{name}, length: /1 (1920 ticks); distance: /32 (60 ticks)
			assertEquals( "9600/5/95/f / 64", messages.get(i++).toString() ); // f ON
			assertEquals( "9660/5/95/e / 64", messages.get(i++).toString() ); // e ON
			assertEquals( "9720/5/95/d / 64", messages.get(i++).toString() ); // d ON
			assertEquals( "9780/5/95/c / 64", messages.get(i++).toString() ); // c ON
			
			assertEquals( "11424/5/85/f / 0",  messages.get(i++).toString() ); // f OFF /1  d=95%
			assertEquals( "11484/5/85/e / 0",  messages.get(i++).toString() ); // e OFF /1  d=95%
			// ON/OFF overlapping with the second run (q=2)
			assertEquals( "11520/5/95/f / 64", messages.get(i++).toString() ); // f ON
			assertEquals( "11544/5/85/d / 0",  messages.get(i++).toString() ); // d OFF /1  d=95%
			assertEquals( "11580/5/95/e / 64", messages.get(i++).toString() ); // e ON
			assertEquals( "11604/5/85/c / 0",  messages.get(i++).toString() ); // c OFF /1  d=95%
			assertEquals( "11640/5/95/d / 64", messages.get(i++).toString() ); // d ON
			assertEquals( "11700/5/95/c / 64", messages.get(i++).toString() ); // c ON
			
			assertEquals( "13344/5/85/f / 0",  messages.get(i++).toString() ); // f OFF /1  d=95%
			assertEquals( "13404/5/85/e / 0",  messages.get(i++).toString() ); // e OFF /1  d=95%
			assertEquals( "13464/5/85/d / 0",  messages.get(i++).toString() ); // d OFF /1  d=95%
			assertEquals( "13524/5/85/c / 0",  messages.get(i++).toString() ); // c OFF /1  d=95%
			
			// /1 REST
			
			// cond_pattern(foo): if ==> f
			assertEquals( "15360/5/95/f / 64", messages.get(i++).toString() ); // f ON
			assertEquals( "17184/5/85/f / 0",  messages.get(i++).toString() ); // f OFF /1  d=95%
			
			// cond_pattern(bar=123): elsif ==> e
			assertEquals( "17280/5/95/e / 64", messages.get(i++).toString() ); // e ON
			assertEquals( "19104/5/85/e / 0",  messages.get(i++).toString() ); // e OFF /1  d=95%
			
			// cond_pattern(bar): else ==> d
			assertEquals( "19200/5/95/d / 64", messages.get(i++).toString() ); // d ON
			assertEquals( "21024/5/85/d / 0",  messages.get(i++).toString() ); // d OFF /1  d=95%
			
			// try_cond(foo) ==> cond_pattern(foo): if ==> f
			assertEquals( "21120/5/95/f / 64", messages.get(i++).toString() ); // f ON
			assertEquals( "22944/5/85/f / 0",  messages.get(i++).toString() ); // f OFF /1  d=95%
			
			assertEquals( 23040, instruments.get(5).getCurrentTicks() );
		}
	}
	
	/**
	 * Tests for parsing full source files that are expected to throw a parsing exception.
	 * 
	 * The files are located in test/org/midica/testfiles/failing
	 */
	@Test
	void testParseFilesFailing() {
		ParseException e;
		
		e = assertThrows( ParseException.class, () -> parse(getFailingFile("nestable-block-open-at-eof")) );
		assertEquals( 6, e.getLineNumber() );
		assertEquals( "0 d /4", e.getLineContent() );
		assertTrue( e.getMessage().startsWith(Dict.get(Dict.ERROR_NESTABLE_BLOCK_OPEN_AT_EOF)) );
		
		e = assertThrows( ParseException.class, () -> parse(getFailingFile("function-open-at-eof")) );
		assertEquals( 6, e.getLineNumber() );
		assertEquals( "0 d /4", e.getLineContent() );
		assertTrue( e.getMessage().startsWith(Dict.get(Dict.ERROR_NAMED_BLOCK_OPEN_AT_EOF)) );
		
		e = assertThrows( ParseException.class, () -> parse(getFailingFile("file-that-does-not-exist")) );
		assertTrue( e.getMessage().startsWith("java.io.FileNotFoundException:") );
		
		e = assertThrows( ParseException.class, () -> parse(getFailingFile("include-failing-file")) );
		assertEquals( "instruments-with-nestable-block.midica", e.getFile().getName() );
		assertEquals( 4, e.getLineNumber() );
		assertEquals( "{", e.getLineContent() );
		assertTrue( e.getMessage().startsWith(Dict.get(Dict.ERROR_NOT_ALLOWED_IN_INSTR_BLK)) );
		e.getStackTraceElements();
		
		e = assertThrows( ParseException.class, () -> parse(getFailingFile("include-not-existing-file")) );
		assertEquals( 1, e.getLineNumber() );
		assertEquals( "INCLUDE inc/not-existing-file.midica", e.getLineContent() );
		assertTrue( e.getMessage().startsWith(Dict.get(Dict.ERROR_FILE_EXISTS)) );
		
		e = assertThrows( ParseException.class, () -> parse(getFailingFile("global-cmd-in-instruments")) );
		assertEquals( 3, e.getLineNumber() );
		assertEquals( "*", e.getLineContent() );
		assertTrue( e.getMessage().startsWith(Dict.get(Dict.ERROR_GLOBALS_IN_INSTR_DEF)) );
		
		e = assertThrows( ParseException.class, () -> parse(getFailingFile("instruments-in-block")) );
		assertEquals( 5, e.getLineNumber() );
		assertEquals( "INSTRUMENTS", e.getLineContent() );
		assertTrue( e.getMessage().startsWith(Dict.get(Dict.ERROR_BLOCK_UNMATCHED_OPEN)) );
		
		e = assertThrows( ParseException.class, () -> parse(getFailingFile("function-in-block")) );
		assertEquals( 5, e.getLineNumber() );
		assertEquals( "FUNCTION mac1", e.getLineContent() );
		assertTrue( e.getMessage().startsWith(Dict.get(Dict.ERROR_BLOCK_UNMATCHED_OPEN)) );
		
		e = assertThrows( ParseException.class, () -> parse(getFailingFile("using-channel-without-instr-def")) );
		assertEquals( 1, e.getLineNumber() );
		assertEquals( "2 c /4", e.getLineContent() );
		assertTrue( e.getMessage().startsWith(Dict.get(Dict.ERROR_CHANNEL_UNDEFINED).replaceFirst("%s", "2")) );
		
		e = assertThrows( ParseException.class, () -> parse(getFailingFile("using-undefined-channel")) );
		assertEquals( 6, e.getLineNumber() );
		assertEquals( "2 c /4", e.getLineContent() );
		assertTrue( e.getMessage().startsWith(Dict.get(Dict.ERROR_CHANNEL_UNDEFINED).replaceFirst("%s", "2")) );
		
		e = assertThrows( ParseException.class, () -> parse(getFailingFile("using-invalid-drumkit")) );
		assertEquals( 10, e.getLineNumber() );
		assertEquals( "p 128 testing", e.getLineContent() );
		assertTrue( e.getMessage().startsWith(Dict.get(Dict.ERROR_INSTR_BANK)) );
		
		e = assertThrows( ParseException.class, () -> parse(getFailingFile("instruments-with-param")) );
		assertEquals( 1, e.getLineNumber() );
		assertEquals( "INSTRUMENTS param", e.getLineContent() );
		assertTrue( e.getMessage().startsWith(Dict.get(Dict.ERROR_MODE_INSTR_NUM_OF_ARGS)) );
		
		e = assertThrows( ParseException.class, () -> parse(getFailingFile("end-with-param")) );
		assertEquals( 4, e.getLineNumber() );
		assertEquals( "END param", e.getLineContent() );
		assertTrue( e.getMessage().startsWith(Dict.get(Dict.ERROR_ARGS_NOT_ALLOWED)) );
		
		e = assertThrows( ParseException.class, () -> parse(getFailingFile("unmatched-end")) );
		assertEquals( 6, e.getLineNumber() );
		assertEquals( "END", e.getLineContent() );
		assertTrue( e.getMessage().startsWith(Dict.get(Dict.ERROR_CMD_END_WITHOUT_BEGIN)) );
		
		e = assertThrows( ParseException.class, () -> parse(getFailingFile("unmatched-close")) );
		assertEquals( 6, e.getLineNumber() );
		assertEquals( "}", e.getLineContent() );
		assertTrue( e.getMessage().startsWith(Dict.get(Dict.ERROR_BLOCK_UNMATCHED_CLOSE)) );
		
		e = assertThrows( ParseException.class, () -> parse(getFailingFile("function-nested")) );
		assertEquals( 5, e.getLineNumber() );
		assertEquals( "FUNCTION inner", e.getLineContent() );
		assertTrue( e.getMessage().startsWith(Dict.get(Dict.ERROR_NOT_ALLOWED_IN_BLK) + "FUNCTION") );
		
		e = assertThrows( ParseException.class, () -> parse(getFailingFile("function-in-meta")) );
		assertEquals( 4, e.getLineNumber() );
		assertEquals( "FUNCTION test", e.getLineContent() );
		assertTrue( e.getMessage().startsWith(Dict.get(Dict.ERROR_NOT_ALLOWED_IN_BLK) + "FUNCTION") );
		
		e = assertThrows( ParseException.class, () -> parse(getFailingFile("function-redefined")) );
		assertEquals( 8, e.getLineNumber() );
		assertEquals( "FUNCTION test", e.getLineContent() );
		assertTrue( e.getMessage().startsWith(Dict.get(Dict.ERROR_FUNCTION_ALREADY_DEFINED)) );
		
		e = assertThrows( ParseException.class, () -> parse(getFailingFile("function-with-second-param")) );
		assertEquals( 3, e.getLineNumber() );
		assertEquals( "FUNCTION test1 test2", e.getLineContent() );
		assertTrue( e.getMessage().startsWith(Dict.get(Dict.ERROR_FUNCTION_NUM_OF_ARGS)) );
		
		e = assertThrows( ParseException.class, () -> parse(getFailingFile("include-soundfont-twice")) );
		assertEquals( 6, e.getLineNumber() );
		assertEquals( "SOUNDFONT ../working/java-emergency-soundfont.sf2", e.getLineContent() );
		assertTrue( e.getMessage().startsWith(Dict.get(Dict.ERROR_SOUNDFONT_ALREADY_PARSED)) );
		
		e = assertThrows( ParseException.class, () -> parse(getFailingFile("include-soundfont-inside-block")) );
		assertEquals( 6, e.getLineNumber() );
		assertEquals( "SOUNDFONT ../working/java-emergency-soundfont.sf2", e.getLineContent() );
		assertTrue( e.getMessage().startsWith(Dict.get(Dict.ERROR_NOT_ALLOWED_IN_BLK) + "SOUNDFONT") );
		
		e = assertThrows( ParseException.class, () -> parse(getFailingFile("include-soundfont-inside-function")) );
		assertEquals( 6, e.getLineNumber() );
		assertEquals( "SOUNDFONT ../working/java-emergency-soundfont.sf2", e.getLineContent() );
		assertTrue( e.getMessage().startsWith(Dict.get(Dict.ERROR_NOT_ALLOWED_IN_BLK) + "SOUNDFONT") );
		
		e = assertThrows( ParseException.class, () -> parse(getFailingFile("unknown-cmd")) );
		assertEquals( 5, e.getLineNumber() );
		assertEquals( "UNKNOWN_CMD", e.getLineContent() );
		assertTrue( e.getMessage().startsWith(Dict.get(Dict.ERROR_UNKNOWN_CMD)) );
		
		e = assertThrows( ParseException.class, () -> parse(getFailingFile("block-reset-multiple")) );
		assertEquals( 5, e.getLineNumber() );
		assertEquals( "} m", e.getLineContent() );
		assertTrue( e.getMessage().startsWith(Dict.get(Dict.ERROR_BLOCK_ARG_ALREADY_SET) + "multiple") );
		
		e = assertThrows( ParseException.class, () -> parse(getFailingFile("block-reset-quantity")) );
		assertEquals( 5, e.getLineNumber() );
		assertEquals( "} q=2", e.getLineContent() );
		assertTrue( e.getMessage().startsWith(Dict.get(Dict.ERROR_BLOCK_ARG_ALREADY_SET) + "quantity") );
		
		e = assertThrows( ParseException.class, () -> parse(getFailingFile("block-reset-tuplet")) );
		assertEquals( 5, e.getLineNumber() );
		assertEquals( "} t", e.getLineContent() );
		assertTrue( e.getMessage().startsWith(Dict.get(Dict.ERROR_BLOCK_ARG_ALREADY_SET) + "tuplet") );
		
		e = assertThrows( ParseException.class, () -> parse(getFailingFile("block-reset-shift")) );
		assertEquals( 5, e.getLineNumber() );
		assertEquals( "} s=3", e.getLineContent() );
		assertTrue( e.getMessage().startsWith(Dict.get(Dict.ERROR_BLOCK_ARG_ALREADY_SET) + "shift") );
		
		e = assertThrows( ParseException.class, () -> parse(getFailingFile("block-param-invalid")) );
		assertEquals( 5, e.getLineNumber() );
		assertEquals( "} v=50", e.getLineContent() );
		assertTrue( e.getMessage().startsWith(Dict.get(Dict.ERROR_BLOCK_INVALID_OPT)) );
		
		e = assertThrows( ParseException.class, () -> parse(getFailingFile("chord-inside-block")) );
		assertEquals( 4, e.getLineNumber() );
		assertEquals( "CHORD testchord c d e", e.getLineContent() );
		assertTrue( e.getMessage().startsWith(Dict.get(Dict.ERROR_NOT_ALLOWED_IN_BLK)) );
		
		e = assertThrows( ParseException.class, () -> parse(getFailingFile("chord-inside-function")) );
		assertEquals( 4, e.getLineNumber() );
		assertEquals( "CHORD testchord c d e", e.getLineContent() );
		assertTrue( e.getMessage().startsWith(Dict.get(Dict.ERROR_NOT_ALLOWED_IN_BLK)) );
		
		e = assertThrows( ParseException.class, () -> parse(getFailingFile("chord-inside-instruments")) );
		assertEquals( 3, e.getLineNumber() );
		assertEquals( "CHORD testchord c d e", e.getLineContent() );
		assertTrue( e.getMessage().startsWith(Dict.get(Dict.ERROR_NOT_ALLOWED_IN_BLK)) );
		
		e = assertThrows( ParseException.class, () -> parse(getFailingFile("chord-without-param")) );
		assertEquals( 2, e.getLineNumber() );
		assertEquals( "CHORD", e.getLineContent() );
		assertTrue( e.getMessage().startsWith(Dict.get(Dict.ERROR_CHORD_NUM_OF_ARGS)) );
		
		e = assertThrows( ParseException.class, () -> parse(getFailingFile("chord-without-notes")) );
		assertEquals( 2, e.getLineNumber() );
		assertEquals( "CHORD test", e.getLineContent() );
		assertTrue( e.getMessage().startsWith(Dict.get(Dict.ERROR_CHORD_NUM_OF_ARGS)) );
		
		e = assertThrows( ParseException.class, () -> parse(getFailingFile("chord-redefined")) );
		assertEquals( 3, e.getLineNumber() );
		assertEquals( "CHORD test c,d,e", e.getLineContent() );
		assertTrue( e.getMessage().startsWith(Dict.get(Dict.ERROR_CHORD_ALREADY_DEFINED)) );
		
		e = assertThrows( ParseException.class, () -> parse(getFailingFile("chord-name-like-note")) );
		assertEquals( 2, e.getLineNumber() );
		assertEquals( "CHORD c# c,d,c", e.getLineContent() );
		assertTrue( e.getMessage().startsWith(Dict.get(Dict.ERROR_CHORD_EQUALS_NOTE)) );
		
		e = assertThrows( ParseException.class, () -> parse(getFailingFile("chord-name-like-percussion")) );
		assertEquals( 2, e.getLineNumber() );
		assertEquals( "CHORD hhc c,d,e", e.getLineContent() );
		assertTrue( e.getMessage().startsWith(Dict.get(Dict.ERROR_CHORD_EQUALS_PERCUSSION)) );
		
		e = assertThrows( ParseException.class, () -> parse(getFailingFile("chord-with-duplicate-note")) );
		assertEquals( 2, e.getLineNumber() );
		assertEquals( "CHORD test c,d,c", e.getLineContent() );
		assertTrue( e.getMessage().startsWith(Dict.get(Dict.ERROR_CHORD_CONTAINS_ALREADY)) );
		
		e = assertThrows( ParseException.class, () -> parse(getFailingFile("call-with-invalid-option")) );
		assertEquals( 6, e.getLineNumber() );
		assertEquals( "CALL test v=50", e.getLineContent() );
		assertTrue( e.getMessage().startsWith(Dict.get(Dict.ERROR_CALL_UNKNOWN_OPT)) );
		
		e = assertThrows( ParseException.class, () -> parse(getFailingFile("call-with-recursion")) );
		assertEquals( 5, e.getLineNumber() );
		assertEquals( "CALL test", e.getLineContent() );
		assertTrue( e.getMessage().startsWith(Dict.get(Dict.ERROR_FUNCTION_RECURSION)) );
		
		e = assertThrows( ParseException.class, () -> parse(getFailingFile("call-with-recursion-depth")) );
		assertEquals( 3, e.getLineNumber() );
		assertTrue( "CALL test2".equals(e.getLineContent()) || "CALL test1".equals(e.getLineContent()) );
		assertTrue( e.getMessage().startsWith(Dict.get(Dict.ERROR_FUNCTION_RECURSION_DEPTH)) );
		
		e = assertThrows( ParseException.class, () -> parse(getFailingFile("call-undefined-function")) );
		assertEquals( 3, e.getLineNumber() );
		assertEquals( "CALL test", e.getLineContent() );
		assertTrue( e.getMessage().startsWith(Dict.get(Dict.ERROR_FUNCTION_UNDEFINED)) );
		
		e = assertThrows( ParseException.class, () -> parse(getFailingFile("call-without-name")) );
		assertEquals( 3, e.getLineNumber() );
		assertEquals( "CALL", e.getLineContent() );
		assertTrue( e.getMessage().startsWith(Dict.get(Dict.ERROR_CALL_NUM_OF_ARGS)) );
		
		e = assertThrows( ParseException.class, () -> parse(getFailingFile("instruments-with-more-instr-sep")) );
		assertEquals( 4, e.getLineNumber() );
		assertEquals( "10	0,0,0 test", e.getLineContent() );
		assertTrue( e.getMessage().startsWith(Dict.get(Dict.ERROR_NOT_AN_INTEGER) + "0,0") );
		
		e = assertThrows( ParseException.class, () -> parse(getFailingFile("instruments-with-more-bank-sep")) );
		assertEquals( 5, e.getLineNumber() );
		assertEquals( "12	0,0/0/0 test", e.getLineContent() );
		assertTrue( e.getMessage().startsWith(Dict.get(Dict.ERROR_NOT_AN_INTEGER) + "0/0") );
		
		e = assertThrows( ParseException.class, () -> parse(getFailingFile("instruments-with-big-banknumber")) );
		assertEquals( 4, e.getLineNumber() );
		assertEquals( "10	0,9999999 test", e.getLineContent() );
		assertTrue( e.getMessage().startsWith(Dict.get(Dict.ERROR_INSTR_BANK)) );
		
		e = assertThrows( ParseException.class, () -> parse(getFailingFile("instruments-with-big-msb")) );
		assertEquals( 4, e.getLineNumber() );
		assertEquals( "10	0,128/0 test", e.getLineContent() );
		assertTrue( e.getMessage().startsWith(Dict.get(Dict.ERROR_INSTR_BANK)) );
		
		e = assertThrows( ParseException.class, () -> parse(getFailingFile("instruments-with-big-lsb")) );
		assertEquals( 4, e.getLineNumber() );
		assertEquals( "10	0,0/128 test", e.getLineContent() );
		assertTrue( e.getMessage().startsWith(Dict.get(Dict.ERROR_INSTR_BANK)) );
		
		e = assertThrows( ParseException.class, () -> parse(getFailingFile("instruments-with-missing-bank")) );
		assertEquals( 4, e.getLineNumber() );
		assertEquals( "10	0, test", e.getLineContent() );
		assertTrue( e.getMessage().startsWith(Dict.get(Dict.ERROR_NOT_AN_INTEGER)) );
		
		e = assertThrows( ParseException.class, () -> parse(getFailingFile("instruments-with-missing-lsb")) );
		assertEquals( 4, e.getLineNumber() );
		assertEquals( "10	0,0/ test", e.getLineContent() );
		assertTrue( e.getMessage().startsWith(Dict.get(Dict.ERROR_NOT_AN_INTEGER)) );
		
		e = assertThrows( ParseException.class, () -> parse(getFailingFile("meta-in-block")) );
		assertEquals( 5, e.getLineNumber() );
		assertEquals( "META", e.getLineContent() );
		assertTrue( e.getMessage().startsWith(Dict.get(Dict.ERROR_BLOCK_UNMATCHED_OPEN)) );
		
		e = assertThrows( ParseException.class, () -> parse(getFailingFile("meta-with-block")) );
		assertEquals( 4, e.getLineNumber() );
		assertEquals( "{", e.getLineContent() );
		assertTrue( e.getMessage().startsWith(Dict.get(Dict.ERROR_NOT_ALLOWED_IN_META_BLK)) );
		
		e = assertThrows( ParseException.class, () -> parse(getFailingFile("meta-in-function")) );
		assertEquals( 5, e.getLineNumber() );
		assertEquals( "META", e.getLineContent() );
		assertTrue( e.getMessage().startsWith(Dict.get(Dict.ERROR_NOT_ALLOWED_IN_BLK) + "META") );
		
		e = assertThrows( ParseException.class, () -> parse(getFailingFile("meta-with-param")) );
		assertEquals( 3, e.getLineNumber() );
		assertEquals( "META test", e.getLineContent() );
		assertTrue( e.getMessage().startsWith(Dict.get(Dict.ERROR_META_NUM_OF_ARGS)) );
		
		e = assertThrows( ParseException.class, () -> parse(getFailingFile("sk-with-param")) );
		assertEquals( 6, e.getLineNumber() );
		assertEquals( "SOFT_KARAOKE test", e.getLineContent() );
		assertTrue( e.getMessage().startsWith(Dict.get(Dict.ERROR_SOFT_KARAOKE_NUM_OF_ARGS)) );
		
		e = assertThrows( ParseException.class, () -> parse(getFailingFile("sk-in-function")) );
		assertEquals( 4, e.getLineNumber() );
		assertEquals( "SOFT_KARAOKE", e.getLineContent() );
		assertTrue( e.getMessage().startsWith(Dict.get(Dict.ERROR_SOFT_KARAOKE_NOT_ALLOWED_HERE)) );
		
		e = assertThrows( ParseException.class, () -> parse(getFailingFile("sk-in-root-lvl")) );
		assertEquals( 3, e.getLineNumber() );
		assertEquals( "SOFT_KARAOKE", e.getLineContent() );
		assertTrue( e.getMessage().startsWith(Dict.get(Dict.ERROR_SOFT_KARAOKE_NOT_ALLOWED_HERE)) );
		
		e = assertThrows( ParseException.class, () -> parse(getFailingFile("sk-duplicate")) );
		assertEquals( 9, e.getLineNumber() );
		assertEquals( "SOFT_KARAOKE", e.getLineContent() );
		assertTrue( e.getMessage().startsWith(Dict.get(Dict.ERROR_SOFT_KARAOKE_ALREADY_SET)) );
		
		e = assertThrows( ParseException.class, () -> parse(getFailingFile("sk-unknown-sk-cmd")) );
		assertEquals( 8, e.getLineNumber() );
		assertEquals( "composer   Haydn", e.getLineContent() );
		assertTrue( e.getMessage().startsWith(Dict.get(Dict.ERROR_SOFT_KARAOKE_UNKNOWN_CMD) + "composer") );
		
		e = assertThrows( ParseException.class, () -> parse(getFailingFile("sk-unknown-cmd")) );
		assertEquals( 8, e.getLineNumber() );
		assertEquals( "testcmd    Haydn", e.getLineContent() );
		assertTrue( e.getMessage().startsWith(Dict.get(Dict.ERROR_UNKNOWN_CMD) + "testcmd") );
		
		e = assertThrows( ParseException.class, () -> parse(getFailingFile("sk-field-with-crlf")) );
		assertEquals( 15, e.getLineNumber() );
		assertEquals( "title      sk\\rtitle", e.getLineContent() );
		assertTrue( e.getMessage().startsWith(Dict.get(Dict.ERROR_SK_FIELD_CRLF_NOT_ALLOWED)) );
		
		e = assertThrows( ParseException.class, () -> parse(getFailingFile("sk-lyrics-with-crlf")) );
		assertEquals( 15, e.getLineNumber() );
		assertEquals( "0  c  /4  l=_te\\nst5", e.getLineContent() );
		assertTrue( e.getMessage().startsWith(Dict.get(Dict.ERROR_SK_SYLLABLE_CRLF_NOT_ALLOWED)) );
		
		e = assertThrows( ParseException.class, () -> parse(getFailingFile("chord-inside-meta")) );
		assertEquals( 4, e.getLineNumber() );
		assertEquals( "CHORD testchord c d e", e.getLineContent() );
		assertTrue( e.getMessage().startsWith(Dict.get(Dict.ERROR_META_UNKNOWN_CMD) + "CHORD") );
		
		e = assertThrows( ParseException.class, () -> parse(getFailingFile("note-in-percussion-channel")) );
		assertEquals( 3, e.getLineNumber() );
		assertEquals( "p c /4", e.getLineContent() );
		assertTrue( e.getMessage().startsWith(Dict.get(Dict.ERROR_UNKNOWN_PERCUSSION) + "c") );
		
		e = assertThrows( ParseException.class, () -> parse(getFailingFile("note-unknown")) );
		assertEquals( 3, e.getLineNumber() );
		assertEquals( "0 c+6 /4", e.getLineContent() );
		assertTrue( e.getMessage().startsWith(Dict.get(Dict.ERROR_UNKNOWN_NOTE) + "c+6") );
		
		e = assertThrows( ParseException.class, () -> parse(getFailingFile("chord-with-unknown-note")) );
		assertEquals( 3, e.getLineNumber() );
		assertEquals( "CHORD test c d e c+6", e.getLineContent() );
		assertTrue( e.getMessage().startsWith(Dict.get(Dict.ERROR_UNKNOWN_NOTE) + "c+6") );
		
		e = assertThrows( ParseException.class, () -> parse(getFailingFile("chord-with-unknown-note-number")) );
		assertEquals( 3, e.getLineNumber() );
		assertEquals( "CHORD test c d 128", e.getLineContent() );
		assertTrue( e.getMessage().startsWith(Dict.get(Dict.ERROR_NOTE_TOO_BIG) + "128") );
		
		e = assertThrows( ParseException.class, () -> parse(getFailingFile("channel-cmd-missing-param")) );
		assertEquals( 3, e.getLineNumber() );
		assertEquals( "0 c", e.getLineContent() );
		assertTrue( e.getMessage().startsWith(Dict.get(Dict.ERROR_CH_CMD_NUM_OF_ARGS)) );
		
		e = assertThrows( ParseException.class, () -> parse(getFailingFile("channel-rest-missing-param")) );
		assertEquals( 3, e.getLineNumber() );
		assertEquals( "0 -", e.getLineContent() );
		assertTrue( e.getMessage().startsWith(Dict.get(Dict.ERROR_CH_CMD_NUM_OF_ARGS)) );
		
		e = assertThrows( ParseException.class, () -> parse(getFailingFile("channel-if")) );
		assertEquals( 3, e.getLineNumber() );
		assertEquals( "0 c /4 if=123", e.getLineContent() );
		assertTrue( e.getMessage().startsWith(Dict.get(Dict.ERROR_CHANNEL_INVALID_OPT) + "if") );
		
		e = assertThrows( ParseException.class, () -> parse(getFailingFile("instrument-in-instruments")) );
		assertEquals( 4, e.getLineNumber() );
		assertEquals( "INSTRUMENT 1 0 test", e.getLineContent() );
		assertTrue( e.getMessage().startsWith(Dict.get(Dict.ERROR_SINGLE_INSTR_IN_INSTR_DEF)) );
		
		e = assertThrows( ParseException.class, () -> parse(getFailingFile("var-in-instruments")) );
		assertEquals( 6, e.getLineNumber() );
		assertEquals( "$ch 60 test", e.getLineContent() );
		assertTrue( e.getMessage().startsWith(Dict.get(Dict.ERROR_VAR_NOT_ALLOWED)) );
		
		e = assertThrows( ParseException.class, () -> parse(getFailingFile("var-undefined")) );
		assertEquals( 3, e.getLineNumber() );
		assertEquals( "0  c  l=$x", e.getLineContent() );
		assertTrue( e.getMessage().startsWith(Dict.get(Dict.ERROR_VAR_NOT_DEFINED) + "$x") );
		
		e = assertThrows( ParseException.class, () -> parse(getFailingFile("param-i-outside-function")) );
		assertEquals( 3, e.getLineNumber() );
		assertEquals( "$[1]", e.getLineContent() );
		assertTrue( e.getMessage().startsWith(Dict.get(Dict.ERROR_PARAM_OUTSIDE_FUNCTION) + "$[1]") );
		
		e = assertThrows( ParseException.class, () -> parse(getFailingFile("param-i-outside-function-nested")) );
		assertEquals( 5, e.getLineNumber() );
		assertEquals( "$[1]", e.getLineContent() );
		assertTrue( e.getMessage().startsWith(Dict.get(Dict.ERROR_PARAM_OUTSIDE_FUNCTION) + "$[1]") );
		
		e = assertThrows( ParseException.class, () -> parse(getFailingFile("param-n-outside-function")) );
		assertEquals( 3, e.getLineNumber() );
		assertEquals( "${x}", e.getLineContent() );
		assertTrue( e.getMessage().startsWith(Dict.get(Dict.ERROR_PARAM_OUTSIDE_FUNCTION) + "${x}") );
		
		e = assertThrows( ParseException.class, () -> parse(getFailingFile("param-n-outside-function-nested")) );
		assertEquals( 5, e.getLineNumber() );
		assertEquals( "${x}", e.getLineContent() );
		assertTrue( e.getMessage().startsWith(Dict.get(Dict.ERROR_PARAM_OUTSIDE_FUNCTION) + "${x}") );
		
		e = assertThrows( ParseException.class, () -> parse(getFailingFile("param-i-with-name")) );
		assertEquals( 6, e.getLineNumber() );
		assertEquals( "$[x]", e.getLineContent() );
		assertTrue( e.getMessage().startsWith(Dict.get(Dict.ERROR_NOT_AN_INTEGER)) );
		assertTrue( e.getFullMessage().contains(Dict.get(Dict.EXCEPTION_CAUSED_BY_INVALID_VAR)) );
		
		e = assertThrows( ParseException.class, () -> parse(getFailingFile("block-if-not-alone")) );
		assertEquals( 5, e.getLineNumber() );
		assertEquals( "{ if=$x, if $x", e.getLineContent() );
		assertTrue( e.getMessage().startsWith(Dict.get(Dict.ERROR_BLOCK_IF_MUST_BE_ALONE)) );
		
		e = assertThrows( ParseException.class, () -> parse(getFailingFile("block-if-not-alone-2")) );
		assertEquals( 7, e.getLineNumber() );
		assertEquals( "} if $x", e.getLineContent() );
		assertTrue( e.getMessage().startsWith(Dict.get(Dict.ERROR_BLOCK_IF_MUST_BE_ALONE)) );
		
		e = assertThrows( ParseException.class, () -> parse(getFailingFile("block-if-not-alone-nested")) );
		assertEquals( 8, e.getLineNumber() );
		assertEquals( "} if $x", e.getLineContent() );
		assertTrue( e.getMessage().startsWith(Dict.get(Dict.ERROR_BLOCK_IF_MUST_BE_ALONE)) );
		
		e = assertThrows( ParseException.class, () -> parse(getFailingFile("block-elsif-not-alone")) );
		assertEquals( 8, e.getLineNumber() );
		assertEquals( "{ elsif=$x, elsif $x", e.getLineContent() );
		assertTrue( e.getMessage().startsWith(Dict.get(Dict.ERROR_BLOCK_ELSIF_MUST_BE_ALONE)) );
		
		e = assertThrows( ParseException.class, () -> parse(getFailingFile("block-elsif-not-alone-2")) );
		assertEquals( 10, e.getLineNumber() );
		assertEquals( "} elsif $x", e.getLineContent() );
		assertTrue( e.getMessage().startsWith(Dict.get(Dict.ERROR_BLOCK_ELSIF_MUST_BE_ALONE)) );
		
		e = assertThrows( ParseException.class, () -> parse(getFailingFile("block-elsif-not-alone-nested")) );
		assertEquals( 11, e.getLineNumber() );
		assertEquals( "} elsif $x", e.getLineContent() );
		assertTrue( e.getMessage().startsWith(Dict.get(Dict.ERROR_BLOCK_ELSIF_MUST_BE_ALONE)) );
		
		e = assertThrows( ParseException.class, () -> parse(getFailingFile("block-else-not-alone")) );
		assertEquals( 8, e.getLineNumber() );
		assertEquals( "{ else, else", e.getLineContent() );
		assertTrue( e.getMessage().startsWith(Dict.get(Dict.ERROR_BLOCK_ELSE_MUST_BE_ALONE)) );
		
		e = assertThrows( ParseException.class, () -> parse(getFailingFile("block-else-not-alone-2")) );
		assertEquals( 10, e.getLineNumber() );
		assertEquals( "} else", e.getLineContent() );
		assertTrue( e.getMessage().startsWith(Dict.get(Dict.ERROR_BLOCK_ELSE_MUST_BE_ALONE)) );
		
		e = assertThrows( ParseException.class, () -> parse(getFailingFile("block-else-not-alone-nested")) );
		assertEquals( 11, e.getLineNumber() );
		assertEquals( "} else", e.getLineContent() );
		assertTrue( e.getMessage().startsWith(Dict.get(Dict.ERROR_BLOCK_ELSE_MUST_BE_ALONE)) );
		
		e = assertThrows( ParseException.class, () -> parse(getFailingFile("block-elsif-without-if")) );
		assertEquals( 11, e.getLineNumber() );
		assertTrue( e.getFullMessage().contains(Dict.get(Dict.EXCEPTION_CAUSED_BY_BLK_COND)) );
		assertTrue( e.getMessage().startsWith(Dict.get(Dict.ERROR_BLOCK_NO_IF_FOUND)) );
		
		e = assertThrows( ParseException.class, () -> parse(getFailingFile("block-elsif-without-if-nested")) );
		assertEquals( 13, e.getLineNumber() );
		assertTrue( e.getFullMessage().contains(Dict.get(Dict.EXCEPTION_CAUSED_BY_BLK_COND)) );
		assertTrue( e.getMessage().startsWith(Dict.get(Dict.ERROR_BLOCK_NO_IF_FOUND)) );
		
		e = assertThrows( ParseException.class, () -> parse(getFailingFile("block-else-without-if")) );
		assertEquals( 11, e.getLineNumber() );
		assertTrue( e.getFullMessage().contains(Dict.get(Dict.EXCEPTION_CAUSED_BY_BLK_COND)) );
		assertTrue( e.getMessage().startsWith(Dict.get(Dict.ERROR_BLOCK_NO_IF_FOUND)) );
		
		e = assertThrows( ParseException.class, () -> parse(getFailingFile("block-else-without-if-2")) );
		assertEquals( 12, e.getLineNumber() );
		assertTrue( e.getFullMessage().contains(Dict.get(Dict.EXCEPTION_CAUSED_BY_BLK_COND)) );
		assertTrue( e.getMessage().startsWith(Dict.get(Dict.ERROR_BLOCK_NO_IF_FOUND)) );
		
		e = assertThrows( ParseException.class, () -> parse(getFailingFile("block-else-without-if-nested")) );
		assertEquals( 13, e.getLineNumber() );
		assertTrue( e.getFullMessage().contains(Dict.get(Dict.EXCEPTION_CAUSED_BY_BLK_COND)) );
		assertTrue( e.getMessage().startsWith(Dict.get(Dict.ERROR_BLOCK_NO_IF_FOUND)) );
		
		e = assertThrows( ParseException.class, () -> parse(getFailingFile("block-else-without-if-nested-2")) );
		assertEquals( 14, e.getLineNumber() );
		assertTrue( e.getFullMessage().contains(Dict.get(Dict.EXCEPTION_CAUSED_BY_BLK_COND)) );
		assertTrue( e.getMessage().startsWith(Dict.get(Dict.ERROR_BLOCK_NO_IF_FOUND)) );
		
		e = assertThrows( ParseException.class, () -> parse(getFailingFile("call-elsif")) );
		assertEquals( 8, e.getLineNumber() );
		assertEquals( "CALL test elsif=$x", e.getLineContent() );
		assertTrue( e.getMessage().startsWith(Dict.get(Dict.ERROR_CALL_UNKNOWN_OPT)) );
		
		e = assertThrows( ParseException.class, () -> parse(getFailingFile("call-else")) );
		assertEquals( 8, e.getLineNumber() );
		assertEquals( "CALL test else", e.getLineContent() );
		assertTrue( e.getMessage().startsWith(Dict.get(Dict.ERROR_CALL_UNKNOWN_OPT)) );
		
		e = assertThrows( ParseException.class, () -> parse(getFailingFile("call-if-not-alone")) );
		assertEquals( 5, e.getLineNumber() );
		assertEquals( "CALL test if=$x, if $x", e.getLineContent() );
		assertTrue( e.getMessage().startsWith(Dict.get(Dict.ERROR_CALL_IF_MUST_BE_ALONE)) );
		
		e = assertThrows( ParseException.class, () -> parse(getFailingFile("cond-too-many-operators")) );
		assertEquals( 5, e.getLineNumber() );
		assertEquals( "{ if $x==$x!=$x", e.getLineContent() );
		assertTrue( e.getMessage().startsWith(Dict.get(Dict.ERROR_TOO_MANY_OPERATORS_IN_COND)) );
		
		e = assertThrows( ParseException.class, () -> parse(getFailingFile("cond-defined-with-whitespace")) );
		assertEquals( 5, e.getLineNumber() );
		assertEquals( "{ if $x $x", e.getLineContent() );
		assertTrue( e.getMessage().startsWith(Dict.get(Dict.ERROR_COND_DEFINED_HAS_WHITESPACE)) );
		
		e = assertThrows( ParseException.class, () -> parse(getFailingFile("cond-first-with-whitespace")) );
		assertEquals( 5, e.getLineNumber() );
		assertEquals( "{ if $x $x==5", e.getLineContent() );
		assertTrue( e.getMessage().startsWith(Dict.get(Dict.ERROR_COND_WHITESPACE_IN_FIRST_OP)) );
		
		e = assertThrows( ParseException.class, () -> parse(getFailingFile("cond-second-with-whitespace")) );
		assertEquals( 5, e.getLineNumber() );
		assertEquals( "{ if $x==5 5", e.getLineContent() );
		assertTrue( e.getMessage().startsWith(Dict.get(Dict.ERROR_COND_WHITESPACE_IN_SEC_OP)) );
		
		e = assertThrows( ParseException.class, () -> parse(getFailingFile("cond-undef-empty")) );
		assertEquals( 5, e.getLineNumber() );
		assertEquals( "{ if !", e.getLineContent() );
		assertTrue( e.getMessage().startsWith(Dict.get(Dict.ERROR_COND_UNDEF_EMPTY)) );
		
		e = assertThrows( ParseException.class, () -> parse(getFailingFile("cond-undef-not-at-start")) );
		assertEquals( 5, e.getLineNumber() );
		assertEquals( "{ if $x!$x", e.getLineContent() );
		assertTrue( e.getMessage().startsWith(Dict.get(Dict.ERROR_COND_UNDEF_IN_CENTER)) );
		
		e = assertThrows( ParseException.class, () -> parse(getFailingFile("cond-in-with-whitespace")) );
		assertEquals( 5, e.getLineNumber() );
		assertEquals( "{ if $x in 1;2;3 4;5", e.getLineContent() );
		assertTrue( e.getMessage().startsWith(Dict.get(Dict.ERROR_COND_WHITESPACE_IN_IN_ELEM)) );
		
		e = assertThrows( ParseException.class, () -> parse(getFailingFile("cond-empty-in-element")) );
		assertEquals( 5, e.getLineNumber() );
		assertEquals( "{ if $x in 1;2;;5", e.getLineContent() );
		assertTrue( e.getMessage().startsWith(Dict.get(Dict.ERROR_COND_EMPTY_ELEM_IN_IN_LIST)) );
		
		e = assertThrows( ParseException.class, () -> parse(getFailingFile("opt-without-value-velocity")) );
		assertEquals( 3, e.getLineNumber() );
		assertEquals( "0  c  /4  v", e.getLineContent() );
		assertTrue( e.getMessage().startsWith(Dict.get(Dict.ERROR_OPTION_NEEDS_VAL) + "v") );
		
		e = assertThrows( ParseException.class, () -> parse(getFailingFile("opt-without-value-velocity-2")) );
		assertEquals( 3, e.getLineNumber() );
		assertEquals( "0  c  /4  v=", e.getLineContent() );
		assertTrue( e.getMessage().startsWith(Dict.get(Dict.ERROR_OPTION_NEEDS_VAL) + "v") );
		
		e = assertThrows( ParseException.class, () -> parse(getFailingFile("opt-without-value-duration")) );
		assertEquals( 3, e.getLineNumber() );
		assertEquals( "0  c  /4  d", e.getLineContent() );
		assertTrue( e.getMessage().startsWith(Dict.get(Dict.ERROR_OPTION_NEEDS_VAL) + "d") );
		
		e = assertThrows( ParseException.class, () -> parse(getFailingFile("opt-without-value-duration-2")) );
		assertEquals( 3, e.getLineNumber() );
		assertEquals( "0  c  /4  d=", e.getLineContent() );
		assertTrue( e.getMessage().startsWith(Dict.get(Dict.ERROR_OPTION_NEEDS_VAL) + "d") );
		
		e = assertThrows( ParseException.class, () -> parse(getFailingFile("opt-without-value-quantity")) );
		assertEquals( 3, e.getLineNumber() );
		assertEquals( "0  c  /4  q", e.getLineContent() );
		assertTrue( e.getMessage().startsWith(Dict.get(Dict.ERROR_OPTION_NEEDS_VAL) + "q") );
		
		e = assertThrows( ParseException.class, () -> parse(getFailingFile("opt-without-value-quantity-2")) );
		assertEquals( 3, e.getLineNumber() );
		assertEquals( "0  c  /4  q=", e.getLineContent() );
		assertTrue( e.getMessage().startsWith(Dict.get(Dict.ERROR_OPTION_NEEDS_VAL) + "q") );
		
		e = assertThrows( ParseException.class, () -> parse(getFailingFile("opt-without-value-lyrics")) );
		assertEquals( 3, e.getLineNumber() );
		assertEquals( "0  c  /4  l", e.getLineContent() );
		assertTrue( e.getMessage().startsWith(Dict.get(Dict.ERROR_OPTION_NEEDS_VAL) + "l") );
		
		e = assertThrows( ParseException.class, () -> parse(getFailingFile("opt-without-value-lyrics-2")) );
		assertEquals( 3, e.getLineNumber() );
		assertEquals( "0  c  /4  lyrics=", e.getLineContent() );
		assertTrue( e.getMessage().startsWith(Dict.get(Dict.ERROR_OPTION_NEEDS_VAL) + "lyrics") );
		
		e = assertThrows( ParseException.class, () -> parse(getFailingFile("opt-without-value-tremolo")) );
		assertEquals( 3, e.getLineNumber() );
		assertEquals( "0  c  /4  tr", e.getLineContent() );
		assertTrue( e.getMessage().startsWith(Dict.get(Dict.ERROR_OPTION_NEEDS_VAL) + "tr") );
		
		e = assertThrows( ParseException.class, () -> parse(getFailingFile("opt-without-value-tremolo-2")) );
		assertEquals( 3, e.getLineNumber() );
		assertEquals( "0  c  /4  tr=", e.getLineContent() );
		assertTrue( e.getMessage().startsWith(Dict.get(Dict.ERROR_OPTION_NEEDS_VAL) + "tr") );
		
		e = assertThrows( ParseException.class, () -> parse(getFailingFile("opt-without-value-shift")) );
		assertEquals( 3, e.getLineNumber() );
		assertEquals( "0  c  /4  s", e.getLineContent() );
		assertTrue( e.getMessage().startsWith(Dict.get(Dict.ERROR_OPTION_NEEDS_VAL) + "s") );
		
		e = assertThrows( ParseException.class, () -> parse(getFailingFile("opt-without-value-shift-2")) );
		assertEquals( 3, e.getLineNumber() );
		assertEquals( "0  c  /4  s=", e.getLineContent() );
		assertTrue( e.getMessage().startsWith(Dict.get(Dict.ERROR_OPTION_NEEDS_VAL) + "s") );
		
		e = assertThrows( ParseException.class, () -> parse(getFailingFile("opt-without-value-if")) );
		assertEquals( 5, e.getLineNumber() );
		assertEquals( "{ if", e.getLineContent() );
		assertTrue( e.getMessage().startsWith(Dict.get(Dict.ERROR_OPTION_NEEDS_VAL) + "if") );
		
		e = assertThrows( ParseException.class, () -> parse(getFailingFile("opt-without-value-if-2")) );
		assertEquals( 5, e.getLineNumber() );
		assertEquals( "{ if=", e.getLineContent() );
		assertTrue( e.getMessage().startsWith(Dict.get(Dict.ERROR_OPTION_NEEDS_VAL) + "if") );
		
		e = assertThrows( ParseException.class, () -> parse(getFailingFile("opt-without-value-elsif")) );
		assertEquals( 8, e.getLineNumber() );
		assertEquals( "{ elsif", e.getLineContent() );
		assertTrue( e.getMessage().startsWith(Dict.get(Dict.ERROR_OPTION_NEEDS_VAL) + "elsif") );
		
		e = assertThrows( ParseException.class, () -> parse(getFailingFile("opt-without-value-elsif-2")) );
		assertEquals( 8, e.getLineNumber() );
		assertEquals( "{ elsif=", e.getLineContent() );
		assertTrue( e.getMessage().startsWith(Dict.get(Dict.ERROR_OPTION_NEEDS_VAL) + "elsif") );
		
		e = assertThrows( ParseException.class, () -> parse(getFailingFile("opt-with-value-multiple")) );
		assertEquals( 3, e.getLineNumber() );
		assertEquals( "0  c  /4  m=", e.getLineContent() );
		assertTrue( e.getMessage().startsWith(Dict.get(Dict.ERROR_OPTION_VAL_NOT_ALLOWED) + "m") );
		
		e = assertThrows( ParseException.class, () -> parse(getFailingFile("opt-with-value-else")) );
		assertEquals( 8, e.getLineNumber() );
		assertEquals( "{ else=", e.getLineContent() );
		assertTrue( e.getMessage().startsWith(Dict.get(Dict.ERROR_OPTION_VAL_NOT_ALLOWED) + "else") );
		
		e = assertThrows( ParseException.class, () -> parse(getFailingFile("opt-tuplet-invalid")) );
		assertEquals( 5, e.getLineNumber() );
		assertEquals( "{ t=5", e.getLineContent() );
		assertTrue( e.getMessage().startsWith(Dict.get(Dict.ERROR_TUPLET_INVALID) + "5") );
		
		e = assertThrows( ParseException.class, () -> parse(getFailingFile("opt-tuplet-invalid-2")) );
		assertEquals( 5, e.getLineNumber() );
		assertEquals( "{ t=5:0", e.getLineContent() );
		assertTrue( e.getMessage().startsWith(Dict.get(Dict.ERROR_TUPLET_INVALID)) );
		
		e = assertThrows( ParseException.class, () -> parse(getFailingFile("opt-tuplet-invalid-3")) );
		assertEquals( 5, e.getLineNumber() );
		assertEquals( "{ t=5:", e.getLineContent() );
		assertTrue( e.getMessage().startsWith(Dict.get(Dict.ERROR_TUPLET_INVALID) + "5:") );
		
		e = assertThrows( ParseException.class, () -> parse(getFailingFile("opt-tuplet-invalid-4")) );
		assertEquals( 5, e.getLineNumber() );
		assertEquals( "{ t=:3", e.getLineContent() );
		assertTrue( e.getMessage().startsWith(Dict.get(Dict.ERROR_TUPLET_INVALID) + ":3") );
		
		e = assertThrows( ParseException.class, () -> parse(getFailingFile("opt-unknown")) );
		assertEquals( 3, e.getLineNumber() );
		assertEquals( "{ xyz=5", e.getLineContent() );
		assertTrue( e.getMessage().startsWith(Dict.get(Dict.ERROR_UNKNOWN_OPTION) + "xyz") );
		
		e = assertThrows( ParseException.class, () -> parse(getFailingFile("opt-velocity-too-high")) );
		assertEquals( 3, e.getLineNumber() );
		assertEquals( "0  c  /4  v=128", e.getLineContent() );
		assertTrue( e.getMessage().startsWith(Dict.get(Dict.ERROR_VEL_NOT_MORE_THAN_127)) );
		
		e = assertThrows( ParseException.class, () -> parse(getFailingFile("opt-velocity-negative")) );
		assertEquals( 3, e.getLineNumber() );
		assertEquals( "0  c  /4  v=-2", e.getLineContent() );
		assertTrue( e.getMessage().startsWith(Dict.get(Dict.ERROR_NEGATIVE_NOT_ALLOWED)) );
		
		e = assertThrows( ParseException.class, () -> parse(getFailingFile("opt-velocity-zero")) );
		assertEquals( 3, e.getLineNumber() );
		assertEquals( "0  c  /4  v=0", e.getLineContent() );
		assertTrue( e.getMessage().startsWith(Dict.get(Dict.ERROR_VEL_NOT_LESS_THAN_1)) );
		
		e = assertThrows( ParseException.class, () -> parse(getFailingFile("opt-duration-zero")) );
		assertEquals( 3, e.getLineNumber() );
		assertEquals( "0  c  /4  d=0", e.getLineContent() );
		assertTrue( e.getMessage().startsWith(Dict.get(Dict.ERROR_DURATION_MORE_THAN_0)) );
		
		e = assertThrows( ParseException.class, () -> parse(getFailingFile("opt-duration-not-float")) );
		assertEquals( 3, e.getLineNumber() );
		assertEquals( "0  c  /4  d=0.1.2", e.getLineContent() );
		assertTrue( e.getMessage().startsWith(Dict.get(Dict.ERROR_NOT_A_FLOAT)) );
		
		e = assertThrows( ParseException.class, () -> parse(getFailingFile("opt-duration-negative")) );
		assertEquals( 3, e.getLineNumber() );
		assertEquals( "0  c  /4  d=-0.1", e.getLineContent() );
		assertTrue( e.getMessage().startsWith(Dict.get(Dict.ERROR_DURATION_MORE_THAN_0)) );
		
		e = assertThrows( ParseException.class, () -> parse(getFailingFile("channel-negative")) );
		assertEquals( 4, e.getLineNumber() );
		assertEquals( "-1  c  /4", e.getLineContent() );
		assertTrue( e.getMessage().startsWith(Dict.get(Dict.ERROR_UNKNOWN_CMD) + "-1") );
		
		e = assertThrows( ParseException.class, () -> parse(getFailingFile("channel-too-high")) );
		assertEquals( 3, e.getLineNumber() );
		assertEquals( "16  c  /4", e.getLineContent() );
		assertTrue( e.getMessage().startsWith(Dict.get(Dict.ERROR_INVALID_CHANNEL_NUMBER)) );
		
		e = assertThrows( ParseException.class, () -> parse(getFailingFile("call-param-empty")) );
		assertEquals( 6, e.getLineNumber() );
		assertEquals( "CALL test(a,)", e.getLineContent() );
		assertTrue( e.getMessage().startsWith(Dict.get(Dict.ERROR_CALL_EMPTY_PARAM)) );
		
		e = assertThrows( ParseException.class, () -> parse(getFailingFile("call-param-name-empty")) );
		assertEquals( 6, e.getLineNumber() );
		assertEquals( "CALL test(=a)", e.getLineContent() );
		assertTrue( e.getMessage().startsWith(Dict.get(Dict.ERROR_CALL_PARAM_NAME_EMPTY)) );
		
		e = assertThrows( ParseException.class, () -> parse(getFailingFile("call-param-name-invalid")) );
		assertEquals( 6, e.getLineNumber() );
		assertEquals( "CALL test(a/=b)", e.getLineContent() );
		assertTrue( e.getMessage().startsWith(Dict.get(Dict.ERROR_CALL_PARAM_NAME_WITH_SPEC)) );
		
		e = assertThrows( ParseException.class, () -> parse(getFailingFile("call-param-name-doublet")) );
		assertEquals( 6, e.getLineNumber() );
		assertEquals( "CALL test(a=x,a=y)", e.getLineContent() );
		assertTrue( e.getMessage().startsWith(Dict.get(Dict.ERROR_CALL_DUPLICATE_PARAM_NAME)) );
		
		e = assertThrows( ParseException.class, () -> parse(getFailingFile("call-param-value-empty")) );
		assertEquals( 6, e.getLineNumber() );
		assertEquals( "CALL test(a=,b=y)", e.getLineContent() );
		assertTrue( e.getMessage().startsWith(Dict.get(Dict.ERROR_CALL_PARAM_VALUE_EMPTY)) );
		
		e = assertThrows( ParseException.class, () -> parse(getFailingFile("call-param-named-more-assigners")) );
		assertEquals( 6, e.getLineNumber() );
		assertEquals( "CALL test(a=b=c)", e.getLineContent() );
		assertTrue( e.getMessage().startsWith(Dict.get(Dict.ERROR_CALL_PARAM_MORE_ASSIGNERS)) );
		
		e = assertThrows( ParseException.class, () -> parse(getFailingFile("include-directory")) );
		assertEquals( 1, e.getLineNumber() );
		assertEquals( "INCLUDE inc/", e.getLineContent() );
		assertTrue( e.getMessage().startsWith(Dict.get(Dict.ERROR_FILE_NORMAL)) );
		
		e = assertThrows( ParseException.class, () -> parse(getFailingFile("include-without-args")) );
		assertEquals( 1, e.getLineNumber() );
		assertEquals( "INCLUDE", e.getLineContent() );
		assertTrue( e.getMessage().startsWith(Dict.get(Dict.ERROR_FILE_NUM_OF_ARGS)) );
		
		e = assertThrows( ParseException.class, () -> parse(getFailingFile("include-too-many-args")) );
		assertEquals( 1, e.getLineNumber() );
		assertEquals( "INCLUDE inc/instruments.midica  inc/instruments.midica", e.getLineContent() );
		assertTrue( e.getMessage().startsWith(Dict.get(Dict.ERROR_FILE_NUM_OF_ARGS)) );
		
		e = assertThrows( ParseException.class, () -> parse(getFailingFile("soundfont-file-doesnt-exist")) );
		assertEquals( 3, e.getLineNumber() );
		assertEquals( "SOUNDFONT  soundfont.sf2", e.getLineContent() );
		assertTrue( e.getMessage().startsWith(Dict.get(Dict.ERROR_FILE_EXISTS)) );
		
		e = assertThrows( ParseException.class, () -> parse(getFailingFile("soundfont-file-not-normal")) );
		assertEquals( 3, e.getLineNumber() );
		assertEquals( "SOUNDFONT  .", e.getLineContent() );
		assertTrue( e.getMessage().startsWith(Dict.get(Dict.ERROR_FILE_NORMAL)) );
		
		e = assertThrows( ParseException.class, () -> parse(getFailingFile("soundfont-file-no-args")) );
		assertEquals( 3, e.getLineNumber() );
		assertEquals( "SOUNDFONT", e.getLineContent() );
		assertTrue( e.getMessage().startsWith(Dict.get(Dict.ERROR_SOUNDFONT_NUM_OF_ARGS)) );
		
		e = assertThrows( ParseException.class, () -> parse(getFailingFile("soundfont-file-too-many-args")) );
		assertEquals( 3, e.getLineNumber() );
		assertEquals( "SOUNDFONT  ../working/java-emergency-soundfont.sf2  ../working/java-emergency-soundfont.sf2", e.getLineContent() );
		assertTrue( e.getMessage().startsWith(Dict.get(Dict.ERROR_SOUNDFONT_NUM_OF_ARGS)) );
		
		e = assertThrows( ParseException.class, () -> parse(getFailingFile("soundfont-file-invalid")) );
		assertEquals( 3, e.getLineNumber() );
		assertEquals( "SOUNDFONT  inc/instruments.midica", e.getLineContent() );
		
		e = assertThrows( ParseException.class, () -> parse(getFailingFile("define-not-enough-args")) );
		assertEquals( 3, e.getLineNumber() );
		assertEquals( "DEFINE CHORD", e.getLineContent() );
		assertTrue( e.getMessage().startsWith(Dict.get(Dict.ERROR_DEFINE_NUM_OF_ARGS)) );
		
		e = assertThrows( ParseException.class, () -> parse(getFailingFile("define-too-many-args")) );
		assertEquals( 3, e.getLineNumber() );
		assertEquals( "DEFINE CHORD crd crd", e.getLineContent() );
		assertTrue( e.getMessage().startsWith(Dict.get(Dict.ERROR_DEFINE_NUM_OF_ARGS)) );
		
		e = assertThrows( ParseException.class, () -> parse(getFailingFile("const-without-args")) );
		assertEquals( 3, e.getLineNumber() );
		assertEquals( "CONST", e.getLineContent() );
		assertTrue( e.getMessage().startsWith(Dict.get(Dict.ERROR_CONST_NUM_OF_ARGS)) );
		
		e = assertThrows( ParseException.class, () -> parse(getFailingFile("const-not-enough-args")) );
		assertEquals( 3, e.getLineNumber() );
		assertEquals( "CONST $crd", e.getLineContent() );
		assertTrue( e.getMessage().startsWith(Dict.get(Dict.ERROR_CONST_NUM_OF_ARGS)) );
		
		e = assertThrows( ParseException.class, () -> parse(getFailingFile("const-already-defined")) );
		assertEquals( 4, e.getLineNumber() );
		assertEquals( "CONST $crd c+,d+,e+", e.getLineContent() );
		assertTrue( e.getMessage().startsWith(Dict.get(Dict.ERROR_CONST_ALREADY_DEFINED)) );
		
		e = assertThrows( ParseException.class, () -> parse(getFailingFile("const-name-eq-value")) );
		assertEquals( 3, e.getLineNumber() );
		assertEquals( "CONST $a = $a", e.getLineContent() );
		assertTrue( e.getMessage().startsWith(Dict.get(Dict.ERROR_CONST_NAME_EQ_VALUE)) );
		
		e = assertThrows( ParseException.class, () -> parse(getFailingFile("const-recursion")) );
		assertEquals( 3, e.getLineNumber() );
		assertTrue( "CONST $a = !$b!".equals(e.getLineContent()) || "CONST $b = !$a!".equals(e.getLineContent()) );
		assertTrue( e.getMessage().startsWith(Dict.get(Dict.ERROR_CONST_RECURSION)) );
		
		e = assertThrows( ParseException.class, () -> parse(getFailingFile("var-without-args")) );
		assertEquals( 3, e.getLineNumber() );
		assertEquals( "VAR", e.getLineContent() );
		assertTrue( e.getMessage().startsWith(Dict.get(Dict.ERROR_VAR_NUM_OF_ARGS)) );
		
		e = assertThrows( ParseException.class, () -> parse(getFailingFile("var-not-enough-args")) );
		assertEquals( 3, e.getLineNumber() );
		assertEquals( "VAR $x", e.getLineContent() );
		assertTrue( e.getMessage().startsWith(Dict.get(Dict.ERROR_VAR_NUM_OF_ARGS)) );
		
		e = assertThrows( ParseException.class, () -> parse(getFailingFile("var-without-dollar")) );
		assertEquals( 3, e.getLineNumber() );
		assertEquals( "VAR x = c", e.getLineContent() );
		assertTrue( e.getMessage().startsWith(Dict.get(Dict.ERROR_VAR_NAME_INVALID) + "x") );
		
		e = assertThrows( ParseException.class, () -> parse(getFailingFile("var-name-eq-value")) );
		assertEquals( 3, e.getLineNumber() );
		assertEquals( "VAR $a = $a", e.getLineContent() );
		assertTrue( e.getMessage().startsWith(Dict.get(Dict.ERROR_VAR_NAME_EQ_VALUE)) );
		
		e = assertThrows( ParseException.class, () -> parse(getFailingFile("var-recursion")) );
		assertEquals( 5, e.getLineNumber() );
		assertEquals( "VAR $a = $d$d$d$d$d$d$d$d$d$d$d$d$d$d$d$d$d$d$d$d$d$d$d$d$d$d$d$d$d$d$d$d$d$d$d$d$d$d$d$d$d$d$d$d$d$d$d$d$d$d$d$a", e.getLineContent() );
		assertTrue( e.getMessage().startsWith(Dict.get(Dict.ERROR_VAR_RECURSION)) );
		
		e = assertThrows( ParseException.class, () -> parse(getFailingFile("var-with-whitespace")) );
		assertEquals( 3, e.getLineNumber() );
		assertEquals( "VAR x = c c", e.getLineContent() );
		assertTrue( e.getMessage().startsWith(Dict.get(Dict.ERROR_VAR_VAL_HAS_WHITESPACE)) );
		
		e = assertThrows( ParseException.class, () -> parse(getFailingFile("param-n-assign-unknown-name")) );
		assertEquals( 3, e.getLineNumber() );
		assertEquals( "VAR ${y} = b", e.getLineContent() );
		assertTrue( e.getMessage().startsWith(Dict.get(Dict.ERROR_PARAM_NAMED_UNKNOWN)) );
		
		e = assertThrows( ParseException.class, () -> parse(getFailingFile("param-i-assign-index-too-high")) );
		assertEquals( 3, e.getLineNumber() );
		assertEquals( "VAR $[0] = a", e.getLineContent() );
		assertTrue( e.getMessage().startsWith(Dict.get(Dict.ERROR_PARAM_INDEX_TOO_HIGH)) );
		
		e = assertThrows( ParseException.class, () -> parse(getFailingFile("instrument-not-enough-args")) );
		assertEquals( 3, e.getLineNumber() );
		assertEquals( "INSTRUMENT 0", e.getLineContent() );
		assertTrue( e.getMessage().startsWith(Dict.get(Dict.ERROR_INSTR_NUM_OF_ARGS_SINGLE)) );
		
		e = assertThrows( ParseException.class, () -> parse(getFailingFile("instruments-elem-not-enough-args")) );
		assertEquals( 4, e.getLineNumber() );
		assertEquals( "0 5", e.getLineContent() );
		assertTrue( e.getMessage().startsWith(Dict.get(Dict.ERROR_INSTR_NUM_OF_ARGS)) );
		
		e = assertThrows( ParseException.class, () -> parse(getFailingFile("global-timesig-invalid")) );
		assertEquals( 3, e.getLineNumber() );
		assertEquals( "* time 3:4", e.getLineContent() );
		assertTrue( e.getMessage().startsWith(Dict.get(Dict.ERROR_INVALID_TIME_SIG) + "3:4") );
		
		e = assertThrows( ParseException.class, () -> parse(getFailingFile("global-tonality-invalid")) );
		assertEquals( 3, e.getLineNumber() );
		assertEquals( "* key c/inval", e.getLineContent() );
		assertTrue( e.getMessage().startsWith(Dict.get(Dict.ERROR_INVALID_TONALITY) + "inval") );
		
		e = assertThrows( ParseException.class, () -> parse(getFailingFile("global-keysig-invalid-note")) );
		assertEquals( 3, e.getLineNumber() );
		assertEquals( "* key d5/maj", e.getLineContent() );
		assertTrue( e.getMessage().startsWith(Dict.get(Dict.ERROR_UNKNOWN_NOTE) + "d5") );
		
		e = assertThrows( ParseException.class, () -> parse(getFailingFile("global-keysig-invalid")) );
		assertEquals( 3, e.getLineNumber() );
		assertEquals( "* key d5:maj", e.getLineContent() );
		assertTrue( e.getMessage().startsWith(Dict.get(Dict.ERROR_INVALID_KEY_SIG) + "d5:maj") );
		
		e = assertThrows( ParseException.class, () -> parse(getFailingFile("global-unknown-cmd")) );
		assertEquals( 3, e.getLineNumber() );
		assertEquals( "* cmd d5:maj", e.getLineContent() );
		assertTrue( e.getMessage().startsWith(Dict.get(Dict.ERROR_UNKNOWN_GLOBAL_CMD) + "cmd") );
		
		e = assertThrows( ParseException.class, () -> parse(getFailingFile("global-partial-empty")) );
		assertEquals( 3, e.getLineNumber() );
		assertEquals( "* 0,1-2,,3", e.getLineContent() );
		assertTrue( e.getMessage().startsWith(Dict.get(Dict.ERROR_PARTIAL_RANGE_EMPTY)) );
		
		e = assertThrows( ParseException.class, () -> parse(getFailingFile("global-partial-order")) );
		assertEquals( 3, e.getLineNumber() );
		assertEquals( "* 0,2-2,3", e.getLineContent() );
		assertTrue( e.getMessage().startsWith(Dict.get(Dict.ERROR_PARTIAL_RANGE_ORDER) + "2-2") );
		
		e = assertThrows( ParseException.class, () -> parse(getFailingFile("global-partial-invalid-range-elem")) );
		assertEquals( 3, e.getLineNumber() );
		assertEquals( "* 0,2-3-4,5", e.getLineContent() );
		assertTrue( e.getMessage().startsWith(Dict.get(Dict.ERROR_PARTIAL_RANGE) + "2-3-4") );
		
		e = assertThrows( ParseException.class, () -> parse(getFailingFile("pattern-inside-function")) );
		assertEquals( 5, e.getLineNumber() );
		assertEquals( "PATTERN", e.getLineContent() );
		assertTrue( e.getMessage().startsWith(Dict.get(Dict.ERROR_NOT_ALLOWED_IN_BLK)) );
		
		e = assertThrows( ParseException.class, () -> parse(getFailingFile("pattern-inside-block")) );
		assertEquals( 5, e.getLineNumber() );
		assertEquals( "PATTERN", e.getLineContent() );
		assertTrue( e.getMessage().startsWith(Dict.get(Dict.ERROR_BLOCK_UNMATCHED_OPEN)) );
		
		e = assertThrows( ParseException.class, () -> parse(getFailingFile("pattern-redefined")) );
		assertEquals( 7, e.getLineNumber() );
		assertEquals( "PATTERN p1", e.getLineContent() );
		assertTrue( e.getMessage().startsWith(Dict.get(Dict.ERROR_PATTERN_ALREADY_DEFINED) + "p1") );
		
		e = assertThrows( ParseException.class, () -> parse(getFailingFile("pattern-def-with-second-arg")) );
		assertEquals( 3, e.getLineNumber() );
		assertEquals( "PATTERN p1 test", e.getLineContent() );
		assertTrue( e.getMessage().startsWith(Dict.get(Dict.ERROR_PATTERN_NUM_OF_ARGS)) );
		
		e = assertThrows( ParseException.class, () -> parse(getFailingFile("pattern-def-without-name")) );
		assertEquals( 3, e.getLineNumber() );
		assertEquals( "PATTERN", e.getLineContent() );
		assertTrue( e.getMessage().startsWith(Dict.get(Dict.ERROR_PATTERN_NUM_OF_ARGS)) );
		
		e = assertThrows( ParseException.class, () -> parse(getFailingFile("pattern-call-with-tremolo")) );
		assertEquals( 7, e.getLineNumber() );
		assertEquals( "0 c pat tr=/4", e.getLineContent() );
		assertTrue( e.getMessage().startsWith(Dict.get(Dict.ERROR_PATTERN_INVALID_OUTER_OPT) + "tremolo") );
		
		e = assertThrows( ParseException.class, () -> parse(getFailingFile("pattern-with-shift")) );
		assertEquals( 4, e.getLineNumber() );
		assertEquals( "0 /1  s=1", e.getLineContent() );
		assertTrue( e.getMessage().startsWith(Dict.get(Dict.ERROR_PATTERN_INVALID_INNER_OPT) + "shift") );
		
		e = assertThrows( ParseException.class, () -> parse(getFailingFile("pattern-call-index-wrong")) );
		assertEquals( 5, e.getLineNumber() );
		assertEquals( "1.2 /4", e.getLineContent() );
		assertTrue( e.getMessage().startsWith(Dict.get(Dict.ERROR_PATTERN_INDEX_INVALID)) );
		
		e = assertThrows( ParseException.class, () -> parse(getFailingFile("pattern-call-index-too-high")) );
		assertEquals( 10, e.getLineNumber() );
		assertEquals( "1 /4", e.getLineContent() );
		assertTrue( e.getMessage().startsWith(Dict.get(Dict.ERROR_PATTERN_INDEX_TOO_HIGH)) );
		
		e = assertThrows( ParseException.class, () -> parse(getFailingFile("pattern-recursion")) );
		assertEquals( 13, e.getLineNumber() );
		assertTrue( "1,0 first".equals(e.getLineContent()) || "0,1 second".equals(e.getLineContent()) );
		assertTrue( e.getMessage().startsWith(Dict.get(Dict.ERROR_PATTERN_RECURSION_DEPTH)) );
		
		e = assertThrows( ParseException.class, () -> parse(getFailingFile("pattern-before-instruments")) );
		assertEquals( 6, e.getLineNumber() );
		assertEquals( "0,1 /4", e.getLineContent() );
		assertTrue( e.getMessage().startsWith(Dict.get(Dict.ERROR_CHANNEL_UNDEFINED).replaceFirst("%s", "0")) );
		
		// stacktraces
		
		e = assertThrows( ParseException.class, () -> parse(getFailingFile("stacktrace")) );
		assertEquals( 10, e.getLineNumber() );
		assertEquals( "st-incl-1.midica", e.getFile().getName() );
		assertEquals( "0 62 -2 shift=2", e.getLineContent() );
		assertEquals( true, e.getMessage().startsWith(Dict.get(Dict.ERROR_NOTE_LENGTH_INVALID)) );
		Deque<StackTraceElement> stackTrace = e.getStackTraceElements();
		assertEquals( 9, stackTrace.size() );
		assertEquals( "st-incl-2.midica/21",     stackTrace.pop().toString() ); // channel cmd
		assertEquals( "st-incl-2.midica/19-23",  stackTrace.pop().toString() ); // block
		assertEquals( "st-incl-2.midica/17-25",  stackTrace.pop().toString() ); // block
		assertEquals( "st-incl-2.midica/25",     stackTrace.pop().toString() ); // in test2(...)
		assertEquals( "st-incl-5.midica/12",     stackTrace.pop().toString() ); // CALL test2(...) from test5
		assertEquals( "stacktrace.midica/40",    stackTrace.pop().toString() ); // CALL test5(...) from test6
		assertEquals( "stacktrace.midica/38-42", stackTrace.pop().toString() ); // block
		assertEquals( "stacktrace.midica/42",    stackTrace.pop().toString() ); // in test6(...)
		assertEquals( "st-incl-1.midica/10",     stackTrace.pop().toString() ); // CALL test6(...) from root
		
		e = assertThrows( ParseException.class, () -> parse(getFailingFile("pattern-stacktrace")) );
		assertEquals( 25, e.getLineNumber() );
		assertEquals( "{ t, l=test", e.getLineContent() );
		assertTrue( e.getMessage().startsWith(Dict.get(Dict.ERROR_BLOCK_INVALID_OPT)) );
		stackTrace = e.getStackTraceElements();
		assertEquals( 5, stackTrace.size() );
		assertEquals( "pattern-stacktrace.midica/5",     stackTrace.pop().toString() ); // block with invaid option
		assertEquals( "pattern-stacktrace.midica/19",    stackTrace.pop().toString() ); // pattern call
		assertEquals( "pattern-stacktrace.midica/24",    stackTrace.pop().toString() ); // CALL test()
		assertEquals( "pattern-stacktrace.midica/23-25", stackTrace.pop().toString() ); // block
		assertEquals( "pattern-stacktrace.midica/25",    stackTrace.pop().toString() ); // block execution
		
		e = assertThrows( ParseException.class, () -> parse(getFailingFile("pattern-stacktrace-2")) );
		assertEquals( 6, e.getLineNumber() );
		assertEquals( "{ l=test", e.getLineContent() );
		assertTrue( e.getMessage().startsWith(Dict.get(Dict.ERROR_BLOCK_INVALID_OPT)) );
		stackTrace = e.getStackTraceElements();
		assertEquals( 8, stackTrace.size() );
		assertEquals( "pat-st-incl.midica/4",            stackTrace.pop().toString() ); // block with invaid option
		assertEquals( "pat-st-incl.midica/19",           stackTrace.pop().toString() ); // call inner pattern
		assertEquals( "pat-st-incl.midica/17-21",        stackTrace.pop().toString() ); // block with m, q=2
		assertEquals( "pat-st-incl.midica/15-24",        stackTrace.pop().toString() ); // block with t
		assertEquals( "pat-st-incl.midica/24",           stackTrace.pop().toString() ); // block execution
		assertEquals( "pattern-stacktrace-2.midica/5",   stackTrace.pop().toString() ); // call outer pattern
		assertEquals( "pattern-stacktrace-2.midica/4-6", stackTrace.pop().toString() ); // block
		assertEquals( "pattern-stacktrace-2.midica/6",   stackTrace.pop().toString() ); // block execution
		
		e = assertThrows( ParseException.class, () -> parse(getFailingFile("stacktrace-function")) );
		assertEquals( 13, e.getLineNumber() );
		assertEquals( "0 f,e -", e.getLineContent() );
		assertTrue( e.getMessage().startsWith(Dict.get(Dict.ERROR_NOTE_LENGTH_INVALID) + "-") );
		stackTrace = e.getStackTraceElements();
		assertEquals( 11, stackTrace.size() );
		assertEquals( "stacktrace-function.midica/47",    stackTrace.pop().toString() ); // channel cmd with invalid note length
		assertEquals( "stacktrace-function.midica/41",    stackTrace.pop().toString() ); // CALL fun3(...,-) from fun2()
		assertEquals( "stacktrace-function.midica/40-42", stackTrace.pop().toString() ); // else-block
		assertEquals( "stacktrace-function.midica/35-43", stackTrace.pop().toString() ); // block
		assertEquals( "stacktrace-function.midica/43",    stackTrace.pop().toString() ); // block execution
		assertEquals( "stacktrace-function.midica/27",    stackTrace.pop().toString() ); // CALL fun2(...,f=bar)
		assertEquals( "stacktrace-function.midica/23-28", stackTrace.pop().toString() ); // block
		assertEquals( "stacktrace-function.midica/21-30", stackTrace.pop().toString() ); // block
		assertEquals( "stacktrace-function.midica/30",    stackTrace.pop().toString() ); // block execution
		assertEquals( "stacktrace-function.midica/16",    stackTrace.pop().toString() ); // CALL fun1(...) from func()
		assertEquals( "stacktrace-function.midica/13",    stackTrace.pop().toString() ); // CALL func(...)
		
		e = assertThrows( ParseException.class, () -> parse(getFailingFile("stacktrace-pattern")) );
		assertEquals( 13, e.getLineNumber() );
		assertEquals( "0,1,2 -", e.getLineContent() );
		assertTrue( e.getMessage().startsWith(Dict.get(Dict.ERROR_NOTE_LENGTH_INVALID) + "-") );
		stackTrace = e.getStackTraceElements();
		assertEquals( 11, stackTrace.size() );
		assertEquals( "stacktrace-pattern.midica/47",    stackTrace.pop().toString() ); // channel cmd with invalid note length
		assertEquals( "stacktrace-pattern.midica/41",    stackTrace.pop().toString() ); // CALL pat3(-) from pat2()
		assertEquals( "stacktrace-pattern.midica/40-42", stackTrace.pop().toString() ); // else-block
		assertEquals( "stacktrace-pattern.midica/35-43", stackTrace.pop().toString() ); // block
		assertEquals( "stacktrace-pattern.midica/43",    stackTrace.pop().toString() ); // block execution
		assertEquals( "stacktrace-pattern.midica/27",    stackTrace.pop().toString() ); // CALL pat2(f=bar, ...)
		assertEquals( "stacktrace-pattern.midica/23-28", stackTrace.pop().toString() ); // block
		assertEquals( "stacktrace-pattern.midica/21-30", stackTrace.pop().toString() ); // block
		assertEquals( "stacktrace-pattern.midica/30",    stackTrace.pop().toString() ); // block execution
		assertEquals( "stacktrace-pattern.midica/16",    stackTrace.pop().toString() ); // CALL pat1(...) from func()
		assertEquals( "stacktrace-pattern.midica/13",    stackTrace.pop().toString() ); // CALL func(...)
	}
	
	/**
	 * Returns a source file for testing the parse() method with a
	 * file that is supposed to be parseble.
	 * 
	 * @param name file name without the extension .midicapl
	 * @return file object of the file to be tested
	 */
	private static File getWorkingFile(String name) {
		String sourceDir = TestUtil.getTestfileDirectory() + "working" + File.separator;
		File file = new File(sourceDir + name + ".midica");
		
		return file;
	}
	
	/**
	 * Returns a source file for testing the parse() method with a
	 * file that is supposed to be parseble.
	 * 
	 * @param name file name without the extension .midicapl
	 * @return file object of the file to be tested
	 */
	private static File getFailingFile(String name) {
		String sourceDir = TestUtil.getTestfileDirectory() + "failing" + File.separator;
		File file = new File(sourceDir + name + ".midica");
		
		return file;
	}
	
	/**
	 * Returns the text of the requested message, assuming that it is a meta message.
	 * 
	 * @param track    Track index, beginning with 0.
	 * @param i        Message index inside of the track.
	 * @return         Text of the message.
	 */
	private static String getMetaMsgText(int track, int i) {
		Sequence  seq = SequenceCreator.getSequence();
		
		MidiMessage msg  = seq.getTracks()[track].get(i).getMessage();
		byte[]      data = ((MetaMessage) msg).getData();
		String      text = CharsetUtils.getTextFromBytes(data, "UTF-8", null);
		
		return text;
	}
	
	/**
	 * Returns the message list, filtered by the given channel.
	 * 
	 * @param channel  MIDI channel
	 * @return all messages with the given channel.
	 */
	private static ArrayList<SingleMessage> getMessagesByChannel(int channel) {
		ArrayList<SingleMessage> allMessages = (ArrayList<SingleMessage>) SequenceAnalyzer.getSequenceInfo().get("messages");
		ArrayList<SingleMessage> messages    = new ArrayList<>();
		for (SingleMessage msg : allMessages) {
			Integer ch = (Integer) msg.getOption(IMessageType.OPT_CHANNEL);
			if (ch != null && ch == channel)
				messages.add(msg);
		}
		
		return messages;
	}
	
	/**
	 * Returns the message list, filtered by the given status byte.
	 * 
	 * @param statusByte  status byte (first byte of the message)
	 * @return the filtered messages.
	 */
	private static ArrayList<SingleMessage> getMessagesByStatus(String statusByte) {
		ArrayList<SingleMessage> allMessages = (ArrayList<SingleMessage>) SequenceAnalyzer.getSequenceInfo().get("messages");
		ArrayList<SingleMessage> messages    = new ArrayList<>();
		for (SingleMessage msg : allMessages) {
			String status = (String) msg.getOption(IMessageType.OPT_STATUS_BYTE);
			if (status.equals(statusByte))
				messages.add(msg);
		}
		
		return messages;
	}
	
	/**
	 * Returns the message list, filtered by the given status byte, and tick range, and summary status.
	 * 
	 * @param statusByte  status byte (first byte of the message);
	 *                    **null** if the status doesn't matter
	 * @param minTick     minimum tick to be included;
	 *                    **null** if the minimum tick doesn't matter
	 * @param maxTick     maximum tick to be included;
	 *                    **null** if the maximum tick doesn't matter
	 * @param summary     **true** for messages **with** summary;
	 *                    **false** messages **without** summary;
	 *                    **null** if the summary doesn't matter.
	 * @return the filtered messages.
	 */
	private static ArrayList<SingleMessage> getMessagesByStatusAndTickRangeAndSummary(String statusByte, Long minTick, Long maxTick, Boolean summary) {
		ArrayList<SingleMessage> allMessages = (ArrayList<SingleMessage>) SequenceAnalyzer.getSequenceInfo().get("messages");
		ArrayList<SingleMessage> messages    = new ArrayList<>();
		for (SingleMessage msg : allMessages) {
			
			// filter status
			if (statusByte != null) {
				String status = (String) msg.getOption(IMessageType.OPT_STATUS_BYTE);
				if (! status.equals(statusByte))
					continue;
			}
			
			// filter min tick
			if (minTick != null || maxTick != null) {
				Long tick = (Long) msg.getOption(IMessageType.OPT_TICK);
				if (minTick != null && tick < minTick)
					continue;
				if (maxTick != null && tick > maxTick)
					continue;
			}
			
			// filter summary
			if (summary != null) {
				String msgSummary = (String) msg.getOption(IMessageType.OPT_SUMMARY);
				if (summary && null == msgSummary)
					continue;
				if (! summary && msgSummary != null)
					continue;
			}
			
			// not yet filtered - add the message
			messages.add(msg);
		}
		
		return messages;
	}
	
	/**
	 * Returns only NOTE-ON and NOTE-OFF messages from the message list, filtered by channel.
	 * 
	 * @param channel  MIDI channel
	 * @return the filtered messages.
	 */
	private static ArrayList<SingleMessage> getNoteOnOffMessagesByChannel(int channel) {
		ArrayList<SingleMessage> allMessages = (ArrayList<SingleMessage>) SequenceAnalyzer.getSequenceInfo().get("messages");
		ArrayList<SingleMessage> messages    = new ArrayList<>();
		
		// filter
		for (SingleMessage msg : allMessages) {
			Integer ch     = (Integer) msg.getOption(IMessageType.OPT_CHANNEL);
			String  status = (String)  msg.getOption(IMessageType.OPT_STATUS_BYTE);
			if (ch != null && ch == channel) {
				if (status.startsWith("8") || status.startsWith("9")) {
					messages.add(msg);
				}
			}
		}
		
		return messages;
	}
	
	/**
	 * Returns the full lyrics of the sequence.
	 * 
	 * @return full lyrics.
	 */
	private static String getLyrics() {
		return (String) KaraokeAnalyzer.getKaraokeInfo().get("lyrics_full");
	}
}<|MERGE_RESOLUTION|>--- conflicted
+++ resolved
@@ -178,11 +178,7 @@
 		}
 		
 		parse(getWorkingFile("chords"));
-<<<<<<< HEAD
-		assertEquals( 13440, instruments.get(0).getCurrentTicks() );
-=======
 		assertEquals( 13920, instruments.get(0).getCurrentTicks() );
->>>>>>> 2f6702fd
 		assertEquals(  2400, instruments.get(1).getCurrentTicks() );
 		
 		parse(getWorkingFile("define"));
