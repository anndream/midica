/*
 * This Source Code Form is subject to the terms of the
 * Mozilla Public License, v. 2.0. 
 * If a copy of the MPL was not distributed with this file,
 * You can obtain one at http://mozilla.org/MPL/2.0/.
 */

package org.midica;

import javax.swing.SwingUtilities;

import org.midica.config.Cli;
import org.midica.config.Config;
import org.midica.config.Dict;
import org.midica.config.Laf;
import org.midica.ui.UiController;

/**
 * This is the main class to be defined by the MANIFEST.MF in the jar archive.
 * 
 * @author Jan Trukenmüller
 */
public class Midica {
	
	/** Major version number. This has to be incremented manually. */
	public static final int VERSION_MAJOR = 1;
	
	/**
	 * Minor version number. This is intended to be incremented automatically by precommit.pl.
	 * After switching to a new major version, this has to be set to "-1" manually, so that
	 * precommit.pl starts with "0" again.
	 */
	public static final int VERSION_MINOR = 2;
	
	/** UNIX timestamp of the last commit */
<<<<<<< HEAD
	public static final int COMMIT_TIME = 1594051151;
=======
	public static final int COMMIT_TIME = 1596824835;
>>>>>>> 36bf7c0a
	
	/** Branch name. Automatically changed by precommit.pl */
	public static final String BRANCH = "export-formats";
	
	/** Full version string. */
	public static final String VERSION = VERSION_MAJOR + "." + VERSION_MINOR + ("master".equals(BRANCH) ? "" : "-" + BRANCH);
	
	/** Author name */
	public static final String AUTHOR = "Jan Trukenmüller";
	
	/** Repository URL */
	public static final String SOURCE_URL = "https://github.com/truj/midica";
	
	/** Website URL */
	public static final String URL = "http://midica.org/";
	
	/** Controller of the main window */
	public static UiController uiController;
	
	/**
	 * The entry method which is launched on program startup.
	 * 
	 * @param args No specific arguments are supported so far.
	 */
	public static void main(String[] args) {
		
		// command line arguments
		Cli.parseArguments(args);
		
		// init config
		Config.init();
		
		// init look and feel
		if (! Cli.isCliMode) {
			Laf.init();
		}
		
		// initialize dictionaries
		Dict.init();
		
		// start the GUI (inside of the event dispatching thread)
		SwingUtilities.invokeLater(new Runnable() {
			@Override
			public void run() {
				synchronized(UiController.class) {
					uiController = new UiController();
				}
			}
		});
		
		// import/export, if requested
		SwingUtilities.invokeLater(new Runnable() {
			@Override
			public void run() {
				if (Cli.useSoundfont) {
					Cli.loadSoundfont(uiController);
				}
				if (Cli.isImport) {
					Cli.importFile(uiController);
					if (Cli.isExport) {
						Cli.exportFile(uiController);
					}
				}
			}
		});
		
		// finish
		SwingUtilities.invokeLater(new Runnable() {
			@Override
			public void run() {
				if (! Cli.keepAlive) {
					System.exit(0);
				}
			}
		});
	}
}<|MERGE_RESOLUTION|>--- conflicted
+++ resolved
@@ -33,11 +33,7 @@
 	public static final int VERSION_MINOR = 2;
 	
 	/** UNIX timestamp of the last commit */
-<<<<<<< HEAD
-	public static final int COMMIT_TIME = 1594051151;
-=======
-	public static final int COMMIT_TIME = 1596824835;
->>>>>>> 36bf7c0a
+	public static final int COMMIT_TIME = 1597079739;
 	
 	/** Branch name. Automatically changed by precommit.pl */
 	public static final String BRANCH = "export-formats";
