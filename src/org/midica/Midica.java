/*
 * This Source Code Form is subject to the terms of the
 * Mozilla Public License, v. 2.0. 
 * If a copy of the MPL was not distributed with this file,
 * You can obtain one at http://mozilla.org/MPL/2.0/.
 */

package org.midica;

import javax.swing.SwingUtilities;

import org.midica.config.Cli;
import org.midica.config.Config;
import org.midica.config.Dict;
import org.midica.config.Laf;
import org.midica.ui.UiController;

/**
 * This is the main class to be defined by the MANIFEST.MF in the jar archive.
 * 
 * @author Jan Trukenmüller
 */
public class Midica {
	
	/** Major version number. This has to be incremented manually. */
	public static final int VERSION_MAJOR = 0;
	
	/** Minor version number. This is intended to be incremented automatically by precommit.pl. */
<<<<<<< HEAD
	public static final int VERSION_MINOR = 1584039624;
=======
	public static final int VERSION_MINOR = 1584040328;
>>>>>>> 829e632d
	
	/** Full version string. */
	public static final String VERSION = VERSION_MAJOR + "." + VERSION_MINOR;
	
	/** Author name */
	public static final String AUTHOR = "Jan Trukenmüller";
	
	/** Repository URL */
	public static final String SOURCE_URL = "https://github.com/truj/midica";
	
	/** Website URL */
	public static final String URL = "http://midica.org/";
	
	/** Controller of the main window */
	public static UiController uiController;
	
	/**
	 * The entry method which is launched on program startup.
	 * 
	 * @param args No specific arguments are supported so far.
	 */
	public static void main(String[] args) {
		
		// command line arguments
		Cli.parseArguments(args);
		
		// init config
		Config.init();
		
		// init look and feel
		if (! Cli.isCliMode) {
			Laf.init();
		}
		
		// initialize dictionaries
		Dict.init();
		
		// start the GUI (inside of the event dispatching thread)
		SwingUtilities.invokeLater(new Runnable() {
			@Override
			public void run() {
				synchronized(UiController.class) {
					uiController = new UiController();
				}
			}
		});
		
		// import/export, if requested
		SwingUtilities.invokeLater(new Runnable() {
			@Override
			public void run() {
				if (Cli.useSoundfont) {
					Cli.loadSoundfont(uiController);
				}
				if (Cli.isImport) {
					Cli.importFile(uiController);
					if (Cli.isExport) {
						Cli.exportFile(uiController);
					}
				}
			}
		});
		
		// finish
		SwingUtilities.invokeLater(new Runnable() {
			@Override
			public void run() {
				if (!Cli.keepAlive) {
					System.exit(0);
				}
			}
		});
	}
}<|MERGE_RESOLUTION|>--- conflicted
+++ resolved
@@ -26,11 +26,7 @@
 	public static final int VERSION_MAJOR = 0;
 	
 	/** Minor version number. This is intended to be incremented automatically by precommit.pl. */
-<<<<<<< HEAD
-	public static final int VERSION_MINOR = 1584039624;
-=======
-	public static final int VERSION_MINOR = 1584040328;
->>>>>>> 829e632d
+	public static final int VERSION_MINOR = 1584041271;
 	
 	/** Full version string. */
 	public static final String VERSION = VERSION_MAJOR + "." + VERSION_MINOR;
