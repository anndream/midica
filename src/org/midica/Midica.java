--- conflicted
+++ resolved
@@ -33,14 +33,10 @@
 	public static final int VERSION_MINOR = 2;
 	
 	/** UNIX timestamp of the last commit */
-<<<<<<< HEAD
-	public static final int COMMIT_TIME = 1594049311;
-=======
-	public static final int COMMIT_TIME = 1590729547;
->>>>>>> ec62f859
+	public static final int COMMIT_TIME = 1594050304;
 	
 	/** Branch name. Automatically changed by precommit.pl */
-	public static final String BRANCH = "master";
+	public static final String BRANCH = "decompile-optimization";
 	
 	/** Full version string. */
 	public static final String VERSION = VERSION_MAJOR + "." + VERSION_MINOR + ("master".equals(BRANCH) ? "" : "-" + BRANCH);
