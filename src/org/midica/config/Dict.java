/*
 * This Source Code Form is subject to the terms of the
 * Mozilla Public License, v. 2.0. 
 * If a copy of the MPL was not distributed with this file,
 * You can obtain one at http://mozilla.org/MPL/2.0/.
 */

package org.midica.config;

import java.util.ArrayList;
import java.util.HashMap;
import java.util.Map.Entry;
import java.util.regex.Pattern;
import java.util.Set;
import java.util.TreeMap;
import java.util.TreeSet;

import org.midica.Midica;
import org.midica.ui.info.InstrumentElement;
import org.midica.ui.info.SyntaxElement;
import org.midica.ui.model.ConfigComboboxModel;

/**
 * This class contains and processes all kinds of translations.
 * 
 * This includes:
 * 
 * - Language specific translations
 * - Note system specific symbols (including octave and half tone symbols)
 * - MidicaPL syntax keywords
 * - Percussion IDs
 * - Instrument IDs
 * 
 * It defines different types of translation keys as public member variables.
 * It also contains methods to set and return values of a certain translation type.
 * These methods are called with the corresponding member variables in order to identify the
 * right element to be set or returned.
 * 
 * The member variables' beginning depends on the type of translation they are used for:
 * 
 * - **SYNTAX_** - Keys beginning with this string identify keys for MidicaPL syntax keywords.
 * - **PERCUSSION_** - These keys identify IDs for percussion instruments.
 * - **INSTR_** - These keys identify instrument IDs.
 * - **TT_KEY_** - These keys identify key binding types.
 * - **KEY_** - These keys identify key bindings for a certain widget or target.
 * - Most member variables without a special beginning identify language-specific translations.
 * 
 * This class contains only static methods.
 * 
 * @author Jan Trukenmüller
 */
public class Dict {
	
	// code to be returned if the note or percussion string is unknown
	public static final int UNKNOWN_CODE = -1;
	
	// the different dictionaries
	private static HashMap<String, String>      dictionary             = null;
	private static HashMap<String, Integer>     noteNameToInt          = null;
	private static HashMap<Integer, String>     noteIntToName          = null;
	private static HashMap<String, Integer>     percussionIdToInt      = null;
	private static HashMap<Integer, String>     percussionIntToLongId  = null;
	private static HashMap<Integer, String>     percussionIntToShortId = null;
	private static HashMap<String, Integer>     drumkitNameToInt       = null;
	private static HashMap<Integer, String>     drumkitIntToName       = null;
	private static HashMap<String, String>      syntax                 = null;
	private static HashMap<String, Integer>     instrNameToInt         = null;
	private static HashMap<Integer, String>     instrIntToName         = null;
	private static ArrayList<SyntaxElement>     syntaxList             = null;
	private static ArrayList<InstrumentElement> instrumentList         = null;
	private static ArrayList<InstrumentElement> drumkitList            = null;
	private static ArrayList<String>            keyBindingCategories   = null;
	
	// needed to build up the note dictionaries (noteNameToInt and noteIntToName)
	private static String[]                            notes            = new String[12];
	private static byte[]                              halfTones        = null;
	private static boolean[]                           isHalfTone       = null;
	private static HashMap<String, Integer>            moreNotes        = null;
	private static TreeMap<Integer, ArrayList<String>> moreBaseNotes    = null;
	private static TreeMap<Integer, ArrayList<String>> moreBaseNotesPos = null;
	private static ArrayList<TreeSet<String>>          moreNotesByNum   = null;
	
	// syntax
	public static final String SYNTAX_DEFINE             = "DEFINE";
	public static final String SYNTAX_COMMENT            = "COMMENT";
	public static final String SYNTAX_CONST              = "CONST";
	public static final String SYNTAX_VAR                = "VAR";
	public static final String SYNTAX_VAR_SYMBOL         = "VAR_SYMBOL";
	public static final String SYNTAX_VAR_ASSIGNER       = "VAR_ASSIGNER";
	public static final String SYNTAX_PARAM_NAMED_OPEN   = "PARAM_NAMED_OPEN";
	public static final String SYNTAX_PARAM_NAMED_CLOSE  = "PARAM_NAMED_CLOSE";
	public static final String SYNTAX_PARAM_INDEX_OPEN   = "PARAM_INDEX_OPEN";
	public static final String SYNTAX_PARAM_INDEX_CLOSE  = "PARAM_INDEX_CLOSE";
	public static final String SYNTAX_GLOBAL             = "GLOBAL";
	public static final String SYNTAX_P                  = "PERCUSSION_CHANNEL";
	public static final String SYNTAX_END                = "END";
	public static final String SYNTAX_BLOCK_OPEN         = "BLOCK_OPEN";
	public static final String SYNTAX_BLOCK_CLOSE        = "BLOCK_CLOSE";
	public static final String SYNTAX_FUNCTION           = "FUNCTION";
	public static final String SYNTAX_PATTERN            = "PATTERN";
	public static final String SYNTAX_PATTERN_INDEX_SEP  = "SYNTAX_PATTERN_INDEX_SEP";
	public static final String SYNTAX_PARAM_OPEN         = "PARAM_OPEN";
	public static final String SYNTAX_PARAM_CLOSE        = "PARAM_CLOSE";
	public static final String SYNTAX_PARAM_SEPARATOR    = "PARAM_SEPARATOR";
	public static final String SYNTAX_PARAM_ASSIGNER     = "PARAM_ASSIGNER";
	public static final String SYNTAX_CALL               = "CALL";
	public static final String SYNTAX_INSTRUMENT         = "INSTRUMENT";
	public static final String SYNTAX_INSTRUMENTS        = "INSTRUMENTS";
	public static final String SYNTAX_META               = "META";
	public static final String SYNTAX_META_COPYRIGHT     = "META_COPYRIGHT";
	public static final String SYNTAX_META_TITLE         = "META_TITLE";
	public static final String SYNTAX_META_COMPOSER      = "META_COMPOSER";
	public static final String SYNTAX_META_LYRICIST      = "META_LYRICIST";
	public static final String SYNTAX_META_ARTIST        = "META_ARTIST";
	public static final String SYNTAX_META_SOFT_KARAOKE  = "META_SOFT_KARAOKE";
	public static final String SYNTAX_META_SK_VERSION    = "META_SK_VERSION";
	public static final String SYNTAX_META_SK_LANG       = "META_SK_LANG";
	public static final String SYNTAX_META_SK_TITLE      = "META_SK_TITLE";
	public static final String SYNTAX_META_SK_AUTHOR     = "META_SK_AUTHOR";
	public static final String SYNTAX_META_SK_COPYRIGHT  = "META_SK_COPYRIGHT";
	public static final String SYNTAX_META_SK_INFO       = "META_SK_INFO";
	public static final String SYNTAX_TEMPO              = "TEMPO";
	public static final String SYNTAX_TIME_SIG           = "TIME_SIG";
	public static final String SYNTAX_TIME_SIG_SLASH     = "TIME_SIG_SLASH";
	public static final String SYNTAX_KEY_SIG            = "KEY_SIG_SIG";
	public static final String SYNTAX_KEY_SEPARATOR      = "KEY_SIG_SEPARATOR";
	public static final String SYNTAX_KEY_MAJ            = "KEY_SIG_MAJ";
	public static final String SYNTAX_KEY_MIN            = "KEY_SIG_MIN";
	public static final String SYNTAX_PARTIAL_SYNC_RANGE = "PARTIAL_SYNC_RANGE";
	public static final String SYNTAX_PARTIAL_SYNC_SEP   = "PARTIAL_SYNC_SEP";
	public static final String SYNTAX_OPT_SEPARATOR      = "OPT_SEPARATOR";
	public static final String SYNTAX_OPT_ASSIGNER       = "OPT_ASSIGNER";
	public static final String SYNTAX_PROG_BANK_SEP      = "PROGRAM_BANK_SEPARATOR";
	public static final String SYNTAX_BANK_SEP           = "BANK_SEPARATOR";
	public static final String SYNTAX_VELOCITY           = "VELOCITY";
	public static final String SYNTAX_V                  = "VELOCITY_SHORT";
	public static final String SYNTAX_DURATION           = "DURATION";
	public static final String SYNTAX_D                  = "DURATION_SHORT";
	public static final String SYNTAX_DURATION_PERCENT   = "DURATION_PERCENT";
	public static final String SYNTAX_MULTIPLE           = "MULTIPLE";
	public static final String SYNTAX_M                  = "MULTIPLE_SHORT";
	public static final String SYNTAX_QUANTITY           = "QUANTITY";
	public static final String SYNTAX_Q                  = "QUANTITY_SHORT";
	public static final String SYNTAX_LYRICS             = "LYRICS";
	public static final String SYNTAX_L                  = "LYRICS_SHORT";
	public static final String SYNTAX_LYRICS_SPACE       = "LYRICS_SPACE";
	public static final String SYNTAX_LYRICS_CR          = "LYRICS_CR";
	public static final String SYNTAX_LYRICS_LF          = "LYRICS_LF";
	public static final String SYNTAX_LYRICS_COMMA       = "LYRICS_COMMA";
	public static final String SYNTAX_TUPLET             = "TUPLET";
	public static final String SYNTAX_T                  = "TUPLET_SHORT";
	public static final String SYNTAX_TREMOLO            = "TREMOLO";
	public static final String SYNTAX_TR                 = "TREMOLO_SHORT";
	public static final String SYNTAX_SHIFT              = "SHIFT";
	public static final String SYNTAX_S                  = "SHIFT_SHORT";
	public static final String SYNTAX_IF                 = "IF";
	public static final String SYNTAX_ELSIF              = "ELSIF";
	public static final String SYNTAX_ELSE               = "ELSE";
	public static final String SYNTAX_COND_EQ            = "COND_EQ";
	public static final String SYNTAX_COND_NEQ           = "COND_NEQ";
	public static final String SYNTAX_COND_NDEF          = "COND_NDEF";
	public static final String SYNTAX_COND_LT            = "COND_LT";
	public static final String SYNTAX_COND_LE            = "COND_LE";
	public static final String SYNTAX_COND_GT            = "COND_GT";
	public static final String SYNTAX_COND_GE            = "COND_GE";
	public static final String SYNTAX_COND_IN            = "COND_IN";
	public static final String SYNTAX_COND_IN_SEP        = "COND_IN_SEP";
	public static final String SYNTAX_REST               = "REST";
	public static final String SYNTAX_CHORD              = "CHORD";
	public static final String SYNTAX_CHORD_ASSIGNER     = "CHORD_ASSIGNER";
	public static final String SYNTAX_CHORD_SEPARATOR    = "CHORD_SEPARATOR";
	public static final String SYNTAX_INCLUDE            = "INCLUDE";
	public static final String SYNTAX_SOUNDFONT          = "SOUNDFONT";
	public static final String SYNTAX_32                 = "LENGTH_32";
	public static final String SYNTAX_16                 = "LENGTH_16";
	public static final String SYNTAX_8                  = "LENGTH_8";
	public static final String SYNTAX_4                  = "LENGTH_4";
	public static final String SYNTAX_2                  = "LENGTH_2";
	public static final String SYNTAX_1                  = "LENGTH_1";
	public static final String SYNTAX_M1                 = "LENGTH_M1";
	public static final String SYNTAX_M2                 = "LENGTH_M2";
	public static final String SYNTAX_M4                 = "LENGTH_M4";
	public static final String SYNTAX_M8                 = "LENGTH_M8";
	public static final String SYNTAX_M16                = "LENGTH_M16";
	public static final String SYNTAX_M32                = "LENGTH_M32";
	public static final String SYNTAX_DOT                = "DOT";
	public static final String SYNTAX_TRIPLET            = "TRIPLET";
	public static final String SYNTAX_TUPLET_INTRO       = "TUPLET_INTRO";
	public static final String SYNTAX_TUPLET_FOR         = "TUPLET_FOR";
	public static final String SYNTAX_LENGTH_PLUS        = "LENGTH_PLUS";
	
	// TODO: use for the syntax or delete
	// drumkit identifiers
	public static final String DRUMKIT_STANDARD   = "drumkit_0";
	public static final String DRUMKIT_ROOM       = "drumkit_8";
	public static final String DRUMKIT_POWER      = "drumkit_16";
	public static final String DRUMKIT_ELECTRONIC = "drumkit_24";
	public static final String DRUMKIT_TR808      = "drumkit_25"; // TODO: rename to ANALOG (see gm, page 33)
	public static final String DRUMKIT_JAZZ       = "drumkit_32";
	public static final String DRUMKIT_BRUSH      = "drumkit_40";
	public static final String DRUMKIT_ORCHESTRA  = "drumkit_48";
	public static final String DRUMKIT_SOUND_FX   = "drumkit_56";
	public static final String DRUMKIT_CM64_CM32  = "drumkit_127";
	
	// percussion identifiers (long)
	private static final String PERCUSSION_HIGH_Q          = "percussion_27";
	private static final String PERCUSSION_SLAP            = "percussion_28";
	private static final String PERCUSSION_SCRATCH_PUSH    = "percussion_29";
	private static final String PERCUSSION_SCRATCH_PULL    = "percussion_30";
	private static final String PERCUSSION_STICKS          = "percussion_31";
	private static final String PERCUSSION_SQUARE_CLICK    = "percussion_32";
	private static final String PERCUSSION_METRONOME_CLICK = "percussion_33";
	private static final String PERCUSSION_METRONOME_BELL  = "percussion_34";
	private static final String PERCUSSION_BASS_DRUM_2     = "percussion_35";
	private static final String PERCUSSION_BASS_DRUM_1     = "percussion_36";
	private static final String PERCUSSION_RIM_SHOT        = "percussion_37";
	private static final String PERCUSSION_SNARE_DRUM_1    = "percussion_38";
	private static final String PERCUSSION_HAND_CLAP       = "percussion_39";
	private static final String PERCUSSION_SNARE_DRUM_2    = "percussion_40";
	private static final String PERCUSSION_TOM_1           = "percussion_41";
	private static final String PERCUSSION_HI_HAT_CLOSED   = "percussion_42";
	private static final String PERCUSSION_TOM_2           = "percussion_43";
	private static final String PERCUSSION_HI_HAT_PEDAL    = "percussion_44";
	private static final String PERCUSSION_TOM_3           = "percussion_45";
	private static final String PERCUSSION_HI_HAT_OPEN     = "percussion_46";
	private static final String PERCUSSION_TOM_4           = "percussion_47";
	private static final String PERCUSSION_TOM_5           = "percussion_48";
	private static final String PERCUSSION_CRASH_CYMBAL_1  = "percussion_49";
	private static final String PERCUSSION_TOM_6           = "percussion_50";
	private static final String PERCUSSION_RIDE_CYMBAL_1   = "percussion_51";
	private static final String PERCUSSION_CHINESE_CYMBAL  = "percussion_52";
	private static final String PERCUSSION_RIDE_BELL       = "percussion_53";
	private static final String PERCUSSION_TAMBOURINE      = "percussion_54";
	private static final String PERCUSSION_SPLASH_CYMBAL   = "percussion_55";
	private static final String PERCUSSION_COWBELL         = "percussion_56";
	private static final String PERCUSSION_CRASH_CYMBAL_2  = "percussion_57";
	private static final String PERCUSSION_VIBRA_SLAP      = "percussion_58";
	private static final String PERCUSSION_RIDE_CYMBAL_2   = "percussion_59";
	private static final String PERCUSSION_BONGO_HIGH      = "percussion_60";
	private static final String PERCUSSION_BONGO_LOW       = "percussion_61";
	private static final String PERCUSSION_CONGA_MUTE      = "percussion_62";
	private static final String PERCUSSION_CONGA_OPEN      = "percussion_63";
	private static final String PERCUSSION_CONGA_LOW       = "percussion_64";
	private static final String PERCUSSION_TIMBALES_HIGH   = "percussion_65";
	private static final String PERCUSSION_TIMBALES_LOW    = "percussion_66";
	private static final String PERCUSSION_AGOGO_HIGH      = "percussion_67";
	private static final String PERCUSSION_AGOGO_LOW       = "percussion_68";
	private static final String PERCUSSION_CABASA          = "percussion_69";
	private static final String PERCUSSION_MARACAS         = "percussion_70";
	private static final String PERCUSSION_WHISTLE_SHORT   = "percussion_71";
	private static final String PERCUSSION_WHISTLE_LONG    = "percussion_72";
	private static final String PERCUSSION_GUIRO_SHORT     = "percussion_73";
	private static final String PERCUSSION_GUIRO_LONG      = "percussion_74";
	private static final String PERCUSSION_CLAVE           = "percussion_75";
	private static final String PERCUSSION_WOOD_BLOCK_HIGH = "percussion_76";
	private static final String PERCUSSION_WOOD_BLOCK_LOW  = "percussion_77";
	private static final String PERCUSSION_CUICA_MUTE      = "percussion_78";
	private static final String PERCUSSION_CUICA_OPEN      = "percussion_79";
	private static final String PERCUSSION_TRIANGLE_MUTE   = "percussion_80";
	private static final String PERCUSSION_TRIANGLE_OPEN   = "percussion_81";
	private static final String PERCUSSION_SHAKER          = "percussion_82";
	private static final String PERCUSSION_JINGLE_BELL     = "percussion_83";
	private static final String PERCUSSION_BELLTREE        = "percussion_84";
	private static final String PERCUSSION_CASTANETS       = "percussion_85";
	private static final String PERCUSSION_SURDO_MUTE      = "percussion_86";
	private static final String PERCUSSION_SURDO_OPEN      = "percussion_87";
	
	// percussion identifiers (short)
	private static final String PERCUSSION_SHORT_HIGH_Q          = "percussion_short_27";
	private static final String PERCUSSION_SHORT_SLAP            = "percussion_short_28";
	private static final String PERCUSSION_SHORT_SCRATCH_PUSH    = "percussion_short_29";
	private static final String PERCUSSION_SHORT_SCRATCH_PULL    = "percussion_short_30";
	private static final String PERCUSSION_SHORT_STICKS          = "percussion_short_31";
	private static final String PERCUSSION_SHORT_SQUARE_CLICK    = "percussion_short_32";
	private static final String PERCUSSION_SHORT_METRONOME_CLICK = "percussion_short_33";
	private static final String PERCUSSION_SHORT_METRONOME_BELL  = "percussion_short_34";
	private static final String PERCUSSION_SHORT_BASS_DRUM_2     = "percussion_short_35";
	private static final String PERCUSSION_SHORT_BASS_DRUM_1     = "percussion_short_36";
	private static final String PERCUSSION_SHORT_RIM_SHOT        = "percussion_short_37";
	private static final String PERCUSSION_SHORT_SNARE_DRUM_1    = "percussion_short_38";
	private static final String PERCUSSION_SHORT_HAND_CLAP       = "percussion_short_39";
	private static final String PERCUSSION_SHORT_SNARE_DRUM_2    = "percussion_short_40";
	private static final String PERCUSSION_SHORT_TOM_1           = "percussion_short_41";
	private static final String PERCUSSION_SHORT_HI_HAT_CLOSED   = "percussion_short_42";
	private static final String PERCUSSION_SHORT_TOM_2           = "percussion_short_43";
	private static final String PERCUSSION_SHORT_HI_HAT_PEDAL    = "percussion_short_44";
	private static final String PERCUSSION_SHORT_TOM_3           = "percussion_short_45";
	private static final String PERCUSSION_SHORT_HI_HAT_OPEN     = "percussion_short_46";
	private static final String PERCUSSION_SHORT_TOM_4           = "percussion_short_47";
	private static final String PERCUSSION_SHORT_TOM_5           = "percussion_short_48";
	private static final String PERCUSSION_SHORT_CRASH_CYMBAL_1  = "percussion_short_49";
	private static final String PERCUSSION_SHORT_TOM_6           = "percussion_short_50";
	private static final String PERCUSSION_SHORT_RIDE_CYMBAL_1   = "percussion_short_51";
	private static final String PERCUSSION_SHORT_CHINESE_CYMBAL  = "percussion_short_52";
	private static final String PERCUSSION_SHORT_RIDE_BELL       = "percussion_short_53";
	private static final String PERCUSSION_SHORT_TAMBOURINE      = "percussion_short_54";
	private static final String PERCUSSION_SHORT_SPLASH_CYMBAL   = "percussion_short_55";
	private static final String PERCUSSION_SHORT_COWBELL         = "percussion_short_56";
	private static final String PERCUSSION_SHORT_CRASH_CYMBAL_2  = "percussion_short_57";
	private static final String PERCUSSION_SHORT_VIBRA_SLAP      = "percussion_short_58";
	private static final String PERCUSSION_SHORT_RIDE_CYMBAL_2   = "percussion_short_59";
	private static final String PERCUSSION_SHORT_BONGO_HIGH      = "percussion_short_60";
	private static final String PERCUSSION_SHORT_BONGO_LOW       = "percussion_short_61";
	private static final String PERCUSSION_SHORT_CONGA_MUTE      = "percussion_short_62";
	private static final String PERCUSSION_SHORT_CONGA_OPEN      = "percussion_short_63";
	private static final String PERCUSSION_SHORT_CONGA_LOW       = "percussion_short_64";
	private static final String PERCUSSION_SHORT_TIMBALES_HIGH   = "percussion_short_65";
	private static final String PERCUSSION_SHORT_TIMBALES_LOW    = "percussion_short_66";
	private static final String PERCUSSION_SHORT_AGOGO_HIGH      = "percussion_short_67";
	private static final String PERCUSSION_SHORT_AGOGO_LOW       = "percussion_short_68";
	private static final String PERCUSSION_SHORT_CABASA          = "percussion_short_69";
	private static final String PERCUSSION_SHORT_MARACAS         = "percussion_short_70";
	private static final String PERCUSSION_SHORT_WHISTLE_SHORT   = "percussion_short_71";
	private static final String PERCUSSION_SHORT_WHISTLE_LONG    = "percussion_short_72";
	private static final String PERCUSSION_SHORT_GUIRO_SHORT     = "percussion_short_73";
	private static final String PERCUSSION_SHORT_GUIRO_LONG      = "percussion_short_74";
	private static final String PERCUSSION_SHORT_CLAVE           = "percussion_short_75";
	private static final String PERCUSSION_SHORT_WOOD_BLOCK_HIGH = "percussion_short_76";
	private static final String PERCUSSION_SHORT_WOOD_BLOCK_LOW  = "percussion_short_77";
	private static final String PERCUSSION_SHORT_CUICA_MUTE      = "percussion_short_78";
	private static final String PERCUSSION_SHORT_CUICA_OPEN      = "percussion_short_79";
	private static final String PERCUSSION_SHORT_TRIANGLE_MUTE   = "percussion_short_80";
	private static final String PERCUSSION_SHORT_TRIANGLE_OPEN   = "percussion_short_81";
	private static final String PERCUSSION_SHORT_SHAKER          = "percussion_short_82";
	private static final String PERCUSSION_SHORT_JINGLE_BELL     = "percussion_short_83";
	private static final String PERCUSSION_SHORT_BELLTREE        = "percussion_short_84";
	private static final String PERCUSSION_SHORT_CASTANETS       = "percussion_short_85";
	private static final String PERCUSSION_SHORT_SURDO_MUTE      = "percussion_short_86";
	private static final String PERCUSSION_SHORT_SURDO_OPEN      = "percussion_short_87";
	
	// TODO: use for the syntax or delete
	// instrument identifiers
	public static final String INSTR_ACOUSTIC_GRAND_PIANO  = "instr_0";   // 0-7: Piano
	public static final String INSTR_BRIGHT_ACOUSTIC_PIANO = "instr_1";
	public static final String INSTR_ELECTRIC_GRAND_PIANO  = "instr_2";
	public static final String INSTR_HONKY_TONK_PIANO      = "instr_3";
	public static final String INSTR_ELECTRIC_PIANO_1      = "instr_4";
	public static final String INSTR_ELECTRIC_PIANO_2      = "instr_5";
	public static final String INSTR_HARPSICHORD           = "instr_6";
	public static final String INSTR_CLAVINET              = "instr_7";
	public static final String INSTR_CELESTA               = "instr_8";   // 8-15: Chromatic Percussion
	public static final String INSTR_GLOCKENSPIEL          = "instr_9";
	public static final String INSTR_MUSIC_BOX             = "instr_10";
	public static final String INSTR_VIBRAPHONE            = "instr_11";
	public static final String INSTR_MARIMBA               = "instr_12";
	public static final String INSTR_XYLOPHONE             = "instr_13";
	public static final String INSTR_TUBULAR_BELL          = "instr_14";
	public static final String INSTR_DULCIMER              = "instr_15";
	public static final String INSTR_DRAWBAR_ORGAN         = "instr_16";  // 16-23: Organ
	public static final String INSTR_PERCUSSIVE_ORGAN      = "instr_17";
	public static final String INSTR_ROCK_ORGAN            = "instr_18";
	public static final String INSTR_CHURCH_ORGAN          = "instr_19";
	public static final String INSTR_REED_ORGAN            = "instr_20";
	public static final String INSTR_ACCORDION             = "instr_21";
	public static final String INSTR_HARMONICA             = "instr_22";
	public static final String INSTR_TANGO_ACCORDION       = "instr_23";
	public static final String INSTR_NYLON_GUITAR          = "instr_24";  // 24-31: Guitar
	public static final String INSTR_STEEL_GUITAR          = "instr_25";
	public static final String INSTR_E_GUITAR_JAZZ         = "instr_26";
	public static final String INSTR_E_GUITAR_CLEAN        = "instr_27";
	public static final String INSTR_E_GUITAR_MUTED        = "instr_28";
	public static final String INSTR_OVERDRIVEN_GUITAR     = "instr_29";
	public static final String INSTR_DISTORTION_GUITAR     = "instr_30";
	public static final String INSTR_GUITAR_HARMONICS      = "instr_31";
	public static final String INSTR_ACOUSTIC_BASS         = "instr_32";  // 32-39: Bass
	public static final String INSTR_E_BASS_FINGER         = "instr_33";
	public static final String INSTR_E_BASS_PICK           = "instr_34";
	public static final String INSTR_FRETLESS_BASS         = "instr_35";
	public static final String INSTR_SLAP_BASS_1           = "instr_36";
	public static final String INSTR_SLAP_BASS_2           = "instr_37";
	public static final String INSTR_SYNTH_BASS_1          = "instr_38";
	public static final String INSTR_SYNTH_BASS_2          = "instr_39";
	public static final String INSTR_VIOLIN                = "instr_40";  // 40-47: Strings
	public static final String INSTR_VIOLA                 = "instr_41";
	public static final String INSTR_CELLO                 = "instr_42";
	public static final String INSTR_CONTRABASS            = "instr_43";
	public static final String INSTR_TREMOLO_STRINGS       = "instr_44";
	public static final String INSTR_PIZZICATO_STRINGS     = "instr_45";
	public static final String INSTR_ORCHESTRAL_HARP       = "instr_46";
	public static final String INSTR_TIMPANI               = "instr_47";
	public static final String INSTR_STRING_ENSEMBLE_1     = "instr_48";  // 48-55: Ensemble
	public static final String INSTR_STRING_ENSEMBLE_2     = "instr_49";
	public static final String INSTR_SYNTH_STRINGS_1       = "instr_50";
	public static final String INSTR_SYNTH_STRINGS_2       = "instr_51";
	public static final String INSTR_CHOIR_AAHS            = "instr_52";
	public static final String INSTR_VOICE_OOHS            = "instr_53";
	public static final String INSTR_SYNTH_CHOIR           = "instr_54";
	public static final String INSTR_ORCHESTRA_HIT         = "instr_55";
	public static final String INSTR_TRUMPET               = "instr_56";  // 56-63: Brass
	public static final String INSTR_TROMBONE              = "instr_57";
	public static final String INSTR_TUBA                  = "instr_58";
	public static final String INSTR_MUTED_TRUMPET         = "instr_59";
	public static final String INSTR_FRENCH_HORN           = "instr_60";
	public static final String INSTR_BRASS_SECTION         = "instr_61";
	public static final String INSTR_SYNTH_BRASS_1         = "instr_62";
	public static final String INSTR_SYNTH_BRASS_2         = "instr_63";
	public static final String INSTR_SOPRANO_SAX           = "instr_64";  // 64-71 :Reed
	public static final String INSTR_ALTO_SAX              = "instr_65";
	public static final String INSTR_TENOR_SAX             = "instr_66";
	public static final String INSTR_BARITONE_SAX          = "instr_67";
	public static final String INSTR_OBOE                  = "instr_68";
	public static final String INSTR_ENGLISH_HORN          = "instr_69";
	public static final String INSTR_BASSOON               = "instr_70";
	public static final String INSTR_CLARINET              = "instr_71";
	public static final String INSTR_PICCOLO               = "instr_72";  // 72-79: Pipe
	public static final String INSTR_FLUTE                 = "instr_73";
	public static final String INSTR_RECORDER              = "instr_74";
	public static final String INSTR_PAN_FLUTE             = "instr_75";
	public static final String INSTR_BLOWN_BOTTLE          = "instr_76";
	public static final String INSTR_SHAKUHACHI            = "instr_77";
	public static final String INSTR_WHISTLE               = "instr_78";
	public static final String INSTR_OCARINA               = "instr_79";
	public static final String INSTR_LEAD_SQUARE           = "instr_80";  // 80-87: Synth Lead
	public static final String INSTR_LEAD_SAWTOOTH         = "instr_81";
	public static final String INSTR_LEAD_CALLIOPE         = "instr_82";
	public static final String INSTR_LEAD_CHIFF            = "instr_83";
	public static final String INSTR_LEAD_CHARANGO         = "instr_84";
	public static final String INSTR_LEAD_VOICE            = "instr_85";
	public static final String INSTR_LEAD_FIFTHS           = "instr_86";
	public static final String INSTR_LEAD_BASS_LEAD        = "instr_87";
	public static final String INSTR_PAD_NEW_AGE           = "instr_88";  // 88-95: Synth Pad
	public static final String INSTR_PAD_WARM              = "instr_89";
	public static final String INSTR_PAD_POLYSYNTH         = "instr_90";
	public static final String INSTR_PAD_CHOIR             = "instr_91";
	public static final String INSTR_PAD_POWED             = "instr_92";
	public static final String INSTR_PAD_METALLIC          = "instr_93";
	public static final String INSTR_PAD_HALO              = "instr_94";
	public static final String INSTR_PAD_SWEEP             = "instr_95";
	public static final String INSTR_FX_RAIN               = "instr_96";  // 69-103: Synth Effects
	public static final String INSTR_FX_SOUNDTRACK         = "instr_97";
	public static final String INSTR_FX_CRYSTAL            = "instr_98";
	public static final String INSTR_FX_ATMOSPHERE         = "instr_99";
	public static final String INSTR_FX_BRIGHTNESS         = "instr_100";
	public static final String INSTR_FX_GOBLINS            = "instr_101";
	public static final String INSTR_FX_ECHOES             = "instr_102";
	public static final String INSTR_FX_SCI_FI             = "instr_103";
	public static final String INSTR_SITAR                 = "instr_104"; // 104-111: Ethnic
	public static final String INSTR_BANJO                 = "instr_105";
	public static final String INSTR_SHAMISEN              = "instr_106";
	public static final String INSTR_KOTO                  = "instr_107";
	public static final String INSTR_KALIMBA               = "instr_108";
	public static final String INSTR_BAG_PIPE              = "instr_109";
	public static final String INSTR_FIDDLE                = "instr_110";
	public static final String INSTR_SHANAI                = "instr_111";
	public static final String INSTR_TINKLE_BELL           = "instr_112"; // 112.119: Percussive
	public static final String INSTR_AGOGO                 = "instr_113";
	public static final String INSTR_STEEL_DRUMS           = "instr_114";
	public static final String INSTR_WOODBLOCK             = "instr_115";
	public static final String INSTR_TAIKO_DRUM            = "instr_116";
	public static final String INSTR_MELODIC_TOM           = "instr_117";
	public static final String INSTR_SYNTH_DRUM            = "instr_118";
	public static final String INSTR_REVERSE_CYMBAL        = "instr_119";
	public static final String INSTR_GUITAR_FRET_NOISE     = "instr_120"; // 120-127: Sound Effects
	public static final String INSTR_BREATH_NOISE          = "instr_121";
	public static final String INSTR_SEASHORE              = "instr_122";
	public static final String INSTR_BIRD_TWEET            = "instr_123";
	public static final String INSTR_TELEPHONE_RING        = "instr_124";
	public static final String INSTR_HELICOPTER            = "instr_125";
	public static final String INSTR_APPLAUSE              = "instr_126";
	public static final String INSTR_GUNSHOT               = "instr_127";
	
	// key bindings
	public static final String WARNING_KEY_BINDING_CONFLICT = "warning_key_binding_conflict";
	public static final String TT_KEY_NOT_CONFIGURED        = "tt_key_not_configured";
	public static final String TT_KEY_BUTTON_PRESS          = "tt_key_button_press";
	public static final String TT_KEY_TXT_FLD_FOCUS         = "tt_key_txt_fld_focus";
	public static final String TT_KEY_TXT_AREA_FOCUS        = "tt_key_txt_area_focus";
	public static final String TT_KEY_SLD_FOCUS             = "tt_key_sld_focus";
	public static final String TT_KEY_TREE_FOCUS            = "tt_key_tree_focus";
	public static final String TT_KEY_TABLE_FOCUS           = "tt_key_table_focus";
	public static final String TT_KEY_LIST_FOCUS            = "tt_key_list_focus";
	public static final String TT_KEY_CBX_TOGGLE            = "tt_key_cbx_toggle";
	public static final String TT_KEY_CBX_OPEN              = "tt_key_cbx_open";
	public static final String TT_KEY_CBX_CHANNEL_SELECT    = "tt_key_cbx_channel_select";
	public static final String TT_KEY_CBX_SELECT_CHANNEL_N  = "tt_key_cbx_select_channel_n";
	public static final String TT_KEY_FILTER_OPEN           = "tt_key_filter_open";
	public static final String TT_KEY_TAB_SELECT            = "tt_key_tab_select";
	public static final String TT_KEY_DC_CONFIG_OPEN        = "tt_key_dc_config_open";
	
	// key binding categories (windows)
	public static final String KEYCAT_MAIN                  = "key_main";
	public static final String KEYCAT_PLAYER                = "key_player";
	public static final String KEYCAT_SOUNDCHECK            = "key_soundcheck";
	public static final String KEYCAT_INFO                  = "key_info";
	public static final String KEYCAT_MSG                   = "key_msg";
	public static final String KEYCAT_FILE_SELECT           = "key_file_select";
	public static final String KEYCAT_DC_CONF               = "key_dc_conf";
	public static final String KEYCAT_EXPORT_RESULT         = "key_export_result";
	public static final String KEYCAT_STRING_FILTER         = "key_string_filter";
	
	// key binding IDs
<<<<<<< HEAD
	public static final String KEY_MAIN_INFO                = "key_main_info";
	public static final String KEY_MAIN_PLAYER              = "key_main_player";
	public static final String KEY_MAIN_IMPORT              = "key_main_import";
	public static final String KEY_MAIN_IMPORT_SF           = "key_main_import_sf";
	public static final String KEY_MAIN_EXPORT              = "key_main_export";
	public static final String KEY_MAIN_CBX_LANGUAGE        = "key_main_cbx_language";
	public static final String KEY_MAIN_CBX_NOTE            = "key_main_cbx_note";
	public static final String KEY_MAIN_CBX_HALFTONE        = "key_main_cbx_halftone";
	public static final String KEY_MAIN_CBX_SHARPFLAT       = "key_main_cbx_sharpflat";
	public static final String KEY_MAIN_CBX_OCTAVE          = "key_main_cbx_octave";
	public static final String KEY_MAIN_CBX_SYNTAX          = "key_main_cbx_syntax";
	public static final String KEY_MAIN_CBX_PERCUSSION      = "key_main_cbx_percussion";
	public static final String KEY_MAIN_CBX_INSTRUMENT      = "key_main_cbx_instrument";
	public static final String KEY_PLAYER_CLOSE             = "key_player_close";
	public static final String KEY_PLAYER_PLAY              = "key_player_play";
	public static final String KEY_PLAYER_REPARSE           = "key_player_reparse";
	public static final String KEY_PLAYER_INFO              = "key_player_info";
	public static final String KEY_PLAYER_SOUNDCHECK        = "key_player_soundcheck";
	public static final String KEY_PLAYER_MEMORIZE          = "key_player_memorize";
	public static final String KEY_PLAYER_JUMP_FIELD        = "key_player_jump_field";
	public static final String KEY_PLAYER_GO                = "key_player_go";
	public static final String KEY_PLAYER_LYRICS            = "key_player_lyrics";
	public static final String KEY_PLAYER_STOP              = "key_player_stop";
	public static final String KEY_PLAYER_FAST_REWIND       = "key_player_fast_rewind";
	public static final String KEY_PLAYER_REWIND            = "key_player_rewind";
	public static final String KEY_PLAYER_FORWARD           = "key_player_forward";
	public static final String KEY_PLAYER_FAST_FORWARD      = "key_player_fast_forward";
	public static final String KEY_PLAYER_BEGIN             = "key_player_begin";
	public static final String KEY_PLAYER_END               = "key_player_end";
	public static final String KEY_PLAYER_VOL_FLD           = "key_player_vol_fld";
	public static final String KEY_PLAYER_VOL_SLD           = "key_player_vol_sld";
	public static final String KEY_PLAYER_TEMPO_FLD         = "key_player_tempo_fld";
	public static final String KEY_PLAYER_TEMPO_SLD         = "key_player_tempo_sld";
	public static final String KEY_PLAYER_TRANSPOSE_FLD     = "key_player_transpose_fld";
	public static final String KEY_PLAYER_TRANSPOSE_SLD     = "key_player_transpose_sld";
	public static final String KEY_PLAYER_CH_VOL_FLD        = "key_player_ch_vol_fld";
	public static final String KEY_PLAYER_CH_VOL_SLD        = "key_player_ch_vol_sld";
	public static final String KEY_PLAYER_CH_VOL_BTN        = "key_player_ch_vol_btn";
	public static final String KEY_PLAYER_CH_00             = "key_player_ch_00";
	public static final String KEY_PLAYER_CH_01             = "key_player_ch_01";
	public static final String KEY_PLAYER_CH_02             = "key_player_ch_02";
	public static final String KEY_PLAYER_CH_03             = "key_player_ch_03";
	public static final String KEY_PLAYER_CH_04             = "key_player_ch_04";
	public static final String KEY_PLAYER_CH_05             = "key_player_ch_05";
	public static final String KEY_PLAYER_CH_06             = "key_player_ch_06";
	public static final String KEY_PLAYER_CH_07             = "key_player_ch_07";
	public static final String KEY_PLAYER_CH_08             = "key_player_ch_08";
	public static final String KEY_PLAYER_CH_09             = "key_player_ch_09";
	public static final String KEY_PLAYER_CH_10             = "key_player_ch_10";
	public static final String KEY_PLAYER_CH_11             = "key_player_ch_11";
	public static final String KEY_PLAYER_CH_12             = "key_player_ch_12";
	public static final String KEY_PLAYER_CH_13             = "key_player_ch_13";
	public static final String KEY_PLAYER_CH_14             = "key_player_ch_14";
	public static final String KEY_PLAYER_CH_15             = "key_player_ch_15";
	public static final String KEY_PLAYER_CH_00_M           = "key_player_ch_00_m";
	public static final String KEY_PLAYER_CH_01_M           = "key_player_ch_01_m";
	public static final String KEY_PLAYER_CH_02_M           = "key_player_ch_02_m";
	public static final String KEY_PLAYER_CH_03_M           = "key_player_ch_03_m";
	public static final String KEY_PLAYER_CH_04_M           = "key_player_ch_04_m";
	public static final String KEY_PLAYER_CH_05_M           = "key_player_ch_05_m";
	public static final String KEY_PLAYER_CH_06_M           = "key_player_ch_06_m";
	public static final String KEY_PLAYER_CH_07_M           = "key_player_ch_07_m";
	public static final String KEY_PLAYER_CH_08_M           = "key_player_ch_08_m";
	public static final String KEY_PLAYER_CH_09_M           = "key_player_ch_09_m";
	public static final String KEY_PLAYER_CH_10_M           = "key_player_ch_10_m";
	public static final String KEY_PLAYER_CH_11_M           = "key_player_ch_11_m";
	public static final String KEY_PLAYER_CH_12_M           = "key_player_ch_12_m";
	public static final String KEY_PLAYER_CH_13_M           = "key_player_ch_13_m";
	public static final String KEY_PLAYER_CH_14_M           = "key_player_ch_14_m";
	public static final String KEY_PLAYER_CH_15_M           = "key_player_ch_15_m";
	public static final String KEY_PLAYER_CH_00_S           = "key_player_ch_00_s";
	public static final String KEY_PLAYER_CH_01_S           = "key_player_ch_01_s";
	public static final String KEY_PLAYER_CH_02_S           = "key_player_ch_02_s";
	public static final String KEY_PLAYER_CH_03_S           = "key_player_ch_03_s";
	public static final String KEY_PLAYER_CH_04_S           = "key_player_ch_04_s";
	public static final String KEY_PLAYER_CH_05_S           = "key_player_ch_05_s";
	public static final String KEY_PLAYER_CH_06_S           = "key_player_ch_06_s";
	public static final String KEY_PLAYER_CH_07_S           = "key_player_ch_07_s";
	public static final String KEY_PLAYER_CH_08_S           = "key_player_ch_08_s";
	public static final String KEY_PLAYER_CH_09_S           = "key_player_ch_09_s";
	public static final String KEY_PLAYER_CH_10_S           = "key_player_ch_10_s";
	public static final String KEY_PLAYER_CH_11_S           = "key_player_ch_11_s";
	public static final String KEY_PLAYER_CH_12_S           = "key_player_ch_12_s";
	public static final String KEY_PLAYER_CH_13_S           = "key_player_ch_13_s";
	public static final String KEY_PLAYER_CH_14_S           = "key_player_ch_14_s";
	public static final String KEY_PLAYER_CH_15_S           = "key_player_ch_15_s";
	public static final String KEY_SOUNDCHECK_CLOSE         = "key_soundcheck_close";
	public static final String KEY_SOUNDCHECK_PLAY          = "key_soundcheck_play";
	public static final String KEY_SOUNDCHECK_FILTER_INSTR  = "key_soundcheck_filter_instr";
	public static final String KEY_SOUNDCHECK_FILTER_NOTE   = "key_soundcheck_filter_note";
	public static final String KEY_SOUNDCHECK_INSTR         = "key_soundcheck_instr";
	public static final String KEY_SOUNDCHECK_NOTE          = "key_soundcheck_note";
	public static final String KEY_SOUNDCHECK_VOL_FLD       = "key_soundcheck_vol_fld";
	public static final String KEY_SOUNDCHECK_VOL_SLD       = "key_soundcheck_vol_sld";
	public static final String KEY_SOUNDCHECK_VEL_FLD       = "key_soundcheck_vel_fld";
	public static final String KEY_SOUNDCHECK_VEL_SLD       = "key_soundcheck_vel_sld";
	public static final String KEY_SOUNDCHECK_DURATION      = "key_soundcheck_duration";
	public static final String KEY_SOUNDCHECK_KEEP          = "key_soundcheck_keep";
	public static final String KEY_SOUNDCHECK_CH_00         = "key_soundcheck_ch_00";
	public static final String KEY_SOUNDCHECK_CH_01         = "key_soundcheck_ch_01";
	public static final String KEY_SOUNDCHECK_CH_02         = "key_soundcheck_ch_02";
	public static final String KEY_SOUNDCHECK_CH_03         = "key_soundcheck_ch_03";
	public static final String KEY_SOUNDCHECK_CH_04         = "key_soundcheck_ch_04";
	public static final String KEY_SOUNDCHECK_CH_05         = "key_soundcheck_ch_05";
	public static final String KEY_SOUNDCHECK_CH_06         = "key_soundcheck_ch_06";
	public static final String KEY_SOUNDCHECK_CH_07         = "key_soundcheck_ch_07";
	public static final String KEY_SOUNDCHECK_CH_08         = "key_soundcheck_ch_08";
	public static final String KEY_SOUNDCHECK_CH_09         = "key_soundcheck_ch_09";
	public static final String KEY_SOUNDCHECK_CH_10         = "key_soundcheck_ch_10";
	public static final String KEY_SOUNDCHECK_CH_11         = "key_soundcheck_ch_11";
	public static final String KEY_SOUNDCHECK_CH_12         = "key_soundcheck_ch_12";
	public static final String KEY_SOUNDCHECK_CH_13         = "key_soundcheck_ch_13";
	public static final String KEY_SOUNDCHECK_CH_14         = "key_soundcheck_ch_14";
	public static final String KEY_SOUNDCHECK_CH_15         = "key_soundcheck_ch_15";
	public static final String KEY_INFO_CLOSE               = "key_info_close";
	public static final String KEY_INFO_CONF                = "key_info_conf";
	public static final String KEY_INFO_CONF_NOTE           = "key_info_conf_note";
	public static final String KEY_INFO_CONF_PERC           = "key_info_conf_perc";
	public static final String KEY_INFO_CONF_SYNTAX         = "key_info_conf_syntax";
	public static final String KEY_INFO_CONF_INSTR          = "key_info_conf_instr";
	public static final String KEY_INFO_CONF_DRUMKIT        = "key_info_conf_drumkit";
	public static final String KEY_INFO_SF                  = "key_info_sf";
	public static final String KEY_INFO_SF_GENERAL          = "key_info_sf_general";
	public static final String KEY_INFO_SF_INSTR            = "key_info_sf_instr";
	public static final String KEY_INFO_SF_RES              = "key_info_sf_res";
	public static final String KEY_INFO_MIDI                = "key_info_midi";
	public static final String KEY_INFO_MIDI_GENERAL        = "key_info_midi_general";
	public static final String KEY_INFO_MIDI_KARAOKE        = "key_info_midi_karaoke";
	public static final String KEY_INFO_MIDI_BANKS          = "key_info_midi_banks";
	public static final String KEY_INFO_MIDI_MSG            = "key_info_midi_msg";
	public static final String KEY_INFO_ABOUT               = "key_info_about";
	public static final String KEY_INFO_KEYBINDINGS         = "key_info_keybindings";
	public static final String KEY_INFO_CONF_NOTE_FILTER    = "key_info_conf_note_filter";
	public static final String KEY_INFO_CONF_PERC_FILTER    = "key_info_conf_perc_filter";
	public static final String KEY_INFO_CONF_SYNTAX_FILTER  = "key_info_conf_syntax_filter";
	public static final String KEY_INFO_CONF_INSTR_FILTER   = "key_info_conf_instr_filter";
	public static final String KEY_INFO_CONF_DRUMKIT_FILTER = "key_info_conf_drumkit_filter";
	public static final String KEY_INFO_SF_INSTR_FILTER     = "key_info_sf_instr_filter";
	public static final String KEY_INFO_SF_RES_FILTER       = "key_info_sf_res_filter";
	public static final String KEY_INFO_MIDI_MSG_FILTER     = "key_info_midi_msg_filter";
	public static final String KEY_INFO_MIDI_BANKS_TOT_PL   = "key_info_midi_banks_tot_pl";
	public static final String KEY_INFO_MIDI_BANKS_TOT_MIN  = "key_info_midi_banks_tot_min";
	public static final String KEY_INFO_MIDI_BANKS_TOT_TREE = "key_info_midi_banks_tot_tree";
	public static final String KEY_INFO_MIDI_BANKS_CH_PL    = "key_info_midi_banks_ch_pl";
	public static final String KEY_INFO_MIDI_BANKS_CH_MIN   = "key_info_midi_banks_ch_min";
	public static final String KEY_INFO_MIDI_BANKS_CH_TREE  = "key_info_midi_banks_ch_tree";
	public static final String KEY_INFO_MIDI_MSG_PL         = "key_info_midi_msg_pl";
	public static final String KEY_INFO_MIDI_MSG_MIN        = "key_info_midi_msg_min";
	public static final String KEY_INFO_MIDI_MSG_TREE       = "key_info_midi_msg_tree";
	public static final String KEY_INFO_MIDI_MSG_TABLE      = "key_info_midi_msg_table";
	public static final String KEY_INFO_MIDI_MSG_CH_INDEP   = "key_info_midi_msg_ch_indep";
	public static final String KEY_INFO_MIDI_MSG_CH_DEP     = "key_info_midi_msg_ch_dep";
	public static final String KEY_INFO_MIDI_MSG_SEL_NOD    = "key_info_midi_msg_sel_nod";
	public static final String KEY_INFO_MIDI_MSG_LIM_TCK    = "key_info_midi_msg_lim_tck";
	public static final String KEY_INFO_MIDI_MSG_TICK_FROM  = "key_info_midi_msg_tick_from";
	public static final String KEY_INFO_MIDI_MSG_TICK_TO    = "key_info_midi_msg_tick_to";
	public static final String KEY_INFO_MIDI_MSG_LIM_TRK    = "key_info_midi_msg_lim_trk";
	public static final String KEY_INFO_MIDI_MSG_TRACKS_TXT = "key_info_midi_msg_tracks_txt";
	public static final String KEY_INFO_MIDI_MSG_SHOW_IN_TR = "key_info_midi_msg_show_in_tr";
	public static final String KEY_INFO_MIDI_MSG_SHOW_AUTO  = "key_info_midi_msg_show_auto";
	public static final String KEY_INFO_MIDI_MSG_CH_00      = "key_info_midi_msg_ch_00";
	public static final String KEY_INFO_MIDI_MSG_CH_01      = "key_info_midi_msg_ch_01";
	public static final String KEY_INFO_MIDI_MSG_CH_02      = "key_info_midi_msg_ch_02";
	public static final String KEY_INFO_MIDI_MSG_CH_03      = "key_info_midi_msg_ch_03";
	public static final String KEY_INFO_MIDI_MSG_CH_04      = "key_info_midi_msg_ch_04";
	public static final String KEY_INFO_MIDI_MSG_CH_05      = "key_info_midi_msg_ch_05";
	public static final String KEY_INFO_MIDI_MSG_CH_06      = "key_info_midi_msg_ch_06";
	public static final String KEY_INFO_MIDI_MSG_CH_07      = "key_info_midi_msg_ch_07";
	public static final String KEY_INFO_MIDI_MSG_CH_08      = "key_info_midi_msg_ch_08";
	public static final String KEY_INFO_MIDI_MSG_CH_09      = "key_info_midi_msg_ch_09";
	public static final String KEY_INFO_MIDI_MSG_CH_10      = "key_info_midi_msg_ch_10";
	public static final String KEY_INFO_MIDI_MSG_CH_11      = "key_info_midi_msg_ch_11";
	public static final String KEY_INFO_MIDI_MSG_CH_12      = "key_info_midi_msg_ch_12";
	public static final String KEY_INFO_MIDI_MSG_CH_13      = "key_info_midi_msg_ch_13";
	public static final String KEY_INFO_MIDI_MSG_CH_14      = "key_info_midi_msg_ch_14";
	public static final String KEY_INFO_MIDI_MSG_CH_15      = "key_info_midi_msg_ch_15";
	public static final String KEY_INFO_KEY_TREE            = "key_info_key_tree";
	public static final String KEY_INFO_KEY_PL              = "key_info_key_pl";
	public static final String KEY_INFO_KEY_MIN             = "key_info_key_min";
	public static final String KEY_INFO_KEY_FLD             = "key_info_key_fld";
	public static final String KEY_INFO_KEY_FILTER          = "key_info_key_filter";
	public static final String KEY_INFO_KEY_ADD_BTN         = "key_info_key_add_btn";
	public static final String KEY_INFO_KEY_RESET_ID_CBX    = "key_info_key_reset_id_cbx";
	public static final String KEY_INFO_KEY_RESET_ID_BTN    = "key_info_key_reset_id_btn";
	public static final String KEY_INFO_KEY_RESET_GLOB_CBX  = "key_info_key_reset_glob_cbx";
	public static final String KEY_INFO_KEY_RESET_GLOB_BTN  = "key_info_key_reset_glob_btn";
	public static final String KEY_MSG_CLOSE                = "key_msg_close";
	public static final String KEY_STRING_FILTER_CLOSE      = "key_string_filter_close";
	public static final String KEY_STRING_FILTER_CLEAR      = "key_string_filter_clear";
	public static final String KEY_FILE_SELECT_CLOSE        = "key_file_select_close";
	public static final String KEY_FILE_SELECT_CHARSET_CBX  = "key_file_select_charset_cbx";
	public static final String KEY_FILE_SELECT_FOREIGN_EXE  = "key_file_select_foreign_exe";
	public static final String KEY_FILE_SELECT_DC_OPEN      = "key_file_select_dc_config_open";
	public static final String KEY_FILE_SELECTOR_IMP_MPL    = "key_file_selector_imp_mpl";
	public static final String KEY_FILE_SELECTOR_IMP_MID    = "key_file_selector_imp_mid";
	public static final String KEY_FILE_SELECTOR_IMP_ALDA   = "key_file_selector_imp_alda";
	public static final String KEY_FILE_SELECTOR_IMP_ABC    = "key_file_selector_imp_abc";
	public static final String KEY_FILE_SELECTOR_IMP_LY     = "key_file_selector_imp_ly";
	public static final String KEY_FILE_SELECTOR_IMP_MSCORE = "key_file_selector_imp_mscore";
	public static final String KEY_FILE_SELECTOR_EXP_MID    = "key_file_selector_exp_mid";
	public static final String KEY_FILE_SELECTOR_EXP_MPL    = "key_file_selector_exp_mpl";
	public static final String KEY_FILE_SELECTOR_EXP_ALDA   = "key_file_selector_exp_alda";
	public static final String KEY_FILE_SELECTOR_EXP_ABC    = "key_file_selector_exp_abc";
	public static final String KEY_FILE_SELECTOR_EXP_LY     = "key_file_selector_exp_ly";
	public static final String KEY_FILE_SELECTOR_EXP_MSCORE = "key_file_selector_exp_mscore";
	public static final String KEY_DC_CONFIG_CLOSE          = "key_dc_config_close";
	public static final String KEY_DC_TAB_DEBUG             = "key_dc_tab_debug";
	public static final String KEY_DC_TAB_NOTE_LENGTH       = "key_dc_tab_note_length";
	public static final String KEY_DC_TAB_CHORDS            = "key_dc_tab_chords";
	public static final String KEY_DC_TAB_NOTE_REST         = "key_dc_tab_note_rest";
	public static final String KEY_DC_TAB_KARAOKE           = "key_dc_tab_karaoke";
	public static final String KEY_DC_TAB_SLICES            = "key_dc_tab_slices";
	public static final String KEY_DC_ADD_TICK_COMMENTS     = "key_dc_add_tick_comments";
	public static final String KEY_DC_ADD_CONFIG            = "key_dc_config";
	public static final String KEY_DC_ADD_SCORE             = "key_dc_add_score";
	public static final String KEY_DC_ADD_STATISTICS        = "key_dc_add_statistics";
	public static final String KEY_DC_ADD_STRATEGY_STAT     = "key_dc_add_strategy_stat";
	public static final String KEY_DC_NOTE_LENGTH_STRATEGY  = "key_dc_note_length_strategy";
	public static final String KEY_DC_MAX_TARGET_TICKS_ON   = "key_dc_max_target_ticks_on";
	public static final String KEY_DC_MIN_DUR_TO_KEEP       = "key_dc_min_dur_to_keep";
	public static final String KEY_DC_TOL_TICK_LEN          = "key_dc_tol_tick_len";
	public static final String KEY_DC_TOL_DUR_RATIO         = "key_dc_tol_dur_ratio";
	public static final String KEY_DC_CRD_PREDEFINED        = "key_dc_crd_predefined";
	public static final String KEY_DC_CRD_NOTE_ON           = "key_dc_crd_note_on";
	public static final String KEY_DC_CRD_NOTE_OFF          = "key_dc_crd_note_off";
	public static final String KEY_DC_CRD_VELOCITY          = "key_dc_crd_velocity";
	public static final String KEY_DC_USE_DOT_NOTES         = "key_dc_use_dot_notes";
	public static final String KEY_DC_USE_DOT_RESTS         = "key_dc_use_dot_rests";
	public static final String KEY_DC_USE_TRIP_NOTES        = "key_dc_use_trip_notes";
	public static final String KEY_DC_USE_TRIP_RESTS        = "key_dc_use_trip_rests";
	public static final String KEY_DC_KAR_ORPHANED          = "key_dc_kar_orphaned";
	public static final String KEY_DC_KAR_ONE_CH            = "key_dc_kar_one_ch";
	public static final String KEY_DC_FLD_GLOB_SINGLE       = "key_dc_fld_glob_single";
	public static final String KEY_DC_BTN_GLOB_SINGLE       = "key_dc_btn_glob_single";
	public static final String KEY_DC_FLD_GLOB_EACH         = "key_dc_fld_glob_each";
	public static final String KEY_DC_FLD_GLOB_FROM         = "key_dc_fld_glob_from";
	public static final String KEY_DC_FLD_GLOB_TO           = "key_dc_fld_glob_to";
	public static final String KEY_DC_BTN_GLOB_RANGE        = "key_dc_btn_glob_range";
	public static final String KEY_DC_AREA_GLOB_ALL         = "key_dc_area_glob_all";
	public static final String KEY_DC_BTN_GLOB_ALL          = "key_dc_btn_glob_all";
	public static final String KEY_DC_RESTORE_SAVED         = "key_dc_restore_saved";
	public static final String KEY_DC_RESTORE_DEFAULT       = "key_dc_restore_default";
	public static final String KEY_DC_SAVE                  = "key_dc_save";
	public static final String KEY_EXPORT_RESULT_CLOSE      = "key_export_result_close";
	public static final String KEY_EXPORT_RESULT_SHORT      = "key_export_result_short";
	public static final String KEY_EXPORT_RESULT_META       = "key_export_result_meta";
	public static final String KEY_EXPORT_RESULT_SYSEX      = "key_export_result_sysex";
	public static final String KEY_EXPORT_RESULT_SKIPPED_RESTS = "key_export_result_skipped_rests";
	public static final String KEY_EXPORT_RESULT_OFF_NOT_FOUND = "key_export_result_off_not_found";
	public static final String KEY_EXPORT_RESULT_OTHER      = "key_export_result_other";
	public static final String KEY_EXPORT_RESULT_FILTER     = "key_export_result_filter";
=======
	public static final String KEY_MAIN_INFO                    = "key_main_info";
	public static final String KEY_MAIN_PLAYER                  = "key_main_player";
	public static final String KEY_MAIN_IMPORT                  = "key_main_import";
	public static final String KEY_MAIN_IMPORT_SF               = "key_main_import_sf";
	public static final String KEY_MAIN_EXPORT                  = "key_main_export";
	public static final String KEY_MAIN_CBX_LANGUAGE            = "key_main_cbx_language";
	public static final String KEY_MAIN_CBX_NOTE                = "key_main_cbx_note";
	public static final String KEY_MAIN_CBX_HALFTONE            = "key_main_cbx_halftone";
	public static final String KEY_MAIN_CBX_SHARPFLAT           = "key_main_cbx_sharpflat";
	public static final String KEY_MAIN_CBX_OCTAVE              = "key_main_cbx_octave";
	public static final String KEY_MAIN_CBX_SYNTAX              = "key_main_cbx_syntax";
	public static final String KEY_MAIN_CBX_PERCUSSION          = "key_main_cbx_percussion";
	public static final String KEY_MAIN_CBX_INSTRUMENT          = "key_main_cbx_instrument";
	public static final String KEY_PLAYER_CLOSE                 = "key_player_close";
	public static final String KEY_PLAYER_PLAY                  = "key_player_play";
	public static final String KEY_PLAYER_REPARSE               = "key_player_reparse";
	public static final String KEY_PLAYER_INFO                  = "key_player_info";
	public static final String KEY_PLAYER_SOUNDCHECK            = "key_player_soundcheck";
	public static final String KEY_PLAYER_MEMORIZE              = "key_player_memorize";
	public static final String KEY_PLAYER_JUMP_FIELD            = "key_player_jump_field";
	public static final String KEY_PLAYER_GO                    = "key_player_go";
	public static final String KEY_PLAYER_LYRICS                = "key_player_lyrics";
	public static final String KEY_PLAYER_STOP                  = "key_player_stop";
	public static final String KEY_PLAYER_FAST_REWIND           = "key_player_fast_rewind";
	public static final String KEY_PLAYER_REWIND                = "key_player_rewind";
	public static final String KEY_PLAYER_FORWARD               = "key_player_forward";
	public static final String KEY_PLAYER_FAST_FORWARD          = "key_player_fast_forward";
	public static final String KEY_PLAYER_BEGIN                 = "key_player_begin";
	public static final String KEY_PLAYER_END                   = "key_player_end";
	public static final String KEY_PLAYER_VOL_FLD               = "key_player_vol_fld";
	public static final String KEY_PLAYER_VOL_SLD               = "key_player_vol_sld";
	public static final String KEY_PLAYER_TEMPO_FLD             = "key_player_tempo_fld";
	public static final String KEY_PLAYER_TEMPO_SLD             = "key_player_tempo_sld";
	public static final String KEY_PLAYER_TRANSPOSE_FLD         = "key_player_transpose_fld";
	public static final String KEY_PLAYER_TRANSPOSE_SLD         = "key_player_transpose_sld";
	public static final String KEY_PLAYER_CH_VOL_FLD            = "key_player_ch_vol_fld";
	public static final String KEY_PLAYER_CH_VOL_SLD            = "key_player_ch_vol_sld";
	public static final String KEY_PLAYER_CH_VOL_BTN            = "key_player_ch_vol_btn";
	public static final String KEY_PLAYER_CH_00                 = "key_player_ch_00";
	public static final String KEY_PLAYER_CH_01                 = "key_player_ch_01";
	public static final String KEY_PLAYER_CH_02                 = "key_player_ch_02";
	public static final String KEY_PLAYER_CH_03                 = "key_player_ch_03";
	public static final String KEY_PLAYER_CH_04                 = "key_player_ch_04";
	public static final String KEY_PLAYER_CH_05                 = "key_player_ch_05";
	public static final String KEY_PLAYER_CH_06                 = "key_player_ch_06";
	public static final String KEY_PLAYER_CH_07                 = "key_player_ch_07";
	public static final String KEY_PLAYER_CH_08                 = "key_player_ch_08";
	public static final String KEY_PLAYER_CH_09                 = "key_player_ch_09";
	public static final String KEY_PLAYER_CH_10                 = "key_player_ch_10";
	public static final String KEY_PLAYER_CH_11                 = "key_player_ch_11";
	public static final String KEY_PLAYER_CH_12                 = "key_player_ch_12";
	public static final String KEY_PLAYER_CH_13                 = "key_player_ch_13";
	public static final String KEY_PLAYER_CH_14                 = "key_player_ch_14";
	public static final String KEY_PLAYER_CH_15                 = "key_player_ch_15";
	public static final String KEY_PLAYER_CH_00_M               = "key_player_ch_00_m";
	public static final String KEY_PLAYER_CH_01_M               = "key_player_ch_01_m";
	public static final String KEY_PLAYER_CH_02_M               = "key_player_ch_02_m";
	public static final String KEY_PLAYER_CH_03_M               = "key_player_ch_03_m";
	public static final String KEY_PLAYER_CH_04_M               = "key_player_ch_04_m";
	public static final String KEY_PLAYER_CH_05_M               = "key_player_ch_05_m";
	public static final String KEY_PLAYER_CH_06_M               = "key_player_ch_06_m";
	public static final String KEY_PLAYER_CH_07_M               = "key_player_ch_07_m";
	public static final String KEY_PLAYER_CH_08_M               = "key_player_ch_08_m";
	public static final String KEY_PLAYER_CH_09_M               = "key_player_ch_09_m";
	public static final String KEY_PLAYER_CH_10_M               = "key_player_ch_10_m";
	public static final String KEY_PLAYER_CH_11_M               = "key_player_ch_11_m";
	public static final String KEY_PLAYER_CH_12_M               = "key_player_ch_12_m";
	public static final String KEY_PLAYER_CH_13_M               = "key_player_ch_13_m";
	public static final String KEY_PLAYER_CH_14_M               = "key_player_ch_14_m";
	public static final String KEY_PLAYER_CH_15_M               = "key_player_ch_15_m";
	public static final String KEY_PLAYER_CH_00_S               = "key_player_ch_00_s";
	public static final String KEY_PLAYER_CH_01_S               = "key_player_ch_01_s";
	public static final String KEY_PLAYER_CH_02_S               = "key_player_ch_02_s";
	public static final String KEY_PLAYER_CH_03_S               = "key_player_ch_03_s";
	public static final String KEY_PLAYER_CH_04_S               = "key_player_ch_04_s";
	public static final String KEY_PLAYER_CH_05_S               = "key_player_ch_05_s";
	public static final String KEY_PLAYER_CH_06_S               = "key_player_ch_06_s";
	public static final String KEY_PLAYER_CH_07_S               = "key_player_ch_07_s";
	public static final String KEY_PLAYER_CH_08_S               = "key_player_ch_08_s";
	public static final String KEY_PLAYER_CH_09_S               = "key_player_ch_09_s";
	public static final String KEY_PLAYER_CH_10_S               = "key_player_ch_10_s";
	public static final String KEY_PLAYER_CH_11_S               = "key_player_ch_11_s";
	public static final String KEY_PLAYER_CH_12_S               = "key_player_ch_12_s";
	public static final String KEY_PLAYER_CH_13_S               = "key_player_ch_13_s";
	public static final String KEY_PLAYER_CH_14_S               = "key_player_ch_14_s";
	public static final String KEY_PLAYER_CH_15_S               = "key_player_ch_15_s";
	public static final String KEY_SOUNDCHECK_CLOSE             = "key_soundcheck_close";
	public static final String KEY_SOUNDCHECK_PLAY              = "key_soundcheck_play";
	public static final String KEY_SOUNDCHECK_FILTER_INSTR      = "key_soundcheck_filter_instr";
	public static final String KEY_SOUNDCHECK_FILTER_NOTE       = "key_soundcheck_filter_note";
	public static final String KEY_SOUNDCHECK_INSTR             = "key_soundcheck_instr";
	public static final String KEY_SOUNDCHECK_NOTE              = "key_soundcheck_note";
	public static final String KEY_SOUNDCHECK_VOL_FLD           = "key_soundcheck_vol_fld";
	public static final String KEY_SOUNDCHECK_VOL_SLD           = "key_soundcheck_vol_sld";
	public static final String KEY_SOUNDCHECK_VEL_FLD           = "key_soundcheck_vel_fld";
	public static final String KEY_SOUNDCHECK_VEL_SLD           = "key_soundcheck_vel_sld";
	public static final String KEY_SOUNDCHECK_DURATION          = "key_soundcheck_duration";
	public static final String KEY_SOUNDCHECK_KEEP              = "key_soundcheck_keep";
	public static final String KEY_SOUNDCHECK_CH_00             = "key_soundcheck_ch_00";
	public static final String KEY_SOUNDCHECK_CH_01             = "key_soundcheck_ch_01";
	public static final String KEY_SOUNDCHECK_CH_02             = "key_soundcheck_ch_02";
	public static final String KEY_SOUNDCHECK_CH_03             = "key_soundcheck_ch_03";
	public static final String KEY_SOUNDCHECK_CH_04             = "key_soundcheck_ch_04";
	public static final String KEY_SOUNDCHECK_CH_05             = "key_soundcheck_ch_05";
	public static final String KEY_SOUNDCHECK_CH_06             = "key_soundcheck_ch_06";
	public static final String KEY_SOUNDCHECK_CH_07             = "key_soundcheck_ch_07";
	public static final String KEY_SOUNDCHECK_CH_08             = "key_soundcheck_ch_08";
	public static final String KEY_SOUNDCHECK_CH_09             = "key_soundcheck_ch_09";
	public static final String KEY_SOUNDCHECK_CH_10             = "key_soundcheck_ch_10";
	public static final String KEY_SOUNDCHECK_CH_11             = "key_soundcheck_ch_11";
	public static final String KEY_SOUNDCHECK_CH_12             = "key_soundcheck_ch_12";
	public static final String KEY_SOUNDCHECK_CH_13             = "key_soundcheck_ch_13";
	public static final String KEY_SOUNDCHECK_CH_14             = "key_soundcheck_ch_14";
	public static final String KEY_SOUNDCHECK_CH_15             = "key_soundcheck_ch_15";
	public static final String KEY_INFO_CLOSE                   = "key_info_close";
	public static final String KEY_INFO_CONF                    = "key_info_conf";
	public static final String KEY_INFO_CONF_NOTE               = "key_info_conf_note";
	public static final String KEY_INFO_CONF_PERC               = "key_info_conf_perc";
	public static final String KEY_INFO_CONF_SYNTAX             = "key_info_conf_syntax";
	public static final String KEY_INFO_CONF_INSTR              = "key_info_conf_instr";
	public static final String KEY_INFO_CONF_DRUMKIT            = "key_info_conf_drumkit";
	public static final String KEY_INFO_SF                      = "key_info_sf";
	public static final String KEY_INFO_SF_GENERAL              = "key_info_sf_general";
	public static final String KEY_INFO_SF_INSTR                = "key_info_sf_instr";
	public static final String KEY_INFO_SF_RES                  = "key_info_sf_res";
	public static final String KEY_INFO_MIDI                    = "key_info_midi";
	public static final String KEY_INFO_MIDI_GENERAL            = "key_info_midi_general";
	public static final String KEY_INFO_MIDI_KARAOKE            = "key_info_midi_karaoke";
	public static final String KEY_INFO_MIDI_BANKS              = "key_info_midi_banks";
	public static final String KEY_INFO_MIDI_MSG                = "key_info_midi_msg";
	public static final String KEY_INFO_ABOUT                   = "key_info_about";
	public static final String KEY_INFO_KEYBINDINGS             = "key_info_keybindings";
	public static final String KEY_INFO_CONF_NOTE_FILTER        = "key_info_conf_note_filter";
	public static final String KEY_INFO_CONF_PERC_FILTER        = "key_info_conf_perc_filter";
	public static final String KEY_INFO_CONF_SYNTAX_FILTER      = "key_info_conf_syntax_filter";
	public static final String KEY_INFO_CONF_INSTR_FILTER       = "key_info_conf_instr_filter";
	public static final String KEY_INFO_CONF_DRUMKIT_FILTER     = "key_info_conf_drumkit_filter";
	public static final String KEY_INFO_SF_INSTR_FILTER         = "key_info_sf_instr_filter";
	public static final String KEY_INFO_SF_RES_FILTER           = "key_info_sf_res_filter";
	public static final String KEY_INFO_MIDI_MSG_FILTER         = "key_info_midi_msg_filter";
	public static final String KEY_INFO_MIDI_BANKS_TOT_PL       = "key_info_midi_banks_tot_pl";
	public static final String KEY_INFO_MIDI_BANKS_TOT_MIN      = "key_info_midi_banks_tot_min";
	public static final String KEY_INFO_MIDI_BANKS_TOT_TREE     = "key_info_midi_banks_tot_tree";
	public static final String KEY_INFO_MIDI_BANKS_CH_PL        = "key_info_midi_banks_ch_pl";
	public static final String KEY_INFO_MIDI_BANKS_CH_MIN       = "key_info_midi_banks_ch_min";
	public static final String KEY_INFO_MIDI_BANKS_CH_TREE      = "key_info_midi_banks_ch_tree";
	public static final String KEY_INFO_MIDI_MSG_PL             = "key_info_midi_msg_pl";
	public static final String KEY_INFO_MIDI_MSG_MIN            = "key_info_midi_msg_min";
	public static final String KEY_INFO_MIDI_MSG_TREE           = "key_info_midi_msg_tree";
	public static final String KEY_INFO_MIDI_MSG_TABLE          = "key_info_midi_msg_table";
	public static final String KEY_INFO_MIDI_MSG_CH_INDEP       = "key_info_midi_msg_ch_indep";
	public static final String KEY_INFO_MIDI_MSG_CH_DEP         = "key_info_midi_msg_ch_dep";
	public static final String KEY_INFO_MIDI_MSG_SEL_NOD        = "key_info_midi_msg_sel_nod";
	public static final String KEY_INFO_MIDI_MSG_LIM_TCK        = "key_info_midi_msg_lim_tck";
	public static final String KEY_INFO_MIDI_MSG_TICK_FROM      = "key_info_midi_msg_tick_from";
	public static final String KEY_INFO_MIDI_MSG_TICK_TO        = "key_info_midi_msg_tick_to";
	public static final String KEY_INFO_MIDI_MSG_LIM_TRK        = "key_info_midi_msg_lim_trk";
	public static final String KEY_INFO_MIDI_MSG_TRACKS_TXT     = "key_info_midi_msg_tracks_txt";
	public static final String KEY_INFO_MIDI_MSG_SHOW_IN_TR     = "key_info_midi_msg_show_in_tr";
	public static final String KEY_INFO_MIDI_MSG_SHOW_AUTO      = "key_info_midi_msg_show_auto";
	public static final String KEY_INFO_MIDI_MSG_CH_00          = "key_info_midi_msg_ch_00";
	public static final String KEY_INFO_MIDI_MSG_CH_01          = "key_info_midi_msg_ch_01";
	public static final String KEY_INFO_MIDI_MSG_CH_02          = "key_info_midi_msg_ch_02";
	public static final String KEY_INFO_MIDI_MSG_CH_03          = "key_info_midi_msg_ch_03";
	public static final String KEY_INFO_MIDI_MSG_CH_04          = "key_info_midi_msg_ch_04";
	public static final String KEY_INFO_MIDI_MSG_CH_05          = "key_info_midi_msg_ch_05";
	public static final String KEY_INFO_MIDI_MSG_CH_06          = "key_info_midi_msg_ch_06";
	public static final String KEY_INFO_MIDI_MSG_CH_07          = "key_info_midi_msg_ch_07";
	public static final String KEY_INFO_MIDI_MSG_CH_08          = "key_info_midi_msg_ch_08";
	public static final String KEY_INFO_MIDI_MSG_CH_09          = "key_info_midi_msg_ch_09";
	public static final String KEY_INFO_MIDI_MSG_CH_10          = "key_info_midi_msg_ch_10";
	public static final String KEY_INFO_MIDI_MSG_CH_11          = "key_info_midi_msg_ch_11";
	public static final String KEY_INFO_MIDI_MSG_CH_12          = "key_info_midi_msg_ch_12";
	public static final String KEY_INFO_MIDI_MSG_CH_13          = "key_info_midi_msg_ch_13";
	public static final String KEY_INFO_MIDI_MSG_CH_14          = "key_info_midi_msg_ch_14";
	public static final String KEY_INFO_MIDI_MSG_CH_15          = "key_info_midi_msg_ch_15";
	public static final String KEY_INFO_KEY_TREE                = "key_info_key_tree";
	public static final String KEY_INFO_KEY_PL                  = "key_info_key_pl";
	public static final String KEY_INFO_KEY_MIN                 = "key_info_key_min";
	public static final String KEY_INFO_KEY_FLD                 = "key_info_key_fld";
	public static final String KEY_INFO_KEY_FILTER              = "key_info_key_filter";
	public static final String KEY_INFO_KEY_ADD_BTN             = "key_info_key_add_btn";
	public static final String KEY_INFO_KEY_RESET_ID_CBX        = "key_info_key_reset_id_cbx";
	public static final String KEY_INFO_KEY_RESET_ID_BTN        = "key_info_key_reset_id_btn";
	public static final String KEY_INFO_KEY_RESET_GLOB_CBX      = "key_info_key_reset_glob_cbx";
	public static final String KEY_INFO_KEY_RESET_GLOB_BTN      = "key_info_key_reset_glob_btn";
	public static final String KEY_MSG_CLOSE                    = "key_msg_close";
	public static final String KEY_STRING_FILTER_CLOSE          = "key_string_filter_close";
	public static final String KEY_STRING_FILTER_CLEAR          = "key_string_filter_clear";
	public static final String KEY_FILE_SELECT_CLOSE            = "key_file_select_close";
	public static final String KEY_FILE_SELECT_CHARSET_CBX      = "key_file_select_charset_cbx";
	public static final String KEY_FILE_SELECT_FOREIGN_EXE      = "key_file_select_foreign_exe";
	public static final String KEY_FILE_SELECT_DC_OPEN          = "key_file_select_dc_config_open";
	public static final String KEY_FILE_SELECTOR_IMP_MPL        = "key_file_selector_imp_mpl";
	public static final String KEY_FILE_SELECTOR_IMP_MID        = "key_file_selector_imp_mid";
	public static final String KEY_FILE_SELECTOR_IMP_ALDA       = "key_file_selector_imp_alda";
	public static final String KEY_FILE_SELECTOR_IMP_ABC        = "key_file_selector_imp_abc";
	public static final String KEY_FILE_SELECTOR_IMP_LY         = "key_file_selector_imp_ly";
	public static final String KEY_FILE_SELECTOR_IMP_MSCORE     = "key_file_selector_imp_mscore";
	public static final String KEY_FILE_SELECTOR_EXP_MID        = "key_file_selector_exp_mid";
	public static final String KEY_FILE_SELECTOR_EXP_MPL        = "key_file_selector_exp_mpl";
	public static final String KEY_FILE_SELECTOR_EXP_ALDA       = "key_file_selector_exp_alda";
	public static final String KEY_DC_CONF_CLOSE                = "key_dc_conf_close";
	public static final String KEY_DC_CONF_TAB_DEBUG            = "key_dc_conf_tab_debug";
	public static final String KEY_DC_CONF_TAB_NOTE_LENGTH      = "key_dc_conf_tab_note_length";
	public static final String KEY_DC_CONF_TAB_CHORDS           = "key_dc_conf_tab_chords";
	public static final String KEY_DC_CONF_TAB_NOTE_REST        = "key_dc_conf_tab_note_rest";
	public static final String KEY_DC_CONF_TAB_KARAOKE          = "key_dc_conf_tab_karaoke";
	public static final String KEY_DC_CONF_TAB_SLICES           = "key_dc_conf_tab_slices";
	public static final String KEY_DC_CONF_ADD_TICK_COMMENTS    = "key_dc_conf_add_tick_comments";
	public static final String KEY_DC_CONF_ADD_CONFIG           = "key_dc_conf_config";
	public static final String KEY_DC_CONF_ADD_SCORE            = "key_dc_conf_add_score";
	public static final String KEY_DC_CONF_ADD_STATISTICS       = "key_dc_conf_add_statistics";
	public static final String KEY_DC_CONF_ADD_STRATEGY_STAT    = "key_dc_conf_add_strategy_stat";
	public static final String KEY_DC_CONF_NOTE_LENGTH_STRATEGY = "key_dc_conf_note_length_strategy";
	public static final String KEY_DC_CONF_MIN_TARGET_TICKS_ON  = "key_dc_conf_min_target_ticks_on";
	public static final String KEY_DC_CONF_MAX_TARGET_TICKS_ON  = "key_dc_conf_max_target_ticks_on";
	public static final String KEY_DC_CONF_MIN_DUR_TO_KEEP      = "key_dc_conf_min_dur_to_keep";
	public static final String KEY_DC_CONF_MAX_DUR_TO_KEEP      = "key_dc_conf_max_dur_to_keep";
	public static final String KEY_DC_CONF_TOL_TICK_LEN         = "key_dc_conf_tol_tick_len";
	public static final String KEY_DC_CONF_TOL_DUR_RATIO        = "key_dc_conf_tol_dur_ratio";
	public static final String KEY_DC_CONF_CRD_PREDEFINED       = "key_dc_conf_crd_predefined";
	public static final String KEY_DC_CONF_CRD_NOTE_ON          = "key_dc_conf_crd_note_on";
	public static final String KEY_DC_CONF_CRD_NOTE_OFF         = "key_dc_conf_crd_note_off";
	public static final String KEY_DC_CONF_CRD_VELOCITY         = "key_dc_conf_crd_velocity";
	public static final String KEY_DC_CONF_USE_DOT_NOTES        = "key_dc_conf_use_dot_notes";
	public static final String KEY_DC_CONF_USE_DOT_RESTS        = "key_dc_conf_use_dot_rests";
	public static final String KEY_DC_CONF_USE_TRIP_NOTES       = "key_dc_conf_use_trip_notes";
	public static final String KEY_DC_CONF_USE_TRIP_RESTS       = "key_dc_conf_use_trip_rests";
	public static final String KEY_DC_CONF_KAR_ORPHANED         = "key_dc_conf_kar_orphaned";
	public static final String KEY_DC_CONF_KAR_ONE_CH           = "key_dc_conf_kar_one_ch";
	public static final String KEY_DC_CONF_FLD_GLOB_SINGLE      = "key_dc_conf_fld_glob_single";
	public static final String KEY_DC_CONF_BTN_GLOB_SINGLE      = "key_dc_conf_btn_glob_single";
	public static final String KEY_DC_CONF_FLD_GLOB_EACH        = "key_dc_conf_fld_glob_each";
	public static final String KEY_DC_CONF_FLD_GLOB_FROM        = "key_dc_conf_fld_glob_from";
	public static final String KEY_DC_CONF_FLD_GLOB_TO          = "key_dc_conf_fld_glob_to";
	public static final String KEY_DC_CONF_BTN_GLOB_RANGE       = "key_dc_conf_btn_glob_range";
	public static final String KEY_DC_CONF_AREA_GLOB_ALL        = "key_dc_conf_area_glob_all";
	public static final String KEY_DC_CONF_BTN_GLOB_ALL         = "key_dc_conf_btn_glob_all";
	public static final String KEY_DC_CONF_RESTORE_SAVED        = "key_dc_conf_restore_saved";
	public static final String KEY_DC_CONF_RESTORE_DEFAULT      = "key_dc_conf_restore_default";
	public static final String KEY_DC_CONF_SAVE                 = "key_dc_conf_save";
	public static final String KEY_EXPORT_RESULT_CLOSE          = "key_export_result_close";
	public static final String KEY_EXPORT_RESULT_SHORT          = "key_export_result_short";
	public static final String KEY_EXPORT_RESULT_META           = "key_export_result_meta";
	public static final String KEY_EXPORT_RESULT_SYSEX          = "key_export_result_sysex";
	public static final String KEY_EXPORT_RESULT_SKIPPED_RESTS  = "key_export_result_skipped_rests";
	public static final String KEY_EXPORT_RESULT_OFF_NOT_FOUND  = "key_export_result_off_not_found";
	public static final String KEY_EXPORT_RESULT_OTHER          = "key_export_result_other";
	public static final String KEY_EXPORT_RESULT_FILTER         = "key_export_result_filter";
>>>>>>> 36bf7c0a
	
	// UiView
	public static final String TITLE_MAIN_WINDOW           = "title_main";
	public static final String UNKNOWN_NOTE_NAME           = "unknown_note_name";
	public static final String UNKNOWN_PERCUSSION_NAME     = "unknown_percussion_name";
	public static final String UNKNOWN_DRUMKIT_NAME        = "unknown_drumkit_name";
	public static final String UNKNOWN_SYNTAX              = "unknown_syntax";
	public static final String UNKNOWN_INSTRUMENT          = "unknown_instrument";
	public static final String CONFIGURATION               = "configuration";
	public static final String LANGUAGE                    = "language";
	public static final String NOTE_SYSTEM                 = "note_system";
	public static final String HALF_TONE_SYMBOL            = "half_tone_symbol";
	public static final String SHARP_FLAT_DEFAULT          = "sharp_flat_default";
	public static final String OCTAVE_NAMING               = "octave_naming";
	public static final String SYNTAX                      = "syntax";
	public static final String PERCUSSION                  = "percussion";
	public static final String INSTRUMENT_IDS              = "instrument_ids";
	public static final String DRUMKIT_IDS                 = "drumkit_ids";
	public static final String SHOW_INFO                   = "show_info";
	public static final String SHOW_INFO_FROM_PLAYER       = "show_info_from_player";
	public static final String IMPORT                      = "import";
	public static final String EXPORT                      = "export";
	public static final String TRANSPOSE_LEVEL             = "transpose_level";
	public static final String PLAYER                      = "player";
	public static final String IMPORT_FILE                 = "import_file";
	public static final String IMPORTED_FILE               = "imported_file";
	public static final String IMPORTED_TYPE               = "imported_type";
	public static final String IMPORTED_TYPE_MIDI          = "imported_type_midi";
	public static final String IMPORTED_TYPE_MPL           = "imported_type_mpl";
	public static final String IMPORTED_TYPE_ALDA          = "imported_type_alda";
	public static final String IMPORTED_TYPE_ABC           = "imported_type_abc";
	public static final String IMPORTED_TYPE_LY            = "imported_type_ly";
	public static final String IMPORTED_TYPE_MSCORE        = "imported_type_mscore";
	public static final String SOUNDFONT                   = "soundfont";
	public static final String CURRENT_SOUNDFONT           = "current_soundfont";
	public static final String REMEMBER_SF                 = "remember_sf";
	public static final String REMEMBER_SF_TT              = "remember_sf_tt";
	public static final String REMEMBER_MPL                = "remember_mpl";
	public static final String REMEMBER_MPL_TT             = "remember_mpl_tt";
	public static final String REMEMBER_MID                = "remember_mid";
	public static final String REMEMBER_MID_TT             = "remember_mid_tt";
	public static final String PLAYER_BUTTON               = "player_button";
	public static final String UNCHOSEN_FILE               = "unchosen_file";
	public static final String SF_LOADED_BY_SOURCE         = "sf_loaded_by_source";
	public static final String CHOOSE_FILE                 = "choose_file";
	public static final String CHOOSE_FILE_EXPORT          = "choose_file_export";
	public static final String EXPORT_FILE                 = "export_file";
	public static final String CONF_ERROR_OK               = "conf_error_ok";
	public static final String CONF_ERROR_ERROR            = "conf_error_error";
	public static final String ERROR_NOT_YET_IMPLEMENTED   = "error_not_yet_implemented";
	
	// MidicaFileChooser
	public static final String TAB_MIDI                    = "tab_midi";
	public static final String TAB_MIDICAPL                = "tab_midicapl";
	public static final String TAB_ALDA                    = "tab_alda";
	public static final String TAB_ABC                     = "tab_abc";
	public static final String TAB_LY                      = "tab_ly";
	public static final String TAB_MSCORE                  = "tab_mscore";
	public static final String CHARSET                     = "charset";
	public static final String CHARSET_DESC_MPL_READ       = "charset_desc_mpl_read";
	public static final String CHARSET_DESC_MID_READ       = "charset_desc_mid_read";
	public static final String CHARSET_DESC_MPL_WRITE      = "charset_desc_mpl_write";
	public static final String CHARSET_DESC_MID_WRITE      = "charset_desc_mid_write";
	public static final String FOREIGN_URL                 = "foreign_url";
	public static final String FOREIGN_PROG                = "foreign_prog";
	public static final String FOREIGN_PROG_DESC           = "foreign_prog_desc";
	public static final String FOREIGN_PROG_ALDA           = "foreign_prog_alda";
	public static final String FOREIGN_PROG_ABCMIDI        = "foreign_prog_abcmidi";
	public static final String FOREIGN_PROG_LY             = "foreign_prog_ly";
	public static final String FOREIGN_PROG_MIDI2ABC       = "foreign_prog_midi2abc";
	public static final String FOREIGN_PROG_MIDI2LY        = "foreign_prog_midi2ly";
	public static final String FOREIGN_PROG_MSCORE         = "foreign_prog_mscore";
	public static final String DIRECT_IMPORT               = "direct_import";
	
	// Foreign
	public static final String FOREIGN_CREATE_TMPDIR       = "foreign_create_tmpdir";
	public static final String FOREIGN_READ_TMPDIR         = "foreign_read_tmpdir";
	public static final String FOREIGN_CREATE_TMPFILE      = "foreign_create_tmpfile";
	public static final String FOREIGN_EX_CODE             = "foreign_ex_code";
	public static final String FOREIGN_EX_INTERRUPTED      = "foreign_ex_interrupted";
	public static final String FOREIGN_EX_EXECUTE          = "foreign_ex_execute";
	public static final String FOREIGN_EX_NO_EXE           = "foreign_ex_no_exe";
	
	// DecompileConfigView
	public static final String TITLE_DC_CONFIG              = "title_dc_config";
	public static final String DC_TAB_DEBUG                 = "dc_tab_debug";
	public static final String DC_TAB_NOTE_LENGTH           = "dc_tab_note_length";
	public static final String DC_TAB_CHORDS                = "dc_tab_chords";
	public static final String DC_TAB_NOTE_REST             = "dc_tab_note_rest";
	public static final String DC_TAB_KARAOKE               = "dc_tab_karaoke";
	public static final String DC_TAB_SLICE                 = "dc_tab_slice";
	public static final String DC_TABINFO_DEBUG             = "dc_tabinfo_debug";
	public static final String DC_TABINFO_NOTE_LENGTH       = "dc_tabinfo_note_length";
	public static final String DC_TABINFO_CHORDS            = "dc_tabinfo_chords";
	public static final String DC_TABINFO_NOTE_REST         = "dc_tabinfo_note_rest";
	public static final String DC_TABINFO_KARAOKE           = "dc_tabinfo_karaoke";
	public static final String DC_TABINFO_SLICE             = "dc_tabinfo_slice";
	public static final String DC_ADD_TICK_COMMENT          = "dc_add_tick_comment";
	public static final String DC_ADD_CONFIG                = "dc_add_config";
	public static final String DC_ADD_SCORE                 = "dc_add_score";
	public static final String DC_ADD_STATISTICS            = "dc_add_statistics";
	public static final String DC_ADD_STRATEGY_STAT         = "dc_add_strategy_stat";
	public static final String NOTE_LENGTH_STRATEGY         = "note_length_strategy";
	public static final String MIN_TARGET_TICKS_NEXT_ON     = "min_target_ticks_next_on";
	public static final String MAX_TARGET_TICKS_NEXT_ON     = "max_target_ticks_next_on";
	public static final String MIN_DURATION_TO_KEEP         = "min_duration_to_keep";
	public static final String MIN_DURATION_TO_KEEP_D       = "min_duration_to_keep_d";
	public static final String MAX_DURATION_TO_KEEP         = "max_duration_to_keep";
	public static final String MAX_DURATION_TO_KEEP_D       = "max_duration_to_keep_d";
	public static final String LENGTH_TICK_TOLERANCE        = "length_tick_tolerance";
	public static final String LENGTH_TICK_TOLERANCE_D      = "length_tick_tolerance_d";
	public static final String DURATION_RATIO_TOLERANCE     = "duration_ratio_tolerance";
	public static final String DURATION_RATIO_TOLERANCE_D   = "duration_ratio_tolerance_d";
	public static final String USE_PRE_DEFINED_CHORDS       = "use_pre_defined_chords";
	public static final String USE_PRE_DEFINED_CHORDS_D     = "use_pre_defined_chords_d";
	public static final String CHORD_NOTE_ON_TOLERANCE      = "chord_note_on_tolerance";
	public static final String CHORD_NOTE_ON_TOLERANCE_D    = "chord_note_on_tolerance_d";
	public static final String CHORD_NOTE_OFF_TOLERANCE     = "chord_note_off_tolerance";
	public static final String CHORD_NOTE_OFF_TOLERANCE_D   = "chord_note_off_tolerance_d";
	public static final String CHORD_VELOCITY_TOLERANCE     = "chord_velocity_tolerance";
	public static final String CHORD_VELOCITY_TOLERANCE_D   = "chord_velocity_tolerance_d";
	public static final String USE_DOTTED_NOTES             = "use_dotted_notes";
	public static final String USE_DOTTED_RESTS             = "use_dotted_rests";
	public static final String USE_TRIPLETTED_NOTES         = "use_tripletted_notes";
	public static final String USE_TRIPLETTED_RESTS         = "use_tripletted_rests";
	public static final String ORPHANED_SYLLABLES           = "orphaned_syllables";
	public static final String ORPHANED_SYLLABLES_D         = "orphaned_syllables_d";
	public static final String DC_INLINE                    = "dc_inline";
	public static final String DC_BLOCK                     = "dc_block";
	public static final String DC_STRAT_NEXT_DURATION_PRESS = "dc_strat_next_duration_press";
	public static final String DC_STRAT_DURATION_NEXT_PRESS = "dc_strat_duration_next_press";
	public static final String DC_STRAT_NEXT_PRESS          = "dc_strat_next_press";
	public static final String DC_STRAT_DURATION_PRESS      = "dc_strat_duration_press";
	public static final String DC_STRAT_PRESS               = "dc_strat_press";
	public static final String KAR_ONE_CHANNEL              = "kar_one_channel";
	public static final String KAR_ONE_CHANNEL_D            = "kar_one_channel_d";
	public static final String ADD_GLOBAL_AT_TICK           = "add_global_at_tick";
	public static final String ADD_GLOBAL_EACH              = "add_global_each";
	public static final String ADD_GLOBAL_FROM              = "add_global_from";
	public static final String ADD_GLOBAL_TO                = "add_global_to";
	public static final String DC_ALL_TICKS                 = "dc_all_ticks";
	public static final String BTN_ADD_TICK                 = "btn_add_tick";
	public static final String BTN_ADD_TICKS                = "btn_add_ticks";
	public static final String BTN_UPDATE_TICKS             = "btn_update_ticks";
	public static final String DC_RESTORE                   = "dc_restore";
	public static final String DC_RESTORE_DEFAULTS          = "dc_restore_defaults";
	public static final String DC_SAVE                      = "dc_save";
	public static final String CHANGED_IN_CONF_FILE         = "changed_in_conf_file";
	public static final String TICKS_FOR_TARGET_PPQ         = "ticks_for_target_ppq";
	
	// InfoView
	public static final String TITLE_INFO_VIEW             = "title_info_view";
	public static final String TAB_CONFIG                  = "tab_config";
	public static final String TAB_SOUNDFONT               = "tab_soundfont";
	public static final String TAB_MIDI_SEQUENCE           = "tab_midi_sequence";
	public static final String TAB_KEYBINDINGS             = "tab_keybindings";
	public static final String TAB_ABOUT                   = "tab_about";
	public static final String TAB_NOTE_DETAILS            = "tab_note_details";
	public static final String TAB_PERCUSSION_DETAILS      = "tab_percussion_details";
	public static final String TAB_SYNTAX_DETAILS          = "tab_syntax_details";
	public static final String TAB_SOUNDFONT_INFO          = "tab_soundfont_info";
	public static final String TAB_SOUNDFONT_INSTRUMENTS   = "tab_soundfont_instruments";
	public static final String TAB_SOUNDFONT_RESOURCES     = "tab_soundfont_resources";
	public static final String TAB_MIDI_SEQUENCE_INFO      = "tab_midi_sequence_info";
	public static final String TAB_MIDI_KARAOKE            = "tab_midi_karaoke";
	public static final String TAB_BANK_INSTR_NOTE         = "tab_bank_instr_note";
	public static final String TAB_MESSAGES                = "tab_messages";
	public static final String SOUNDFONT_DRUMKITS          = "soundfont_drumkits";
	public static final String SOUNDFONT_VENDOR            = "soundfont_vendor";
	public static final String SOUNDFONT_CREA_DATE         = "soundfont_crea_date";
	public static final String SOUNDFONT_CREA_TOOLS        = "soundfont_crea_tools";
	public static final String SOUNDFONT_PRODUCT           = "soundfont_product";
	public static final String SOUNDFONT_TARGET_ENGINE     = "soundfont_target_engine";
	public static final String COPYRIGHT                   = "copyright";
	public static final String SOFTWARE_VERSION            = "software_version";
	public static final String SOFTWARE_DATE               = "software_date";
	public static final String TICK_LENGTH                 = "tick_length";
	public static final String TIME_LENGTH                 = "time_length";
	public static final String RESOLUTION                  = "resolution";
	public static final String RESOLUTION_UNIT             = "resolution_unit";
	public static final String NUMBER_OF_TRACKS            = "number_of_tracks";
	public static final String TEMPO_BPM                   = "tempo_bpm";
	public static final String TEMPO_MPQ                   = "tempo_mpq";
	public static final String AVERAGE                     = "average";
	public static final String MIN                         = "min";
	public static final String MAX                         = "max";
	public static final String CHANNEL                     = "channel";
	public static final String KARAOKE_TYPE                = "karaoke_type";
	public static final String SONG_TITLE                  = "song_title";
	public static final String COMPOSER                    = "composer";
	public static final String LYRICIST                    = "lyricist";
	public static final String ARTIST                      = "artist";
	public static final String KARAOKE_COPYRIGHT           = "karaoke_copyright";
	public static final String KARAOKE_INFO                = "karaoke_info";
	public static final String KARAOKE_GENERAL             = "karaoke_general";
	public static final String KARAOKE_SOFT_KARAOKE        = "karaoke_soft_karaoke";
	public static final String LYRICS                      = "lyrics";
	public static final String TOTAL                       = "total";
	public static final String PER_CHANNEL                 = "per_channel";
	public static final String BANK                        = "bank";
	public static final String COLLAPSE_BUTTON             = "collapse_button";
	public static final String COLLAPSE_TOOLTIP            = "collapse_tooltip";
	public static final String EXPAND_BUTTON               = "expand_button";
	public static final String EXPAND_TOOLTIP              = "expand_tooltip";
	public static final String DETAILS                     = "details";
	public static final String SAMPLES_TOTAL               = "samples_total";
	public static final String SAMPLES_AVERAGE             = "samples_average";
	public static final String FRAMES                      = "frames";
	public static final String BYTES                       = "bytes";
	public static final String SEC                         = "sec";
	public static final String BROADCAST_MSG               = "broadcast_msg";
	public static final String INVALID_MSG                 = "invalid_msg";
	public static final String SF_INSTR_CAT_CHROMATIC      = "sf_instr_cat_chromatic";
	public static final String SF_INSTR_CAT_DRUMKIT_SINGLE = "sf_instr_cat_drumkit_single";
	public static final String SF_INSTR_CAT_DRUMKIT_MULTI  = "sf_instr_cat_drumkit_multi";
	public static final String SF_INSTR_CAT_UNKNOWN        = "sf_instr_cat_unknown";
	public static final String SF_RESOURCE_CAT_SAMPLE      = "sf_resource_cat_sample";
	public static final String SF_RESOURCE_CAT_LAYER       = "sf_resource_cat_layer";
	public static final String SF_RESOURCE_CAT_UNKNOWN     = "sf_resource_cat_unknown";
	public static final String SINGLE_CHANNEL              = "single_channel";
	public static final String MULTI_CHANNEL               = "multi_channel";
	public static final String UNKNOWN                     = "unknown";
	public static final String UNSET                       = "unset";
	public static final String DATE                        = "date";
	public static final String AUTHOR                      = "author";
	public static final String SOURCE_URL                  = "source_url";
	public static final String WEBSITE                     = "website";
	public static final String LINK_TOOLTIP                = "link_tooltip";
	public static final String TIMESTAMP_FORMAT            = "timestamp_format";
	public static final String NAME                        = "name";
	public static final String FILE                        = "file";
	public static final String VERSION                     = "version";
	public static final String DESCRIPTION                 = "description";
	public static final String INFO_COL_NOTE_NUM           = "info_col_note_num";
	public static final String INFO_COL_NOTE_NAME          = "info_col_note_name";
	public static final String INFO_COL_NOTE_ALT           = "info_col_note_alt";
	public static final String INFO_COL_SYNTAX_NAME        = "info_col_syntax_name";
	public static final String INFO_COL_SYNTAX_DESC        = "info_col_syntax_desc";
	public static final String INFO_COL_SYNTAX_SHORTCUT    = "info_col_syntax_shortcut";
	public static final String INFO_COL_PERC_NUM           = "info_col_perc_num";
	public static final String INFO_COL_PERC_ID_LONG       = "info_col_perc_id_long";
	public static final String INFO_COL_PERC_ID_SHORT      = "info_col_perc_id_short";
	public static final String INFO_COL_INSTR_NUM          = "info_col_instr_num";
	public static final String INFO_COL_INSTR_NAME         = "info_col_instr_name";
	public static final String INFO_COL_DRUMKIT_NUM        = "info_col_drumkit_num";
	public static final String INFO_COL_DRUMKIT_NAME       = "info_col_drumkit_name";
	public static final String INFO_COL_SF_INSTR_PROGRAM   = "info_col_sf_instr_program";
	public static final String INFO_COL_SF_INSTR_BANK      = "info_col_sf_instr_bank";
	public static final String INFO_COL_SF_INSTR_NAME      = "info_col_sf_instr_name";
	public static final String INFO_COL_SF_INSTR_CHANNELS  = "info_col_sf_instr_channels";
	public static final String INFO_COL_SF_INSTR_KEYS      = "info_col_sf_instr_keys";
	public static final String INFO_COL_SF_RES_INDEX       = "info_col_sf_res_index";
	public static final String INFO_COL_SF_RES_TYPE        = "info_col_sf_res_type";
	public static final String INFO_COL_SF_RES_NAME        = "info_col_sf_res_name";
	public static final String INFO_COL_SF_RES_FRAMELENGTH = "info_col_sf_res_framelength";
	public static final String INFO_COL_SF_RES_FORMAT      = "info_col_sf_res_format";
	public static final String INFO_COL_SF_RES_CLASS       = "info_col_sf_res_class";
	public static final String INFO_COL_MSG_TICK           = "info_col_msg_tick";
	public static final String INFO_COL_MSG_STATUS_BYTE    = "info_col_msg_status_byte";
	public static final String INFO_COL_MSG_TRACK          = "info_col_msg_track";
	public static final String INFO_COL_MSG_CHANNEL        = "info_col_msg_channel";
	public static final String INFO_COL_MSG_LENGTH         = "info_col_msg_length";
	public static final String INFO_COL_MSG_SUMMARY        = "info_col_msg_summary";
	public static final String INFO_COL_MSG_TYPE           = "info_col_msg_type";
	public static final String INFO_COL_MSG_TT_STATUS      = "info_col_msg_tt_status";
	public static final String INFO_COL_MSG_TT_TRACK       = "info_col_msg_tt_track";
	public static final String INFO_COL_MSG_TT_CHANNEL     = "info_col_msg_tt_channel";
	public static final String INFO_COL_MSG_TT_LENGTH      = "info_col_msg_tt_length";
	public static final String TOOLTIP_BANK_MSB            = "tooltip_bank_msb";
	public static final String TOOLTIP_BANK_LSB            = "tooltip_bank_lsb";
	public static final String TOOLTIP_BANK_FULL           = "tooltip_bank_full";
	public static final String SYNTAX_CAT_DEFINITION       = "syntax_cat_definition";
	public static final String SYNTAX_CAT_EXECUTE          = "syntax_cat_execute";
	public static final String SYNTAX_CAT_VAR_AND_CONST    = "syntax_cat_var_and_const";
	public static final String SYNTAX_CAT_OPTION           = "syntax_cat_option";
	public static final String SYNTAX_CAT_CONDITON         = "syntax_cat_condition";
	public static final String SYNTAX_CAT_GLOBAL           = "syntax_cat_global";
	public static final String SYNTAX_CAT_OTHER            = "syntax_cat_other";
	public static final String SYNTAX_CAT_META             = "syntax_cat_meta";
	public static final String SYNTAX_CAT_NOTE_LENGTH      = "syntax_cat_note_length";
	public static final String INSTR_CAT_PIANO             = "instr_cat_piano";
	public static final String INSTR_CAT_CHROM_PERC        = "instr_cat_chrom_perc";
	public static final String INSTR_CAT_ORGAN             = "instr_cat_organ";
	public static final String INSTR_CAT_GUITAR            = "instr_cat_guitar";
	public static final String INSTR_CAT_BASS              = "instr_cat_bass";
	public static final String INSTR_CAT_STRINGS           = "instr_cat_strings";
	public static final String INSTR_CAT_ENSEMBLE          = "instr_cat_ensemble";
	public static final String INSTR_CAT_BRASS             = "instr_cat_brass";
	public static final String INSTR_CAT_REED              = "instr_cat_reed";
	public static final String INSTR_CAT_PIPE              = "instr_cat_pipe";
	public static final String INSTR_CAT_SYNTH_LEAD        = "instr_cat_synth_lead";
	public static final String INSTR_CAT_SYNTH_PAD         = "instr_cat_synth_pad";
	public static final String INSTR_CAT_SYNTH_EFFECTS     = "instr_cat_synth_effects";
	public static final String INSTR_CAT_ETHNIC            = "instr_cat_ethnic";
	public static final String INSTR_CAT_PERCUSSIVE        = "instr_cat_percussive";
	public static final String INSTR_CAT_SOUND_EFFECTS     = "instr_cat_sound_effects";
	public static final String MSG_FILTER_CHANNEL_INDEP    = "msg_filter_channel_indep";
	public static final String MSG_FILTER_CHANNEL_DEP      = "msg_filter_channel_dep";
	public static final String MSG_FILTER_SELECTED_NODES   = "msg_filter_selected_nodes";
	public static final String MSG_FILTER_LIMIT_TICKS      = "msg_filter_limit_ticks";
	public static final String MSG_FILTER_TICK_FROM        = "msg_filter_tick_from";
	public static final String MSG_FILTER_TICK_TO          = "msg_filter_tick_to";
	public static final String MSG_FILTER_LIMIT_TRACKS     = "msg_filter_limit_tracks";
	public static final String MSG_FILTER_SHOW_IN_TREE     = "msg_filter_show_in_tree";
	public static final String MSG_FILTER_AUTO_SHOW        = "msg_filter_auto_show";
	public static final String MSG_FLTR_TT_CHANNEL_INDEP   = "msg_fltr_tt_channel_indep";
	public static final String MSG_FLTR_TT_CHANNEL_DEP     = "msg_fltr_tt_channel_dep";
	public static final String MSG_FLTR_TT_CHANNEL_SINGLE  = "msg_fltr_tt_channel_single";
	public static final String MSG_FLTR_TT_SELECTED_NODES  = "msg_fltr_tt_selected_nodes";
	public static final String MSG_FLTR_TT_LIMIT_TICKS     = "msg_fltr_tt_limit_ticks";
	public static final String MSG_FLTR_TT_LIMIT_TRACKS    = "msg_fltr_tt_limit_tracks";
	public static final String MSG_FLTR_TT_TRACKS          = "msg_fltr_tt_tracks";
	public static final String MSG_FLTR_TT_SHOW_IN_TREE    = "msg_fltr_tt_show_in_tree";
	public static final String MSG_FLTR_TT_AUTO_SHOW       = "msg_fltr_tt_auto_show";
	public static final String MSG_FLTR_TT_VISIBLE         = "msg_fltr_tt_visible";
	public static final String MSG_FLTR_TT_TOTAL           = "msg_fltr_tt_total";
	public static final String MSG_DETAILS_TICK_SG         = "msg_details_tick_sg";
	public static final String MSG_DETAILS_TICK_PL         = "msg_details_tick_pl";
	public static final String MSG_DETAILS_LENGTH          = "msg_details_length";
	public static final String MSG_DETAILS_STATUS_BYTE     = "msg_details_status_byte";
	public static final String MSG_DETAILS_TRACK_SG        = "msg_details_track_sg";
	public static final String MSG_DETAILS_TRACK_PL        = "msg_details_track_pl";
	public static final String MSG_DETAILS_CHANNEL_SG      = "msg_details_channel_sg";
	public static final String MSG_DETAILS_CHANNEL_PL      = "msg_details_channel_pl";
	public static final String MSG_DETAILS_META_TYPE       = "msg_details_meta_type";
	public static final String MSG_DETAILS_VENDOR          = "msg_details_vendor";
	public static final String MSG_DETAILS_DEVICE_ID_SG    = "msg_details_device_id_sg";
	public static final String MSG_DETAILS_DEVICE_ID_PL    = "msg_details_device_id_pl";
	public static final String MSG_DETAILS_SUB_ID_1        = "msg_details_sub_id_1";
	public static final String MSG_DETAILS_SUB_ID_2        = "msg_details_sub_id_2";
	public static final String MSG_DETAILS_CTRL_BYTE       = "msg_details_ctrl_byte";
	public static final String MSG_DETAILS_RPN_BYTE_SG     = "msg_details_rpn_byte_sg";
	public static final String MSG_DETAILS_RPN_BYTE_PL     = "msg_details_rpn_byte_pl";
	public static final String MSG_DETAILS_NRPN_BYTE_SG    = "msg_details_nrpn_byte_sg";
	public static final String MSG_DETAILS_NRPN_BYTE_PL    = "msg_details_nrpn_byte_pl";
	public static final String MSG_DETAILS_TEXT_SG         = "msg_details_text_sg";
	public static final String MSG_DETAILS_TEXT_PL         = "msg_details_text_pl";
	public static final String MSG_DETAILS_MESSAGE         = "msg_details_message";
	public static final String MSG_DETAILS_DESCRIPTION     = "msg_details_description";
	public static final String KB_CATEGORIES               = "kb_categories";
	public static final String KB_CATEGORY                 = "kb_category";
	public static final String KB_FILTER                   = "kb_filter";
	public static final String KB_ACTION                   = "kb_action";
	public static final String KB_HINT                     = "kb_hint";
	public static final String KB_HINT_TXT                 = "kb_hint_txt";
	public static final String KB_CONFIGURED               = "kb_configured";
	public static final String KB_ENTER                    = "kb_enter";
	public static final String KB_ADD                      = "kb_add";
	public static final String KB_ADD_BTN                  = "kb_add_btn";
	public static final String KB_REMOVE                   = "kb_remove";
	public static final String KB_RESET_ID_CBX             = "kb_reset_id_cbx";
	public static final String KB_RESET_ID_BTN             = "kb_reset_id_btn";
	public static final String KB_RESET_GLOB_CBX           = "kb_reset_glob_cbx";
	public static final String KB_RESET_GLOB_BTN           = "kb_reset_glob_btn";
	public static final String KB_ERROR_NO_BINDING_PRESSED = "kb_error_no_binding_pressed";
	
	// MIDI messages for InfoView - level 1
	public static final String MSG1_CH_VOICE            = "msg1_ch_voice";          // MSG2_CV_*
	public static final String MSG1_CH_MODE             = "msg1_ch_mode";           // MSG2_CM_*
	public static final String MSG1_SYSTEM_COMMON       = "msg1_system_common";     // MSG2_SC_*
	public static final String MSG1_SYSTEM_REALTIME     = "msg1_system_realtime";   // MSG2_SR_*
	public static final String MSG1_META                = "msg1_meta";              // MSG2_M_*
	// MIDI messages for InfoView - level 2
	public static final String MSG2_CV_NOTE_OFF         = "msg2_cv_note_off";
	public static final String MSG2_CV_NOTE_ON          = "msg2_cv_note_on";
	public static final String MSG2_CV_POLY_PRESSURE    = "msg2_cv_poly_pressure";
	public static final String MSG2_CV_CONTROL_CHANGE   = "msg2_cv_control_change";  // MSG3_C_*
	public static final String MSG2_CV_PROGRAM_CHANGE   = "msg2_cv_program_change";
	public static final String MSG2_CV_CHANNEL_PRESSURE = "msg2_cv_channel_pressure";
	public static final String MSG2_CV_PITCH_BEND       = "msg2_cv_pitch_band";
	public static final String MSG2_CM_ALL_SOUND_OFF    = "msg3_cm_all_sound_off";
	public static final String MSG2_CM_ALL_CTRLS_OFF    = "msg3_cm_all_ctrls_off";
	public static final String MSG2_CM_LOCAL_CTRL       = "msg3_cm_local_ctrl";
	public static final String MSG2_CM_ALL_NOTES_OFF    = "msg3_cm_all_notes_off";
	public static final String MSG2_CM_OMNI_MODE_OFF    = "msg3_cm_omni_mode_on";
	public static final String MSG2_CM_OMNI_MODE_ON     = "msg3_cm_omni_mode_off";
	public static final String MSG2_CM_MONO_NOTES_OFF   = "msg3_cm_mono_notes_off";
	public static final String MSG2_CM_POLY_NOTES_OFF   = "msg3_cm_poly_notes_off";
	public static final String MSG2_SC_SYSEX            = "msg2_sc_sysex";          // MSG3_SX_*
	public static final String MSG2_SC_MIDI_TIME_CODE   = "msg2_sc_midi_time_code";
	public static final String MSG2_SC_SONG_POS_POINTER = "msg2_sc_song_pos_pointer";
	public static final String MSG2_SC_SONG_SELECT      = "msg2_sc_song_select";
	public static final String MSG2_SC_TUNE_REQUEST     = "msg2_sc_tune_request";
	public static final String MSG2_SC_END_OF_SYSEX     = "msg2_sc_end_of_sysex";
	public static final String MSG2_SR_TIMING_CLOCK     = "msg2_sr_timing_clock";
	public static final String MSG2_SR_START            = "msg2_sr_start";
	public static final String MSG2_SR_CONTINUE         = "msg2_sr_continue";
	public static final String MSG2_SR_STOP             = "msg2_sr_stop";
	public static final String MSG2_SR_ACTIVE_SENSING   = "msg2_sr_active_sensing";
	public static final String MSG2_SR_SYSTEM_RESET     = "msg2_sr_system_reset";
	public static final String MSG2_M_SEQUENCE_NUMBER   = "msg2_m_sequence_number";
	public static final String MSG2_M_TEXT              = "msg2_m_text";
	public static final String MSG2_M_COPYRIGHT         = "msg2_m_copyright";
	public static final String MSG2_M_TRACK_NAME        = "msg2_m_track_name";
	public static final String MSG2_M_INSTRUMENT_NAME   = "msg2_m_instrument_name";
	public static final String MSG2_M_LYRICS            = "msg2_m_lyrics";
	public static final String MSG2_M_MARKER            = "msg2_m_marker";
	public static final String MSG2_M_CUE_POINT         = "msg2_m_cue_point";
	public static final String MSG2_M_CHANNEL_PREFIX    = "msg2_m_channel_prefix";
	public static final String MSG2_M_MIDI_PORT         = "msg2_m_midi_port";
	public static final String MSG2_M_END_OF_SEQUENCE   = "msg2_m_end_of_sequence";
	public static final String MSG2_M_SET_TEMPO         = "msg2_m_set_tempo";
	public static final String MSG2_M_SMPTE_OFFSET      = "msg2_m_smpte_offset";
	public static final String MSG2_M_TIME_SIGNATURE    = "msg2_m_time_signature";
	public static final String MSG2_M_KEY_SIGNATURE     = "msg2_m_key_signature";
	public static final String MSG2_M_SEQUENCER_SPEC    = "msg2_m_sequencer_spec";
	// MIDI messages for InfoView - level 3
	public static final String MSG3_C_BANK_SELECT        = "msg3_c_bank_select";      // ..._[MSB|LSB]
	public static final String MSG3_C_MODULATION_WHEEL   = "msg3_c_modulation_wheel"; // ..._[MSB|LSB]
	public static final String MSG3_C_BREATH_CTRL        = "msg3_c_breath_ctrl";      // ..._[MSB|LSB]
	public static final String MSG3_C_FOOT_CTRL          = "msg3_c_foot_ctrl";        // ..._[MSB|LSB]
	public static final String MSG3_C_PORTAMENTO_TIME    = "msg3_c_portamento_time";  // ..._[MSB|LSB]
	public static final String MSG3_C_DATA_ENTRY         = "msg3_c_data_entry";       // MSG4_(N)RPN_*
	public static final String MSG3_C_CHANNEL_VOL        = "msg3_c_channel_vol";      // ..._[MSB|LSB]
	public static final String MSG3_C_BALANCE            = "msg3_c_balance";          // ..._[MSB|LSB]
	public static final String MSG3_C_PAN                = "msg3_c_pan";              // ..._[MSB|LSB]
	public static final String MSG3_C_EXPRESSION         = "msg3_c_expression";       // ..._[MSB|LSB]
	public static final String MSG3_C_EFFECT_CTRL_1      = "msg3_c_effect_ctrl_1";    // ..._[MSB|LSB]
	public static final String MSG3_C_EFFECT_CTRL_2      = "msg3_c_effect_ctrl_2";    // ..._[MSB|LSB]
	public static final String MSG3_C_GEN_PURP_CTRL_1    = "msg3_c_gen_purp_ctrl_1";  // ..._[MSB|LSB]
	public static final String MSG3_C_GEN_PURP_CTRL_2    = "msg3_c_gen_purp_ctrl_2";  // ..._[MSB|LSB]
	public static final String MSG3_C_GEN_PURP_CTRL_3    = "msg3_c_gen_purp_ctrl_3";  // ..._[MSB|LSB]
	public static final String MSG3_C_GEN_PURP_CTRL_4    = "msg3_c_gen_purp_ctrl_4";  // ..._[MSB|LSB]
	public static final String MSG3_C_HOLD_PEDAL_1       = "msg3_c_hold_pedal_1";
	public static final String MSG3_C_PORTAMENTO_PEDAL   = "msg3_c_portamento_pedal";
	public static final String MSG3_C_SOSTENUTO_PEDAL    = "msg3_c_sostenuto_pedal";
	public static final String MSG3_C_SOFT_PEDAL         = "msg3_c_soft_pedal";
	public static final String MSG3_C_LEGATO_PEDAL       = "msg3_c_legato_pedal";
	public static final String MSG3_C_HOLD_PEDAL_2       = "msg3_c_hold_pedal_2";
	public static final String MSG3_C_SOUND_CTRL_1       = "msg3_c_sound_ctrl_1";
	public static final String MSG3_C_SOUND_CTRL_2       = "msg3_c_sound_ctrl_2";
	public static final String MSG3_C_SOUND_CTRL_3       = "msg3_c_sound_ctrl_3";
	public static final String MSG3_C_SOUND_CTRL_4       = "msg3_c_sound_ctrl_4";
	public static final String MSG3_C_SOUND_CTRL_5       = "msg3_c_sound_ctrl_5";
	public static final String MSG3_C_SOUND_CTRL_6       = "msg3_c_sound_ctrl_6";
	public static final String MSG3_C_SOUND_CTRL_7       = "msg3_c_sound_ctrl_7";
	public static final String MSG3_C_SOUND_CTRL_8       = "msg3_c_sound_ctrl_8";
	public static final String MSG3_C_SOUND_CTRL_9       = "msg3_c_sound_ctrl_9";
	public static final String MSG3_C_SOUND_CTRL_10      = "msg3_c_sound_ctrl_10";
	public static final String MSG3_C_GEN_PURP_CTRL_5    = "msg3_c_gen_purp_5";
	public static final String MSG3_C_GEN_PURP_CTRL_6    = "msg3_c_gen_purp_6";
	public static final String MSG3_C_GEN_PURP_CTRL_7    = "msg3_c_gen_purp_7";
	public static final String MSG3_C_GEN_PURP_CTRL_8    = "msg3_c_gen_purp_8";
	public static final String MSG3_C_PORTAMENTO_CTRL    = "msg3_c_portamento_ctrl";
	public static final String MSG3_C_HI_RES_VELO_PRFX   = "msg3_c_hi_res_velo_prfx";
	public static final String MSG3_C_EFFECT_1_DEPTH     = "msg3_c_effect_1_depth";
	public static final String MSG3_C_EFFECT_2_DEPTH     = "msg3_c_effect_2_depth";
	public static final String MSG3_C_EFFECT_3_DEPTH     = "msg3_c_effect_3_depth";
	public static final String MSG3_C_EFFECT_4_DEPTH     = "msg3_c_effect_4_depth";
	public static final String MSG3_C_EFFECT_5_DEPTH     = "msg3_c_effect_5_depth";
	public static final String MSG3_C_DATA_BUTTON_INCR   = "msg3_c_data_button_incr"; // MSG4_(N)RPN_*
	public static final String MSG3_C_DATA_BUTTON_DECR   = "msg3_c_data_button_decr"; // MSG4_(N)RPN_*
	public static final String MSG3_C_NRPN               = "msg3_c_nrpn";             // ..._[MSB|LSB]
	public static final String MSG3_C_RPN                = "msg3_c_rpn";              // ..._[MSB|LSB]
	public static final String MSG3_SX_NON_RT_UNIVERSAL  = "msg3_sx_non_rt_universal"; // MSG4_SX_NU_*
	public static final String MSG3_SX_RT_UNIVERSAL      = "msg3_sx_rt_universal";     // MSG4_SX_RU_*
	public static final String MSG3_SX_EDUCATIONAL       = "msg3_sx_educational";
	public static final String MSG3_SX_VENDOR            = "msg3_sx_vendor";           // MSG4_SX_V_*
	// MIDI messages for InfoView - level 4
	public static final String MSG4_C_BANK_SELECT_MSB      = "msg4_c_bank_select_msb";
	public static final String MSG4_C_MODULATION_WHEEL_MSB = "msg4_c_modulation_wheel_msb";
	public static final String MSG4_C_BREATH_CTRL_MSB      = "msg4_c_breath_ctrl_msb";
	public static final String MSG4_C_FOOT_CTRL_MSB        = "msg4_c_foot_ctrl_msb";
	public static final String MSG4_C_PORTAMENTO_TIME_MSB  = "msg4_c_portamento_time_msb";
	public static final String MSG4_C_DATA_ENTRY_MSB       = "msg4_c_data_entry_msb"; // actually level 5
	public static final String MSG4_C_CHANNEL_VOL_MSB      = "msg4_c_channel_vol_msb";
	public static final String MSG4_C_BALANCE_MSB          = "msg4_c_balance_msb";
	public static final String MSG4_C_PAN_MSB              = "msg4_c_pan_msb";
	public static final String MSG4_C_EXPRESSION_MSB       = "msg4_c_expression_msb";
	public static final String MSG4_C_EFFECT_CTRL_1_MSB    = "msg4_c_effect_ctrl_1_msb";
	public static final String MSG4_C_EFFECT_CTRL_2_MSB    = "msg4_c_effect_ctrl_2_msb";
	public static final String MSG4_C_GEN_PURP_CTRL_1_MSB  = "msg4_c_gen_purp_1_msb";
	public static final String MSG4_C_GEN_PURP_CTRL_2_MSB  = "msg4_c_gen_purp_2_msb";
	public static final String MSG4_C_GEN_PURP_CTRL_3_MSB  = "msg4_c_gen_purp_3_msb";
	public static final String MSG4_C_GEN_PURP_CTRL_4_MSB  = "msg4_c_gen_purp_4_msb";
	public static final String MSG4_C_BANK_SELECT_LSB      = "msg4_c_bank_select_lsb";
	public static final String MSG4_C_MODULATION_WHEEL_LSB = "msg4_c_modulation_wheel_lsb";
	public static final String MSG4_C_BREATH_CTRL_LSB      = "msg4_c_breath_ctrl_lsb";
	public static final String MSG4_C_FOOT_CTRL_LSB        = "msg4_c_foot_ctrl_lsb";
	public static final String MSG4_C_PORTAMENTO_TIME_LSB  = "msg4_c_portamento_time_lsb";
	public static final String MSG4_C_DATA_ENTRY_LSB       = "msg4_c_data_entry_lsb";  // actually level 5
	public static final String MSG4_C_CHANNEL_VOL_LSB      = "msg4_c_channel_vol_lsb";
	public static final String MSG4_C_BALANCE_LSB          = "msg4_c_balance_lsb";
	public static final String MSG4_C_PAN_LSB              = "msg4_c_pan_lsb";
	public static final String MSG4_C_EXPRESSION_LSB       = "msg4_c_expression_lsb";
	public static final String MSG4_C_EFFECT_CTRL_1_LSB    = "msg4_c_effect_ctrl_1_lsb";
	public static final String MSG4_C_EFFECT_CTRL_2_LSB    = "msg4_c_effect_ctrl_2_lsb";
	public static final String MSG4_C_GEN_PURP_CTRL_1_LSB  = "msg4_c_gen_purp_1_lsb";
	public static final String MSG4_C_GEN_PURP_CTRL_2_LSB  = "msg4_c_gen_purp_2_lsb";
	public static final String MSG4_C_GEN_PURP_CTRL_3_LSB  = "msg4_c_gen_purp_3_lsb";
	public static final String MSG4_C_GEN_PURP_CTRL_4_LSB  = "msg4_c_gen_purp_4_lsb";
	public static final String MSG4_RPN_PITCH_BEND_SENS    = "msg4_rpn_pitch_band_sens";       // MSG5_C_RPN_[MSB|LSB]
	public static final String MSG4_RPN_MASTER_FINE_TUN    = "msg4_rpn_master_fine_tuning";    // MSG5_C_RPN_[MSB|LSB]
	public static final String MSG4_RPN_MASTER_COARSE_TUN  = "msg4_rpn_master_coarse_tuning";  // MSG5_C_RPN_[MSB|LSB]
	public static final String MSG4_RPN_TUN_PROG_CHANGE    = "msg4_rpn_tuning_program_change"; // MSG5_C_RPN_[MSB|LSB]
	public static final String MSG4_RPN_TUN_BANK_SELECT    = "msg4_rpn_tuning_bank_select";    // MSG5_C_RPN_[MSB|LSB]
	public static final String MSG4_RPN_MOD_DEPTH_RANGE    = "msg4_rpn_mod_depth_range";       // MSG5_C_RPN_[MSB|LSB]
	public static final String MSG4_RPN_MPE_CONFIG         = "msg4_rpn_mpe_config";            // MSG5_C_RPN_[MSB|LSB]
	public static final String MSG4_RPN_AZIMUTH_ANGLE      = "msg4_rpn_azimuth_angle";         // MSG5_C_RPN_[MSB|LSB]
	public static final String MSG4_RPN_ELEVATION_ANGLE    = "msg4_rpn_elevation_angle";       // MSG5_C_RPN_[MSB|LSB]
	public static final String MSG4_RPN_GAIN               = "msg4_rpn_gain";                  // MSG5_C_RPN_[MSB|LSB]
	public static final String MSG4_RPN_DISTANCE_RATIO     = "msg4_rpn_distance_ratio";        // MSG5_C_RPN_[MSB|LSB]
	public static final String MSG4_RPN_MAXIMUM_DISTANCE   = "msg4_rpn_maximum_distance";      // MSG5_C_RPN_[MSB|LSB]
	public static final String MSG4_RPN_GAIN_AT_MAX_DIST   = "msg4_rpn_gain_at_max_dist";      // MSG5_C_RPN_[MSB|LSB]
	public static final String MSG4_RPN_REF_DISTANCE_RATIO = "msg4_rpn_ref_distance_ratio";    // MSG5_C_RPN_[MSB|LSB]
	public static final String MSG4_RPN_PAN_SPREAD_ANGLE   = "msg4_rpn_pan_spread_angle";      // MSG5_C_RPN_[MSB|LSB]
	public static final String MSG4_RPN_ROLL_ANGLE         = "msg4_rpn_roll_angle";            // MSG5_C_RPN_[MSB|LSB]
	public static final String MSG4_SX_NU_SMPL_DUMP_HDR    = "msg4_sx_nu_smpl_dump_hdr";
	public static final String MSG4_SX_NU_SMPL_DATA_PKT    = "msg4_sx_nu_smpl_data_pkt";
	public static final String MSG4_SX_NU_SMPL_DUMP_REQ    = "msg4_sx_nu_smpl_dump_req";
	public static final String MSG4_SX_NU_MIDI_TIME_CODE   = "msg4_sx_nu_midi_time_code";      // MSG5_SXN4_*
	public static final String MSG4_SX_NU_SAMPLE_DUMP_EXT  = "msg4_sx_nu_sample_dump_ext";     // MSG5_SXN5_*
	public static final String MSG4_SX_NU_GENERAL_INFO     = "msg4_sx_nu_general_info";        // MSG5_SXN6_*
	public static final String MSG4_SX_NU_FILE_DUMP        = "msg4_sx_nu_file_dump";           // MSG5_SXN7_*
	public static final String MSG4_SX_NU_TUNING_STANDARD  = "msg4_sx_nu_tuning_standard";     // MSG5_SXN8_*
	public static final String MSG4_SX_NU_GENERA_MIDI      = "msg4_sx_nu_general_midi";        // MSG5_SXN9_*
	public static final String MSG4_SX_NU_DOWNLOADABLE_SND = "msg4_sx_nu_downloadable_snd";    // MSG5_SXNA_*
	public static final String MSG4_SX_NU_FILE_REF_MSG     = "msg4_sx_nu_file_ref_msg";        // MSG5_SXNB_*
	public static final String MSG4_SX_NU_MIDI_VISUAL_CTRL = "msg4_sx_nu_midi_visual_ctrl";    // MSG5_SXNC_*
	public static final String MSG4_SX_NU_END_OF_FILE      = "msg4_sx_nu_end_of_file";
	public static final String MSG4_SX_NU_WAIT             = "msg4_sx_nu_wait";
	public static final String MSG4_SX_NU_CANCEL           = "msg4_sx_nu_cancel";
	public static final String MSG4_SX_NU_NAK              = "msg4_sx_nu_nak";
	public static final String MSG4_SX_NU_ACK              = "msg4_sx_nu_ack";
	public static final String MSG4_SX_NU_MIDI_CI          = "msg5_sx_nu_midi_ci";             // MSG5_SXND_*  MSG6_SXND??_*
	public static final String MSG4_SX_RU_MIDI_TIME_CODE   = "msg4_sx_ru_midi_time_code";      // MSG5_SXR1_*
	public static final String MSG4_SX_RU_MIDI_SHOW_CTRL   = "msg4_sx_ru_midi_show_ctrl";      // MSG5_SXR2_*
	public static final String MSG4_SX_RU_NOTATION_INFO    = "msg4_sx_ru_nonation_info";       // MSG5_SXR3_*
	public static final String MSG4_SX_RU_DEVICE_CTRL      = "msg4_sx_ru_device_ctrl";         // MSG5_SXR4_*
	public static final String MSG4_SX_RU_RT_MTC_CUEING    = "msg4_sx_ru_rt_mtc_cueing";       // MSG5_SXR5_*
	public static final String MSG4_SX_RU_MACH_CTRL_CMD    = "msg4_sx_ru_mach_ctrl_cmd";       // MSG5_SXR6_*
	public static final String MSG4_SX_RU_MACH_CTRL_RES    = "msg4_sx_ru_mach_ctrl_res";       // MSG5_SXR7_*
	public static final String MSG4_SX_RU_TUNING_STANDARD  = "msg4_sx_ru_tuning_standard";     // MSG5_SXR8_*
	public static final String MSG4_SX_RU_CTRL_DEST_SET    = "msg4_sx_ru_ctrl_dest_set";       // MSG5_SXR9_*
	public static final String MSG4_SX_RU_KEY_B_INSTR_CTRL = "msg4_sx_ru_key_b_instr_ctrl";
	public static final String MSG4_SX_RU_SCAL_POLY_MIP    = "msg4_sx_ru_scal_poly_mip";
	public static final String MSG4_SX_RU_MOB_PHONE_CTRL   = "msg4_sx_ru_mob_phone_ctrl";
	// MIDI messages for InfoView - level 5
	public static final String MSG5_C_NRPN_LSB             = "msg5_c_nrpm_lsb";
	public static final String MSG5_C_NRPN_MSB             = "msg5_c_nrpm_msb";
	public static final String MSG5_C_RPN_LSB              = "msg5_c_rpm_lsb";
	public static final String MSG5_C_RPN_MSB              = "msg5_c_rpm_msb";
	
	public static final String MSG5_SXN4_SPECIAL           = "msg5_sxn4_special";
	public static final String MSG5_SXN4_PUNCH_IN_PTS      = "msg5_sxn4_punch_in_pts";
	public static final String MSG5_SXN4_PUNCH_OUT_PTS     = "msg5_sxn4_punch_out_pts";
	public static final String MSG5_SXN4_DEL_PUNCH_IN_PTS  = "msg5_sxn4_del_punch_in_pts";
	public static final String MSG5_SXN4_DEL_PUNCH_OUT_PTS = "msg5_sxn4_del_punch_out_pts";
	public static final String MSG5_SXN4_EVT_START_PT      = "msg5_sxn4_evt_start_pt";
	public static final String MSG5_SXN4_EVT_STOP_PT       = "msg5_sxn4_evt_stop_pt";
	public static final String MSG5_SXN4_EVT_START_PTS_ADD = "msg5_sxn4_evt_start_pts_add";
	public static final String MSG5_SXN4_EVT_STOP_PTS_ADD  = "msg5_sxn4_evt_stop_pts_add";
	public static final String MSG5_SXN4_DEL_EVT_START_PT  = "msg5_sxn4_del_ev_start_pt";
	public static final String MSG5_SXN4_DEL_EVT_STOP_PT   = "msg5_sxn4_del_ev_stop_pt";
	public static final String MSG5_SXN4_CUE_PTS           = "msg5_sxn4_cue_pts";
	public static final String MSG5_SXN4_CUE_PTS_ADD       = "msg5_sxn4_cue_pts_add";
	public static final String MSG5_SXN4_DEL_CUE_PT        = "msg5_sxn4_del_cue_pt";
	public static final String MSG5_SXN4_EVT_NAME_IN_ADD   = "msg5_sxn4_evt_name_in_add";
	public static final String MSG5_SXN5_LOOP_PTS_TRANSM   = "msg5_sxn5_loop_pts_transm";
	public static final String MSG5_SXN5_LOOP_PTS_REQ      = "msg5_sxn5_loop_pts_req";
	public static final String MSG5_SXN5_SMPL_NAME_TRANSM  = "msg5_sxn5_smpl_name_transm";
	public static final String MSG5_SXN5_SMPL_NAME_REQ     = "msg5_sxn5_smpl_name_req";
	public static final String MSG5_SXN5_EXT_DUMP_HDR      = "msg5_sxn5_ext_dump_hdr";
	public static final String MSG5_SXN5_EXT_LOOP_PTS_TR   = "msg5_sxn5_ext_loop_pts_tr";
	public static final String MSG5_SXN5_EXT_LOOP_PTS_REQ  = "msg5_sxn5_ext_loop_pts_req";
	public static final String MSG5_SXN6_IDENTITY_REQ      = "msg5_sxn6_identity_req";
	public static final String MSG5_SXN6_IDENTITY_REPL     = "msg5_sxn6_identity_repl";
	public static final String MSG5_SXN7_HEADER            = "msg5_sxn7_header";
	public static final String MSG5_SXN7_DATA_PACKET       = "msg5_sxn7_data_packet";
	public static final String MSG5_SXN7_REQUEST           = "msg5_sxn7_request";
	public static final String MSG5_SXN8_BLK_DUMP_REQ      = "msg5_sxn8_blk_dump_req";
	public static final String MSG5_SXN8_BLK_DUMP_REPL     = "msg5_sxn8_blk_dump_repl";
	public static final String MSG5_SXN8_TUNING_DUMP_REQ   = "msg5_sxn8_tunin_dump_req";
	public static final String MSG5_SXN8_KEY_B_TUNING_DMP  = "msg5_sxn8_key_b_tuning_dmp";
	public static final String MSG5_SXN8_SO_TUN_DMP_1      = "msg5_sxn8_so_tun_dmp_1";
	public static final String MSG5_SXN8_SO_TUN_DMP_2      = "msg5_sxn8_so_tun_dmp_2";
	public static final String MSG5_SXN8_SG_TUN_CH_BNK_SEL = "msg5_sxn8_sg_tun_ch_bnk_sel";
	public static final String MSG5_SXN8_SO_TUN_1          = "msg5_sxn8_so_tun_1";
	public static final String MSG5_SXN8_SO_TUN_2          = "msg5_sxn8_so_tun_2";
	public static final String MSG5_SXN9_GM_DISABLE        = "msg5_sxn9_gm_disable";
	public static final String MSG5_SXN9_GM_1_ON           = "msg5_sxn9_gm_1_on";
	public static final String MSG5_SXN9_GM_OFF            = "msg5_sxn9_gm_off";
	public static final String MSG5_SXN9_GM_2_ON           = "msg5_sxn9_gm_2_on";
	public static final String MSG5_SXNA_DLS_ON            = "msg5_sxna_dls_on";
	public static final String MSG5_SXNA_DLS_OFF           = "msg5_sxna_dls_off";
	public static final String MSG5_SXNA_DLS_VA_OFF        = "msg5_sxna_dls_va_off";
	public static final String MSG5_SXNA_DLS_VA_ON         = "msg5_sxna_dls_va_on";
	public static final String MSG5_SXNB_OPEN_FILE         = "msg5_sxnb_open_file";
	public static final String MSG5_SXNB_SEL_RESEL_CONT    = "msg5_sxnb_sel_resel_cont";
	public static final String MSG5_SXNB_OPEN_SEL_CONT     = "msg5_sxnb_open_sel_cont";
	public static final String MSG5_SXNB_CLOSE_FILE        = "msg5_sxnb_close_file";
	public static final String MSG5_SXNC_MVC_CMD           = "msg5_sxnc_mvc_cmd";
	public static final String MSG5_SXND_CI_RESERVED       = "msg5_sxnd_ci_reserved";
	public static final String MSG5_SXND_CI_PROTO_NEGO     = "msg5_sxnd_ci_proto_nego";        // MSG6_SXND1?_*
	public static final String MSG5_SXND_CI_PROF_CONF      = "msg5_sxnd_ci_prof_conf";         // MSG6_SXND2?_*
	public static final String MSG5_SXND_CI_PROP_EXCH      = "msg5_sxnd_ci_prop_exch";         // MSG6_SXND3?_*
	public static final String MSG5_SXND_CI_MGMT_MSG       = "msg5_sxnd_ci_mgmt_msg";          // MSG6_SXND7?_*
	
	public static final String MSG5_SXR1_FULL_MSG          = "msg5_sxr1_full_msg";
	public static final String MSG5_SXR1_USER_BITS         = "msg5_sxr1_user_bits";
	public static final String MSG5_SXR2_MSC_EXT           = "msg5_sxr2_msc_ext";
	public static final String MSG5_SXR2_MSC_CMD           = "msg5_sxr2_msc_cmd";
	public static final String MSG5_SXR3_BAR_NUMBER        = "msg5_sxr3_bar_number";
	public static final String MSG5_SXR3_TIME_SIG_IMMED    = "msg5_sxr3_time_sig_immed";
	public static final String MSG5_SXR3_TIME_SIG_DELAYED  = "msg5_sxr3_time_sig_delayed";
	public static final String MSG5_SXR4_MASTER_VOLUME     = "msg5_sxr4_master_volume";
	public static final String MSG5_SXR4_MASTER_BALANCE    = "msg5_sxr4_master_balance";
	public static final String MSG5_SXR4_MASTER_FINE_TUN   = "msg5_sxr4_master_fine_tun";
	public static final String MSG5_SXR4_MASTER_COARSE_TUN = "msg5_sxr4_master_coarse_tun";
	public static final String MSG5_SXR4_GLOBAL_PARAM_CTRL = "msg5_sxr4_global_param_ctrl";
	public static final String MSG5_SXR5_SPECIAL           = "msg5_sxr5_special";
	public static final String MSG5_SXR5_PUNCH_IN_PTS      = "msg5_sxr5_punch_in_pts";
	public static final String MSG5_SXR5_PUNCH_OUT_PTS     = "msg5_sxr5_punch_out_pts";
	public static final String MSG5_SXR5_EVT_START_PT      = "msg5_sxr5_evt_start_pt";
	public static final String MSG5_SXR5_EVT_STOP_PT       = "msg5_sxr5_evt_stop_pt";
	public static final String MSG5_SXR5_EVT_START_PTS_ADD = "msg5_sxr5_evt_start_pts_add";
	public static final String MSG5_SXR5_EVT_STOP_PTS_ADD  = "msg5_sxr5_evt_stop_pts_add";
	public static final String MSG5_SXR5_CUE_PTS           = "msg5_sxr5_cue_pts";
	public static final String MSG5_SXR5_CUE_PTS_ADD       = "msg5_sxr5_cue_pts_add";
	public static final String MSG5_SXR5_EVT_NAME_IN_ADD   = "msg5_sxr5_evt_name_in_add";
	public static final String MSG5_SXR6_STOP              = "msg5_sxr6_stop";
	public static final String MSG5_SXR6_PLAY              = "msg5_sxr6_play";
	public static final String MSG5_SXR6_DEF_PLAY          = "msg5_sxr6_def_play";
	public static final String MSG5_SXR6_FAST_FW           = "msg5_sxr6_fast_fw";
	public static final String MSG5_SXR6_REWIND            = "msg5_sxr6_rewind";
	public static final String MSG5_SXR6_REC_STROBE        = "msg5_sxr6_rec_strobe";
	public static final String MSG5_SXR6_REC_EXIT          = "msg5_sxr6_rec_exit";
	public static final String MSG5_SXR6_REC_PAUSE         = "msg5_sxr6_rec_pause";
	public static final String MSG5_SXR6_PAUSE             = "msg5_sxr6_pause";
	public static final String MSG5_SXR6_EJECT             = "msg5_sxr6_eject";
	public static final String MSG5_SXR6_CHASE             = "msg5_sxr6_chase";
	public static final String MSG5_SXR6_CMD_ERR_RESET     = "msg5_sxr6_cmd_err_reset";
	public static final String MSG5_SXR6_MMC_RESET         = "msg5_sxr6_mmc_reset";
	public static final String MSG5_SXR6_WRITE             = "msg5_sxr6_write";
	public static final String MSG5_SXR6_GOTO              = "msg5_sxr6_goto";
	public static final String MSG5_SXR6_SHUTTLE           = "msg5_sxr6_shuttle";
	public static final String MSG5_SXR7_MMC_RES           = "msg5_sxr7_mmc_res";
	public static final String MSG5_SXR8_SG_TUN_CH         = "msg5_sxr8_sg_tun_ch";
	public static final String MSG5_SXR8_SG_TUN_CH_BNK_SEL = "msg5_sxr8_sg_tun_ch_bnk_sel";
	public static final String MSG5_SXR8_SO_TUN_1          = "msg5_sxr8_so_tun_1";
	public static final String MSG5_SXR8_SO_TUN_2          = "msg5_sxr8_so_tun_2";
	public static final String MSG5_SXR9_CHANNEL_PRESSURE  = "msg5_sxr9_channel_pressure";
	public static final String MSG5_SXR9_POLY_KEY_PRESSURE = "msg5_sxr9_poly_key_pressure";
	public static final String MSG5_SXR9_CTRL              = "msg5_sxr9_ctrl";
	
	// MIDI messages for InfoView - level 6
	public static final String MSG6_SXND10_INIT_PROTO_NEGO   = "msg6_sxnd10_init_proto_nego";
	public static final String MSG6_SXND11_INIT_PROTO_REPL   = "msg6_sxnd11_init_proto_repl";
	public static final String MSG6_SXND12_SET_NEW_PROTO     = "msg6_sxnd12_set_new_proto";
	public static final String MSG6_SXND13_TEST_NEW_PROT_ITR = "msg6_sxnd13_test_new_proto_itr";
	public static final String MSG6_SXND14_TEST_NEW_PROT_RTI = "msg6_sxnd14_test_new_proto_rti";
	public static final String MSG6_SXND15_CONF_NEW_PROT_EST = "msg6_sxnd15_conf_new_proto_est";
	public static final String MSG6_SXND20_PROF_INQ          = "msg6_sxnd20_prof_inq";
	public static final String MSG6_SXND21_PROF_INQ_REPL     = "msg6_sxnd21_prof_inq_repl";
	public static final String MSG6_SXND22_SET_PROF_ON       = "msg6_sxnd22_prof_on";
	public static final String MSG6_SXND23_SET_PROF_OFF      = "msg6_sxnd23_prof_off";
	public static final String MSG6_SXND24_PROF_ENABL_RPRT   = "msg6_sxnd24_enabl_rprt";
	public static final String MSG6_SXND25_PROF_DISABL_RPRT  = "msg6_sxnd25_disabl_rprt";
	public static final String MSG6_SXND2F_PROF_SPEC_DATA    = "msg6_sxnd2f_spec_data";
	public static final String MSG6_SXND30_PROP_EXCH_CAP_INQ  = "msg6_sxnd30_prop_exch_cap_inq";
	public static final String MSG6_SXND31_PROP_EXCH_CAP_REPL = "msg6_sxnd31_prop_exch_cap_repl";
	public static final String MSG6_SXND32_HAS_PROP_DATA_INQ  = "msg6_sxnd32_has_prop_data_inq";
	public static final String MSG6_SXND33_HAS_PROP_DATA_REPL = "msg6_sxnd33_has_prop_data_repl";
	public static final String MSG6_SXND34_GET_PROP_DATA_INQ  = "msg6_sxnd34_get_prop_data_inq";
	public static final String MSG6_SXND35_GET_PROP_DATA_REPL = "msg6_sxnd35_get_prop_data_repl";
	public static final String MSG6_SXND36_SET_PROP_DATA_INQ  = "msg6_sxnd36_set_prop_data_inq";
	public static final String MSG6_SXND37_SET_PROP_DATA_REPL = "msg6_sxnd37_set_prop_data_repl";
	public static final String MSG6_SXND38_SUBSCRIPTION       = "msg6_sxnd38_subscription";
	public static final String MSG6_SXND39_SUBSCRIPTION_REPL  = "msg6_sxnd39_subscription_repl";
	public static final String MSG6_SXND3F_NOTIFY             = "msg6_sxnd3f_notify";
	public static final String MSG6_SXND70_DISCOVERY          = "msg6_sxnd70_discovery";
	public static final String MSG6_SXND71_DISCOVERY_RESP     = "msg6_sxnd71_discovery_repl";
	public static final String MSG6_SXND7E_INVAL_MUID         = "msg6_sxnd7e_inval_muid";
	public static final String MSG6_SXND7F_NAK                = "msg6_sxnd7f_nak";
	
	// MessageClassifier: message description
	public static final String MSG_DESC_MEANING            = "msg_desc_meaning";
	public static final String MSG_DESC_VALUE              = "msg_desc_value";
	public static final String MSG_DESC_ON                 = "msg_desc_on";
	public static final String MSG_DESC_OFF                = "msg_desc_off";
	public static final String MSG_DESC_89A_NOTE           = "msg_desc_89a_note";
	public static final String MSG_DESC_89A_VELOCITY       = "msg_desc_89a_velocity";
	public static final String MSG_DESC_89AD_PRESSURE      = "msg_desc_89ad_pressure";
	public static final String MSG_DESC_B_POS_MEANINGS     = "msg_desc_b_pos_meanings";
	public static final String MSG_DESC_B_FOR_PARAM        = "msg_desc_b_for_param";
	public static final String MSG_DESC_B_RPN_MSB_00       = "msg_desc_b_rpm_msb_00";
	public static final String MSG_DESC_B_RPN_MSB_3D       = "msg_desc_b_rpm_msb_3d";
	public static final String MSG_DESC_B_RPN_LSB_00       = "msg_desc_b_rpm_lsb_00";
	public static final String MSG_DESC_B_RPN_LSB_01       = "msg_desc_b_rpm_lsb_01";
	public static final String MSG_DESC_B_RPN_LSB_02       = "msg_desc_b_rpm_lsb_02";
	public static final String MSG_DESC_B_RPN_LSB_03       = "msg_desc_b_rpm_lsb_03";
	public static final String MSG_DESC_B_RPN_LSB_04       = "msg_desc_b_rpm_lsb_04";
	public static final String MSG_DESC_B_RPN_LSB_05       = "msg_desc_b_rpm_lsb_05";
	public static final String MSG_DESC_B_RPN_LSB_06       = "msg_desc_b_rpm_lsb_06";
	public static final String MSG_DESC_B_RPN_LSB_07       = "msg_desc_b_rpm_lsb_07";
	public static final String MSG_DESC_B_RPN_LSB_08       = "msg_desc_b_rpm_lsb_08";
	public static final String MSG_DESC_B_RPN_NRPN_7F      = "msg_desc_b_rpm_nrpn_7f";
	public static final String MSG_DESC_B_START_NOTE       = "msg_desc_b_start_note";
	public static final String MSG_DESC_C_PROGRAM          = "msg_desc_c_program";
	public static final String MSG_DESC_C_INSTRUMENT       = "msg_desc_c_instrument";
	public static final String MSG_DESC_C_DRUMKIT          = "msg_desc_c_drumkit";
	public static final String MSG_DESC_E_GENERAL_DESC     = "msg_desc_e_general_desc";
	public static final String MSG_DESC_E_CURRENT_SENS     = "msg_desc_e_current_sens";
	public static final String MSG_DESC_E_HALF_TONE        = "msg_desc_e_half_tone";
	public static final String MSG_DESC_F_TEMPO_MPQ        = "msg_desc_f_tempo_mpq";
	public static final String MSG_DESC_F_TEMPO_BPM        = "msg_desc_f_tempo_bpm";
	public static final String MSG_DESC_F_BPM              = "msg_desc_f_bpm";
	public static final String MSG_DESC_F_KEY_SIG_SHARPS   = "msg_desc_f_key_sig_sharps";
	public static final String MSG_DESC_F_KEY_SIG_FLATS    = "msg_desc_f_key_sig_flats";
	public static final String MSG_DESC_F_KEY_SIG_NONE     = "msg_desc_f_key_sig_none";
	public static final String MSG_DESC_F_UNKNOWN_TONALITY = "msg_desc_f_unknown_tonality";
	
	// UiControler + PlayerControler
	public static final String ERROR_IN_LINE               = "parsing_error_in_line";
	
	// MidiParser
	public static final String ERROR_ONLY_PPQ_SUPPORTED    = "error_only_ppq_supported";
	
	// MidicaPLParser
	public static final String ERROR_0_NOT_ALLOWED               = "error_0_not_allowed";
	public static final String ERROR_NEGATIVE_NOT_ALLOWED        = "error_negative_not_allowed";
	public static final String ERROR_NOT_AN_INTEGER              = "error_not_an_integer";
	public static final String ERROR_NOT_A_FLOAT                 = "error_not_a_float";
	public static final String ERROR_INSTRUMENTS_NOT_DEFINED     = "error_instruments_not_defined";
	public static final String ERROR_GLOBALS_IN_INSTR_DEF        = "error_globals_in_instr_def";
	public static final String ERROR_SINGLE_INSTR_IN_INSTR_DEF   = "error_single_instr_in_instr_def";
	public static final String ERROR_UNKNOWN_CMD                 = "error_unknown_cmd";
	public static final String ERROR_CMD_END_WITHOUT_BEGIN       = "error_cmd_end_without_begin";
	public static final String ERROR_CHANNEL_INVALID_OPT         = "error_channel_invalid_opt";
	public static final String ERROR_BLOCK_INVALID_OPT           = "error_block_invalid_opt";
	public static final String ERROR_BLOCK_UNMATCHED_CLOSE       = "error_block_unmatched_close";
	public static final String ERROR_BLOCK_UNMATCHED_OPEN        = "error_block_unmatched_open";
	public static final String ERROR_NESTABLE_BLOCK_OPEN_AT_EOF  = "error_nestable_block_open_at_eof";
	public static final String ERROR_NAMED_BLOCK_OPEN_AT_EOF     = "error_named_block_open_at_eof";
	public static final String ERROR_ARGS_NOT_ALLOWED            = "error_args_not_allowed";
	public static final String ERROR_FUNCTION_ALREADY_DEFINED    = "error_function_already_defined";
	public static final String ERROR_FUNCTION_NOT_ALLOWED_HERE   = "error_function_not_allowed_here";
	public static final String ERROR_META_NOT_ALLOWED_HERE       = "error_meta_not_allowed_here";
	public static final String ERROR_CHORD_ALREADY_DEFINED       = "error_chord_already_defined";
	public static final String ERROR_CHORD_EQUALS_NOTE           = "error_chord_equals_note";
	public static final String ERROR_CHORD_EQUALS_PERCUSSION     = "error_chord_equals_percussion";
	public static final String ERROR_CHORD_CONTAINS_ALREADY      = "error_chord_contains_already";
	public static final String ERROR_CHORD_DEF_NOT_ALLOWED_HERE  = "error_chord_def_not_allowed_here";
	public static final String ERROR_CHORD_NUM_OF_ARGS           = "error_chord_num_of_args";
	public static final String ERROR_CONST_NUM_OF_ARGS           = "error_const_num_of_args";
	public static final String ERROR_CONST_ALREADY_DEFINED       = "error_const_already_defined";
	public static final String ERROR_CONST_NAME_EQ_VALUE         = "error_const_name_eq_value";
	public static final String ERROR_CONST_RECURSION             = "error_const_recursion";
	public static final String ERROR_VAR_NUM_OF_ARGS             = "error_var_num_of_args";
	public static final String ERROR_VAR_ALREADY_DEF_AS_CONST    = "error_var_already_def_as_const";
	public static final String ERROR_VAR_VAL_HAS_WHITESPACE      = "error_var_val_has_whitespace";
	public static final String ERROR_VAR_NOT_DEFINED             = "error_var_not_defined";
	public static final String ERROR_VAR_NOT_ALLOWED             = "error_var_not_allowed";
	public static final String ERROR_VAR_NAME_INVALID            = "error_var_name_invalid";
	public static final String ERROR_VAR_NAME_EQ_VALUE           = "error_var_name_eq_value";
	public static final String ERROR_VAR_RECURSION               = "error_var_recursion";
	public static final String ERROR_PARAM_OUTSIDE_FUNCTION      = "error_param_outside_function";
	public static final String ERROR_PARAM_NAMED_UNKNOWN         = "error_param_named_unknown";
	public static final String ERROR_PARAM_INDEX_TOO_HIGH        = "error_param_index_too_high";
	public static final String ERROR_PARAM_INDEX_UNDEFINED       = "error_param_index_undefined";
	public static final String ERROR_DEFINE_NUM_OF_ARGS          = "error_define_num_of_args";
	public static final String ERROR_ALREADY_REDEFINED           = "error_already_redefined";
	public static final String ERROR_FILE_NUM_OF_ARGS            = "error_file_num_of_args";
	public static final String ERROR_SOUNDFONT_NUM_OF_ARGS       = "error_soundfont_num_of_args";
	public static final String ERROR_FILE_EXISTS                 = "error_file_exists";
	public static final String ERROR_FILE_NORMAL                 = "error_file_normal";
	public static final String ERROR_FILE_READABLE               = "error_file_readable";
	public static final String ERROR_FILE_IO                     = "error_file_io";
	public static final String ERROR_SOUNDFONT_IO                = "error_soundfont_io";
	public static final String ERROR_SOUNDFONT_ALREADY_PARSED    = "error_soundfont_already_parsed";
	public static final String ERROR_FUNCTION_NUM_OF_ARGS        = "error_function_num_of_args";
	public static final String ERROR_PATTERN_NOT_ALLOWED_HERE    = "error_pattern_not_allowed_here";
	public static final String ERROR_PATTERN_ALREADY_DEFINED     = "error_pattern_already_defined";
	public static final String ERROR_PATTERN_NUM_OF_ARGS         = "error_pattern_num_of_args";
	public static final String ERROR_PATTERN_INVALID_OUTER_OPT   = "error_pattern_invalid_outer_opt";
	public static final String ERROR_PATTERN_INVALID_INNER_OPT   = "error_pattern_invalid_inner_opt";
	public static final String ERROR_PATTERN_INDEX_INVALID       = "error_pattern_index_invalid";
	public static final String ERROR_PATTERN_INDEX_TOO_HIGH      = "error_pattern_index_too_high";
	public static final String ERROR_PATTERN_RECURSION_DEPTH     = "error_pattern_recursion_depth";
	public static final String ERROR_META_NUM_OF_ARGS            = "error_meta_num_of_arts";
	public static final String ERROR_META_UNKNOWN_CMD            = "error_meta_unknown_cmd";
	public static final String ERROR_SOFT_KARAOKE_UNKNOWN_CMD    = "error_soft_karaoke_unknown_cmd";
	public static final String ERROR_SOFT_KARAOKE_NOT_ALLOWED_HERE = "error_soft_karaoke_not_allowed_here";
	public static final String ERROR_SOFT_KARAOKE_ALREADY_SET    = "error_soft_karaoke_already_set";
	public static final String ERROR_SOFT_KARAOKE_NUM_OF_ARGS    = "error_soft_karaoke_num_of_args";
	public static final String ERROR_SK_VALUE_ALREADY_SET        = "error_sk_value_already_set";
	public static final String ERROR_SK_FIELD_CRLF_NOT_ALLOWED   = "error_sk_field_crlf_not_allowed";
	public static final String ERROR_SK_SYLLABLE_CRLF_NOT_ALLOWED = "error_sk_syllable_crlf_not_allowed";
	public static final String ERROR_FUNCTION_RECURSION          = "error_function_recursion";
	public static final String ERROR_FUNCTION_RECURSION_DEPTH    = "error_function_recursion_depth";
	public static final String ERROR_FUNCTION_UNDEFINED          = "error_function_undefined";
	public static final String ERROR_CALL_NUM_OF_ARGS            = "error_call_num_of_args";
	public static final String ERROR_CALL_UNKNOWN_OPT            = "error_call_unknown_opt";
	public static final String ERROR_CALL_SYNTAX                 = "error_call_syntax";
	public static final String ERROR_CALL_EMPTY_PARAM            = "error_call_empty_param";
	public static final String ERROR_CALL_PARAM_NAME_EMPTY       = "error_call_param_name_empty";
	public static final String ERROR_CALL_PARAM_VALUE_EMPTY      = "error_call_param_value_empty";
	public static final String ERROR_CALL_PARAM_NAME_WITH_SPEC   = "error_call_param_name_with_spec";
	public static final String ERROR_CALL_DUPLICATE_PARAM_NAME   = "error_call_duplicate_param_name";
	public static final String ERROR_CALL_PARAM_MORE_ASSIGNERS   = "error_call_param_more_assigners";
	public static final String ERROR_INVALID_TIME_DENOM          = "error_invalid_time_denom";
	public static final String ERROR_INVALID_TIME_SIG            = "error_invalid_time_sig";
	public static final String ERROR_INVALID_KEY_SIG             = "error_invalid_key_sig";
	public static final String ERROR_INVALID_TONALITY            = "error_invalid_tonality";
	public static final String ERROR_PARTIAL_RANGE               = "error_partial_range";
	public static final String ERROR_PARTIAL_RANGE_ORDER         = "error_partial_range_order";
	public static final String ERROR_PARTIAL_RANGE_EMPTY         = "error_partial_range_empty";
	public static final String ERROR_MODE_INSTR_NUM_OF_ARGS      = "error_mode_instr_num_of_args";
	public static final String ERROR_NOTE_TOO_BIG                = "error_note_too_big";
	public static final String ERROR_NOTE_TOO_SMALL              = "error_note_too_small";
	public static final String ERROR_NOTE_LENGTH_INVALID         = "error_note_length_invalid";
	public static final String ERROR_EMPTY_LENGTH_SUMMAND        = "error_empty_length_summand";
	public static final String ERROR_UNKNOWN_FUNCTION_CMD        = "error_unknown_function_cmd";
	public static final String ERROR_INSTR_NUM_OF_ARGS           = "error_num_of_args";
	public static final String ERROR_INSTR_NUM_OF_ARGS_SINGLE    = "error_num_of_args_single";
	public static final String ERROR_INSTR_BANK                  = "error_instr_bank";
	public static final String ERROR_GLOBAL_NUM_OF_ARGS          = "error_global_num_of_args";
	public static final String ERROR_UNKNOWN_GLOBAL_CMD          = "error_unknown_global_cmd: ";
	public static final String ERROR_UNKNOWN_COMMAND_ID          = "error_unknown_command_id";
	public static final String ERROR_MIDI_PROBLEM                = "error_midi_problem";
	public static final String ERROR_CH_CMD_NUM_OF_ARGS          = "error_ch_num_of_args";
	public static final String ERROR_CANT_PARSE_OPTIONS          = "error_cant_parse_options";
	public static final String ERROR_OPTION_NEEDS_VAL            = "error_option_needs_val";
	public static final String ERROR_OPTION_VAL_NOT_ALLOWED      = "error_option_val_not_allowed";
	public static final String ERROR_VEL_NOT_MORE_THAN_127       = "error_vel_not_more_than_127";
	public static final String ERROR_VEL_NOT_LESS_THAN_1         = "error_vel_not_less_than_1";
	public static final String ERROR_TUPLET_INVALID              = "error_tuplet_invalid";
	public static final String ERROR_DURATION_MORE_THAN_0        = "error_duration_more_than_0";
	public static final String ERROR_UNKNOWN_OPTION              = "error_unknown_option: ";
	public static final String ERROR_UNKNOWN_NOTE                = "error_unknown_note";
	public static final String ERROR_UNKNOWN_PERCUSSION          = "error_unknown_percussion";
	public static final String ERROR_CHANNEL_UNDEFINED           = "error_channel_undefined";
	public static final String ERROR_CHANNEL_REDEFINED           = "error_channel_redefined";
	public static final String ERROR_INVALID_CHANNEL_NUMBER      = "error_invalid_channel_number";
	public static final String ERROR_NOT_ALLOWED_IN_INSTR_BLK    = "error_not_allowed_in_instr_blk";
	public static final String ERROR_NOT_ALLOWED_IN_META_BLK     = "error_not_allowed_in_meta_blk";
	public static final String ERROR_NOT_ALLOWED_IN_BLK          = "error_not_allowed_in_blk";
	public static final String ERROR_BLOCK_IF_MUST_BE_ALONE      = "error_block_if_must_be_alone";
	public static final String ERROR_BLOCK_ELSIF_MUST_BE_ALONE   = "error_block_elsif_must_be_alone";
	public static final String ERROR_BLOCK_ELSE_MUST_BE_ALONE    = "error_block_else_must_be_alone";
	public static final String ERROR_BLOCK_NO_IF_FOUND           = "error_block_no_if_found";
	public static final String ERROR_TOO_MANY_OPERATORS_IN_COND  = "error_too_many_operators_in_cond";
	public static final String ERROR_COND_DEFINED_HAS_WHITESPACE = "error_cond_defined_has_whitespace";
	public static final String ERROR_COND_WHITESPACE_IN_FIRST_OP = "error_cond_whitespace_in_first_op";
	public static final String ERROR_COND_WHITESPACE_IN_SEC_OP   = "error_cond_whitespace_in_sec_op";
	public static final String ERROR_COND_UNDEF_EMPTY            = "error_cond_undef_empty";
	public static final String ERROR_COND_UNDEF_IN_CENTER        = "error_cond_undef_in_center";
	public static final String ERROR_COND_WHITESPACE_IN_IN_ELEM  = "error_cond_whitespace_in_in_elem";
	public static final String ERROR_COND_EMPTY_ELEM_IN_IN_LIST  = "error_cond_empty_elem_in_in_list";
	public static final String ERROR_CALL_IF_MUST_BE_ALONE       = "error_call_if_must_be_alone";
	
	// AldaImporter
	public static final String ERROR_ALDA_NO_MIDI_FILE           = "error_alda_no_midi_file";
	
	// LilypondImporter
	public static final String ERROR_LILYPOND_NO_MIDI_FILE       = "error_lilypond_no_midi_file";
	public static final String ERROR_WRONG_DIVISION_TYPE         = "error_wrong_division_type";
	public static final String ERROR_DIFFERENT_RESOLUTION        = "error_different_resolution";
	
	// MusescoreExporter
	public static final String ERROR_MSCORE_NO_OUTPUT_FILE       = "error_mscore_no_output_file";
	public static final String ERROR_MSCORE_MOVE_FAILED          = "error_mscore_move_failed";
	
	// NestableBlock
	public static final String ERROR_BLOCK_ARG_ALREADY_SET      = "error_block_arg_already_set";
	
	// SequenceParser
	public static final String ERROR_ANALYZE_POSTPROCESS        = "error_analyze_postprocess";
	
	// ParseException and StackTraceElement
	public static final String EXCEPTION_CAUSED_BY_LINE         = "exception_caused_by_line";
	public static final String EXCEPTION_CAUSED_BY_BLK_COND     = "exception_caused_by_blk_cond";
	public static final String EXCEPTION_CAUSED_BY_INVALID_VAR  = "exception_caused_by_invalid_var";
	public static final String STACK_TRACE_HEADER               = "stack_trace_header";
	public static final String STACK_TRACE_INDENTATION          = "stack_trace_indentation";
	public static final String STACK_TRACE_BLOCK                = "stack_trace_block";
	public static final String STACK_TRACE_OPTIONS              = "stack_trace_options";
	public static final String STACK_TRACE_PARAMS               = "stack_trace_params";
	public static final String STACK_TRACE_LINE                 = "stack_trace_line";
	public static final String STACK_TRACE_IN                   = "stack_trace_in";
	public static final String STACK_TRACE_EXEC                 = "stack_trace_exec";
	public static final String STACK_TRACE_FUNCTION             = "stack_trace_function";
	public static final String STACK_TRACE_PATTERN              = "stack_trace_pattern";
	
	// WaitView
	public static final String TITLE_WAIT                       = "title_wait";
	public static final String WAIT_PARSE_MPL                   = "wait_parse_mpl";
	public static final String WAIT_PARSE_MID                   = "wait_parse_mid";
	public static final String WAIT_PARSE_SF2                   = "wait_parse_sf2";
	public static final String WAIT_PARSE_FOREIGN               = "wait_parse_foreign";
	public static final String WAIT_REPARSE                     = "wait_reparse";
	public static final String WAIT_SETUP_DEVICES               = "wait_setup_devices";
	
	// Exporter
	public static final String ERROR_EXPORT                     = "error_export";
	public static final String ERROR_FILE_NOT_WRITABLE          = "error_file_not_writable";
	public static final String OVERWRITE_FILE                   = "overwrite_file";
	public static final String EXPORTER_TICK                    = "exporter_tick";
	public static final String CONFIRM_DIALOG_YES               = "confirm_dialog_yes";
	public static final String CONFIRM_DIALOG_NO                = "confirm_dialog_no";
	
	// ExportResultView
	public static final String TITLE_EXPORT_RESULT              = "title_export_result";
	public static final String EXPORT_SUCCESS                   = "export_success";
	public static final String NUMBER_OF_WARNINGS               = "number_of_warnings";
	public static final String WARNING_COL_TRACK                = "warning_col_track";
	public static final String WARNING_COL_TICK                 = "warning_col_tick";
	public static final String WARNING_COL_CHANNEL              = "warning_col_channel";
	public static final String WARNING_COL_MESSAGE              = "warning_col_message";
	public static final String WARNING_COL_DETAILS              = "warning_col_details";
	public static final String SHOW_IGN_SHORT_MSG               = "show_ign_short_msg";
	public static final String SHOW_IGN_META_MSG                = "show_ign_meta_msg";
	public static final String SHOW_IGN_SYSEX_MSG               = "show_ign_sysex_msg";
	public static final String SHOW_SKIPPED_RESTS               = "show_skipped_rests";
	public static final String SHOW_OFF_NOT_FOUND               = "show_off_not_found";
	public static final String SHOW_OTHER_WARNINGS              = "show_other_warnings";
	
	// ExportException
	public static final String ERROR_TICK                       = "error_tick";
	public static final String ERROR_CHANNEL                    = "error_channel";
	public static final String ERROR_NOTE                       = "error_note";
	
	// MidicaPLExporter
	public static final String WARNING_SAME_NOTE_IN_SAME_TICK   = "warning_same_note_in_same_tick";
	public static final String WARNING_IGNORED_SHORT_MESSAGE    = "warning_ignored_short_message";
	public static final String WARNING_IGNORED_META_MESSAGE     = "warning_ignored_meta_message";
	public static final String WARNING_IGNORED_SYSEX_MESSAGE    = "warning_ignored_sysex_message";
	public static final String WARNING_REST_SKIPPED             = "warning_rest_skipped";
	public static final String WARNING_REST_SKIPPED_TICKS       = "warning_rest_skipped_ticks";
	public static final String WARNING_OFF_NOT_FOUND            = "warning_off_not_found";
	
	// MidiDevices
	public static final String DEFAULT_CHANNEL_COMMENT          = "default_channel_comment";
	public static final String DEFAULT_INSTRUMENT_NAME          = "default_instrument_name";
	public static final String DEFAULT_PROGRAM_NUMBER           = "default_program_number";
	public static final String PERCUSSION_CHANNEL               = "percussion_channel";
	public static final String NORMAL_CHANNEL                   = "normal_channel";
	public static final String ERROR_SOUNDFONT_NOT_SUPPORTED    = "error_soundfont_not_supported";
	public static final String ERROR_SOUNDFONT_LOADING_FAILED   = "error_soundfont_loading_failed";
	
	// SequenceNotSetException
	public static final String ERROR_SEQUENCE_NOT_SET           = "error_sequence_not_set";
	
	// ErrorMessage
	public static final String CLOSE                            = "close";
	public static final String TITLE_ERROR                      = "title_error";
	public static final String TITLE_CONFIRMATION               = "title_confirmation";
	
	// FileSelector
	public static final String TITLE_FILE_SELECTOR              = "title_file_selector";
	public static final String DC_ICON_TOOLTIP                  = "dc_icon_tooltip";
	public static final String DC_ICON_TOOLTIP_WRONG            = "dc_icon_tooltip_wrong";
	public static final String DC_ICON_TOOLTIP_OK               = "dc_icon_tooltip_ok";
	
	// PlayerView
	public static final String TITLE_PLAYER                     = "title_player";
	public static final String REPARSE                          = "reparse";
	public static final String SOUNDCHECK                       = "soundcheck";
	public static final String MEMORIZE                         = "memorize";
	public static final String JUMP                             = "jump";
	public static final String SHOW_LYRICS                      = "show_lyrics";
	public static final String TIME_INFO_UNAVAILABLE            = "time_info_unavailable";
	public static final String SLIDER_MASTER_VOL                = "slider_master_vol";
	public static final String SLIDER_TEMPO                     = "slider_tempo";
	public static final String SLIDER_TRANSPOSE                 = "slider_transpose";
	public static final String ACTIVITY_ACTIVE                  = "activity_active";
	public static final String ACTIVITY_INACTIVE                = "activity_inactive";
	public static final String CTRL_BTN_STOP                    = "stop";
	public static final String CTRL_BTN_FAST_REW                = "ctrl_btn_fast_rew";
	public static final String CTRL_BTN_REW                     = "ctrl_btn_rew";
	public static final String CTRL_BTN_FAST_FWD                = "ctrl_btn_fast_fwd";
	public static final String CTRL_BTN_FWD                     = "ctrl_btn_fwd";
	public static final String CTRL_BTN_PLAY                    = "ctrl_btn_play";
	public static final String CTRL_BTN_PAUSE                   = "ctrl_btn_pause";
	public static final String ABBR_CH_NUM                      = "abbr_ch_num";
	public static final String TIP_CH_NUM                       = "tip_ch_num";
	public static final String ABBR_MUTE                        = "abbr_mute";
	public static final String TIP_MUTE                         = "tip_mute";
	public static final String ABBR_SOLO                        = "abbr_solo";
	public static final String TIP_SOLO                         = "tip_solo";
	public static final String ABBR_ACTIVITY                    = "abbr_activity";
	public static final String TIP_ACTIVITY                     = "tip_activity";
	public static final String ABBR_PROG_NUM                    = "abbr_prog_num";
	public static final String TIP_PROG_NUM                     = "tip_prog_num";
	public static final String ABBR_BANK_NUM                    = "abbr_bank_num";
	public static final String TIP_BANK_NUM                     = "tip_bank_num";
	public static final String CH_HEAD_INSTRUMENT               = "ch_head_instrument";
	public static final String CH_HEAD_COMMENT                  = "ch_head_comment";
	public static final String CH_DETAILS_VOLUME                = "ch_details_volume";
	public static final String APPLY_TO_ALL_CHANNELS            = "apply_to_all_channels";
	public static final String LBL_NOTE_HISTORY                 = "lbl_note_history";
	public static final String COLUMN_VELOCITY                  = "column_velocity";
	public static final String COLUMN_NUMBER                    = "column_number";
	public static final String COLUMN_NAME                      = "column_name";
	public static final String COLUMN_TICK                      = "column_tick";
	public static final String TIP_PARSE_SUCCESS                = "tip_parse_success";
	public static final String TIP_PARSE_FAILED                 = "tip_parse_failed";
	
	// SoundcheckView
	public static final String TITLE_SOUNDCHECK                 = "title_soundcheck";
	public static final String SNDCHK_CHANNEL                   = "sndchk_channel";
	public static final String SNDCHK_INSTRUMENT                = "sndchk_instrument";
	public static final String SNDCHK_NOTE                      = "sndchk_note";
	public static final String SNDCHK_VOLUME                    = "sndchk_volume";
	public static final String SNDCHK_VELOCITY                  = "sndchk_velocity";
	public static final String SNDCHK_DURATION                  = "sndchk_duration";
	public static final String SNDCHK_KEEP_SETTINGS             = "sndchk_keep_settings";
	public static final String SNDCHK_PLAY                      = "sndchk_play";
	public static final String SNDCHK_COL_PROGRAM               = "sndchk_col_program";
	public static final String SNDCHK_COL_BANK                  = "sndchk_col_bank";
	public static final String SNDCHK_COL_NAME_SF               = "sndchk_col_name_sf";
	public static final String SNDCHK_COL_NAME_SYNTAX           = "sndchk_col_name_syntax";
	public static final String SNDCHK_COL_NOTE_NUM              = "sndchk_col_note_num";
	public static final String SNDCHK_COL_NOTE_NAME             = "sndchk_col_note_name";
	public static final String SNDCHK_COL_NOTE_SHORT            = "sndchk_col_note_short";
	
	// string filter for tables
	public static final String FILTER_ICON_TOOLTIP              = "filter_icon_tooltip";
	public static final String FILTER_ICON_TOOLTIP_ACTIVE       = "filter_icon_tooltip_active";
	public static final String FILTER_ICON_TOOLTIP_EMPTY        = "filter_icon_tooltip_empty";
	public static final String FILTER_LAYER_LABEL               = "filter_layer_label";
	public static final String FILTER_LAYER_CLEAR               = "filter_layer_clear";
	
	/**
	 * This class is only used statically so a public constructor is not needed.
	 */
	private Dict() {
	}
	
	/**
	 * Initializes the internal data structures used for the translations.
	 * This includes:
	 * 
	 * - Initializing language specific translations using {@link #initLanguage()}
	 * - Initializing the note system (including half tone and octave symbols)
	 *   using {@link #initNoteSystem()}
	 * - Initializing percussion IDs using {@link #initPercussion()}
	 * - Initializing MidicaPL syntax keywords using {@link #initSyntax()}
	 * - Initializing instrument IDs using {@link #initInstruments()}
	 * 
	 * This method is called initially on program startup and then always if
	 * the user changes a configuration using the GUI.
	 */
	public static void init() {
		syntax = new HashMap<String, String>();
		
		initLanguage();
		initNoteSystem(); // calls also initHalfTones() which calls initOctaves()
		initPercussion();
		initInstruments();
		initSyntax();
		
		// init key binding categories
		keyBindingCategories = new ArrayList<>();
		keyBindingCategories.add(KEYCAT_MAIN);
		keyBindingCategories.add(KEYCAT_PLAYER);
		keyBindingCategories.add(KEYCAT_SOUNDCHECK);
		keyBindingCategories.add(KEYCAT_INFO);
		keyBindingCategories.add(KEYCAT_MSG);
		keyBindingCategories.add(KEYCAT_FILE_SELECT);
		keyBindingCategories.add(KEYCAT_DC_CONF);
		keyBindingCategories.add(KEYCAT_EXPORT_RESULT);
		keyBindingCategories.add(KEYCAT_STRING_FILTER);
	}
	
	/**
	 * Initializes the internal data structure for the chosen language translation.
	 */
	private static void initLanguage() {
		
		// get language
		String language = Config.get(Config.LANGUAGE);
		
		// init the default language
		dictionary = new HashMap<String, String>();
		initLanguageEnglish();
		
		// init another language if chosen
		if (Config.CBX_LANG_GERMAN.equals(language))
			initLanguageGerman();
	}
	
	/**
	 * Initializes the internal data structure for english language translations.
	 */
	private static void initLanguageEnglish() {
		
		// Config
		set( Config.CBX_HALFTONE_ID_SHARP,           "# / b (c#, cb, d#, db, ...)"           );
		set( Config.CBX_HALFTONE_ID_DIESIS,          "-diesis / -bemolle (do-diesis, ...)"   );
		set( Config.CBX_HALFTONE_ID_CIS,             "-is / -es (cis, ces, dis, des,...)"    );
		
		set( Config.CBX_SHARPFLAT_SHARP,             "sharp (#, -is, -dieses)"               );
		set( Config.CBX_SHARPFLAT_FLAT,              "flat (b, -es, -bemolle)"               );
		
		set( Config.CBX_NOTE_ID_INTERNATIONAL_LC,    "International: c, d, e, f, g, a, b"    );
		set( Config.CBX_NOTE_ID_INTERNATIONAL_UC,    "International: C, D, E, F, G, A, B"    );
		set( Config.CBX_NOTE_ID_ITALIAN_LC,          "Italian (lower): do, re, mi, fa..."    );
		set( Config.CBX_NOTE_ID_ITALIAN_UC,          "Italian (upper): Do, Re, Mi, Fa..."    );
		set( Config.CBX_NOTE_ID_GERMAN_LC,           "German (lower): c, d, e, f, g, a, h"   );
		set( Config.CBX_NOTE_ID_GERMAN_UC,           "German (upper): C, D, E, F, G, A, H"   );
		
		set( Config.CBX_OCTAVE_PLUS_MINUS_N,         "+n/-n: c-2, c-, c, c+, c+2, c+3..."    );
		set( Config.CBX_OCTAVE_PLUS_MINUS,           "+/-: c--, c-, c, c+, c++..."           );
		set( Config.CBX_OCTAVE_INTERNATIONAL,        "International: c0, c1, c2..."          );
		set( Config.CBX_OCTAVE_GERMAN,               "German: C', C, c, c', c'', c'''..."    );
		
		set( Config.CBX_SYNTAX_MIXED,                "Mixed Case Syntax"                     );
		set( Config.CBX_SYNTAX_LOWER,                "Lower Case Syntax"                     );
		set( Config.CBX_SYNTAX_UPPER,                "Upper Case Syntax"                     );
		
		set( Config.CBX_PERC_EN_1,                   "English"                               );
		set( Config.CBX_PERC_DE_1,                   "German"                                );
		
		set( Config.CBX_INSTR_EN_1,                  "English"                               );
		set( Config.CBX_INSTR_DE_1,                  "German"                                );
		
		// translations for key-bindings
		set( WARNING_KEY_BINDING_CONFLICT, "Conflicting Key bindings in the same scope" );
		set( TT_KEY_NOT_CONFIGURED,        "No key binding(s) configured"               );
		set( TT_KEY_BUTTON_PRESS,          "Key binding(s) to press"                    );
		set( TT_KEY_TXT_FLD_FOCUS,         "Key binding(s) to focus"                    );
		set( TT_KEY_TXT_AREA_FOCUS,        "Key binding(s) to focus"                    );
		set( TT_KEY_SLD_FOCUS,             "Key binding(s) to focus"                    );
		set( TT_KEY_TREE_FOCUS,            "Key binding(s) to focus the tree"           );
		set( TT_KEY_TABLE_FOCUS,           "Key binding(s) to focus the table"          );
		set( TT_KEY_LIST_FOCUS,            "Key binding(s) to focus the list"           );
		set( TT_KEY_CBX_TOGGLE,            "Key binding(s) to toggle"                   );
		set( TT_KEY_CBX_OPEN,              "Key binding(s) to open"                     );
		set( TT_KEY_CBX_CHANNEL_SELECT,    "Key binding(s) to select the channel"       );
		set( TT_KEY_CBX_SELECT_CHANNEL_N,  "Select Channel "                            );
		set( TT_KEY_FILTER_OPEN,           "Key binding(s) to open"                     );
		set( TT_KEY_TAB_SELECT,            "Key binding(s) to select"                   );
		set( TT_KEY_DC_CONFIG_OPEN,        "Key binding(s) to open"                     );
		
		// key binding categories (windows)
		set( KEYCAT_MAIN,                  "Main Window"                                                                 );
		set( KEYCAT_PLAYER,                "Player"                                                                      );
		set( KEYCAT_SOUNDCHECK,            "Soundcheck"                                                                  );
		set( KEYCAT_INFO,                  "Info & Configuration"                                                        );
		set( KEYCAT_MSG,                   "Message Window"                                                              );
		set( KEYCAT_FILE_SELECT,           "File Selector"                                                               );
		set( KEYCAT_DC_CONF,               "Decompile Config Window"                                                     );
		set( KEYCAT_EXPORT_RESULT,         "Export Result Window"                                                        );
		set( KEYCAT_STRING_FILTER,         "Table Filter"                                                                );
		
		// key binding IDs
<<<<<<< HEAD
		set( KEY_MAIN_INFO,                "Open Info & Config Details"                                                  );
		set( KEY_MAIN_PLAYER,              "Open Player Window"                                                          );
		set( KEY_MAIN_IMPORT,              "Import File"                                                                 );
		set( KEY_MAIN_IMPORT_SF,           "Load Soundfont file"                                                         );
		set( KEY_MAIN_EXPORT,              "Export file"                                                                 );
		set( KEY_MAIN_CBX_LANGUAGE,        "Open Language Selection"                                                     );
		set( KEY_MAIN_CBX_NOTE,            "Open Note System Selection"                                                  );
		set( KEY_MAIN_CBX_HALFTONE,        "Open Half Tone Symbol Selection"                                             );
		set( KEY_MAIN_CBX_SHARPFLAT,       "Open Default Half Tone Selection"                                            );
		set( KEY_MAIN_CBX_OCTAVE,          "Open Octave Naming Selection"                                                );
		set( KEY_MAIN_CBX_SYNTAX,          "Open Syntax Selection"                                                       );
		set( KEY_MAIN_CBX_PERCUSSION,      "Open Percussion ID Selection"                                                );
		set( KEY_MAIN_CBX_INSTRUMENT,      "Open Instrument ID Selection"                                                );
		set( KEY_PLAYER_CLOSE,             "Close the player"                                                            );
		set( KEY_PLAYER_PLAY,              "Click the Play/Pause button"                                                 );
		set( KEY_PLAYER_REPARSE,           "Reparse the current sequence"                                                );
		set( KEY_PLAYER_INFO,              "Open Info & Config Details"                                                  );
		set( KEY_PLAYER_SOUNDCHECK,        "Open the Soundcheck window"                                                  );
		set( KEY_PLAYER_MEMORIZE,          "Memorize the current tick"                                                   );
		set( KEY_PLAYER_JUMP_FIELD,        "Focus the Jump field"                                                        );
		set( KEY_PLAYER_GO,                "Go to the tick in the Jump field"                                            );
		set( KEY_PLAYER_LYRICS,            "Toggle between Channel and Lyrics view"                                      );
		set( KEY_PLAYER_STOP,              "Click the Stop button"                                                       );
		set( KEY_PLAYER_FAST_REWIND,       "Click the Fast Rewind button (<<)"                                           );
		set( KEY_PLAYER_REWIND,            "Click the Rewind button (<)"                                                 );
		set( KEY_PLAYER_FORWARD,           "Click the Forward button (>)"                                                );
		set( KEY_PLAYER_FAST_FORWARD,      "Click the Fast Forward button (>>)"                                          );
		set( KEY_PLAYER_BEGIN,             "Go to the start point of the sequence"                                       );
		set( KEY_PLAYER_END,               "Go to the end point of the sequence"                                         );
		set( KEY_PLAYER_VOL_FLD,           "Focus the volume text field"                                                 );
		set( KEY_PLAYER_VOL_SLD,           "Focus the volume slider"                                                     );
		set( KEY_PLAYER_TEMPO_FLD,         "Focus the tempo text field"                                                  );
		set( KEY_PLAYER_TEMPO_SLD,         "Focus the tempo slider"                                                      );
		set( KEY_PLAYER_TRANSPOSE_FLD,     "Focus the transpose text field"                                              );
		set( KEY_PLAYER_TRANSPOSE_SLD,     "Focus the transpose slider"                                                  );
		set( KEY_PLAYER_CH_VOL_FLD,        "Focus the channel volume text field"                                         );
		set( KEY_PLAYER_CH_VOL_SLD,        "Focus the channel volume slider"                                             );
		set( KEY_PLAYER_CH_VOL_BTN,        "Press the button to apply the channel volume to all channels"                );
		set( KEY_PLAYER_CH_00,             "Toggle channel 0"                                                            );
		set( KEY_PLAYER_CH_01,             "Toggle channel 1"                                                            );
		set( KEY_PLAYER_CH_02,             "Toggle channel 2"                                                            );
		set( KEY_PLAYER_CH_03,             "Toggle channel 3"                                                            );
		set( KEY_PLAYER_CH_04,             "Toggle channel 4"                                                            );
		set( KEY_PLAYER_CH_05,             "Toggle channel 5"                                                            );
		set( KEY_PLAYER_CH_06,             "Toggle channel 6"                                                            );
		set( KEY_PLAYER_CH_07,             "Toggle channel 7"                                                            );
		set( KEY_PLAYER_CH_08,             "Toggle channel 8"                                                            );
		set( KEY_PLAYER_CH_09,             "Toggle channel 9"                                                            );
		set( KEY_PLAYER_CH_10,             "Toggle channel 10"                                                           );
		set( KEY_PLAYER_CH_11,             "Toggle channel 11"                                                           );
		set( KEY_PLAYER_CH_12,             "Toggle channel 12"                                                           );
		set( KEY_PLAYER_CH_13,             "Toggle channel 13"                                                           );
		set( KEY_PLAYER_CH_14,             "Toggle channel 14"                                                           );
		set( KEY_PLAYER_CH_15,             "Toggle channel 15"                                                           );
		set( KEY_PLAYER_CH_00_M,           "Mute or Unmute channel 0"                                                    );
		set( KEY_PLAYER_CH_01_M,           "Mute or Unmute channel 1"                                                    );
		set( KEY_PLAYER_CH_02_M,           "Mute or Unmute channel 2"                                                    );
		set( KEY_PLAYER_CH_03_M,           "Mute or Unmute channel 3"                                                    );
		set( KEY_PLAYER_CH_04_M,           "Mute or Unmute channel 4"                                                    );
		set( KEY_PLAYER_CH_05_M,           "Mute or Unmute channel 5"                                                    );
		set( KEY_PLAYER_CH_06_M,           "Mute or Unmute channel 6"                                                    );
		set( KEY_PLAYER_CH_07_M,           "Mute or Unmute channel 7"                                                    );
		set( KEY_PLAYER_CH_08_M,           "Mute or Unmute channel 8"                                                    );
		set( KEY_PLAYER_CH_09_M,           "Mute or Unmute channel 9"                                                    );
		set( KEY_PLAYER_CH_10_M,           "Mute or Unmute channel 10"                                                   );
		set( KEY_PLAYER_CH_11_M,           "Mute or Unmute channel 11"                                                   );
		set( KEY_PLAYER_CH_12_M,           "Mute or Unmute channel 12"                                                   );
		set( KEY_PLAYER_CH_13_M,           "Mute or Unmute channel 13"                                                   );
		set( KEY_PLAYER_CH_14_M,           "Mute or Unmute channel 14"                                                   );
		set( KEY_PLAYER_CH_15_M,           "Mute or Unmute channel 15"                                                   );
		set( KEY_PLAYER_CH_00_S,           "Solo or Unsolo channel 0"                                                    );
		set( KEY_PLAYER_CH_01_S,           "Solo or Unsolo channel 1"                                                    );
		set( KEY_PLAYER_CH_02_S,           "Solo or Unsolo channel 2"                                                    );
		set( KEY_PLAYER_CH_03_S,           "Solo or Unsolo channel 3"                                                    );
		set( KEY_PLAYER_CH_04_S,           "Solo or Unsolo channel 4"                                                    );
		set( KEY_PLAYER_CH_05_S,           "Solo or Unsolo channel 5"                                                    );
		set( KEY_PLAYER_CH_06_S,           "Solo or Unsolo channel 6"                                                    );
		set( KEY_PLAYER_CH_07_S,           "Solo or Unsolo channel 7"                                                    );
		set( KEY_PLAYER_CH_08_S,           "Solo or Unsolo channel 8"                                                    );
		set( KEY_PLAYER_CH_09_S,           "Solo or Unsolo channel 9"                                                    );
		set( KEY_PLAYER_CH_10_S,           "Solo or Unsolo channel 10"                                                   );
		set( KEY_PLAYER_CH_11_S,           "Solo or Unsolo channel 11"                                                   );
		set( KEY_PLAYER_CH_12_S,           "Solo or Unsolo channel 12"                                                   );
		set( KEY_PLAYER_CH_13_S,           "Solo or Unsolo channel 13"                                                   );
		set( KEY_PLAYER_CH_14_S,           "Solo or Unsolo channel 14"                                                   );
		set( KEY_PLAYER_CH_15_S,           "Solo or Unsolo channel 15"                                                   );
		set( KEY_SOUNDCHECK_CLOSE,         "Close the Soundcheck window"                                                 );
		set( KEY_SOUNDCHECK_PLAY,          "Click the Play button"                                                       );
		set( KEY_SOUNDCHECK_FILTER_INSTR,  "Open the Instruments/Drumkits Filter"                                        );
		set( KEY_SOUNDCHECK_FILTER_NOTE,   "Open the Note/Percussion Filter"                                             );
		set( KEY_SOUNDCHECK_INSTR,         "Focus the Instrument table"                                                  );
		set( KEY_SOUNDCHECK_NOTE,          "Focus the Note/Percussion table"                                             );
		set( KEY_SOUNDCHECK_VOL_FLD,       "Focus the volume text field"                                                 );
		set( KEY_SOUNDCHECK_VOL_SLD,       "Focus the volume slider"                                                     );
		set( KEY_SOUNDCHECK_VEL_FLD,       "Focus the velocity text field"                                               );
		set( KEY_SOUNDCHECK_VEL_SLD,       "Focus the velocity slider"                                                   );
		set( KEY_SOUNDCHECK_DURATION,      "Focus the duration text field"                                               );
		set( KEY_SOUNDCHECK_KEEP,          "Toggle the \"Keep Settings\" checkbox"                                       );
		set( KEY_SOUNDCHECK_CH_00,         "Select channel 0"                                                            );
		set( KEY_SOUNDCHECK_CH_01,         "Select channel 1"                                                            );
		set( KEY_SOUNDCHECK_CH_02,         "Select channel 2"                                                            );
		set( KEY_SOUNDCHECK_CH_03,         "Select channel 3"                                                            );
		set( KEY_SOUNDCHECK_CH_04,         "Select channel 4"                                                            );
		set( KEY_SOUNDCHECK_CH_05,         "Select channel 5"                                                            );
		set( KEY_SOUNDCHECK_CH_06,         "Select channel 6"                                                            );
		set( KEY_SOUNDCHECK_CH_07,         "Select channel 7"                                                            );
		set( KEY_SOUNDCHECK_CH_08,         "Select channel 8"                                                            );
		set( KEY_SOUNDCHECK_CH_09,         "Select channel 9"                                                            );
		set( KEY_SOUNDCHECK_CH_10,         "Select channel 10"                                                           );
		set( KEY_SOUNDCHECK_CH_11,         "Select channel 11"                                                           );
		set( KEY_SOUNDCHECK_CH_12,         "Select channel 12"                                                           );
		set( KEY_SOUNDCHECK_CH_13,         "Select channel 13"                                                           );
		set( KEY_SOUNDCHECK_CH_14,         "Select channel 14"                                                           );
		set( KEY_SOUNDCHECK_CH_15,         "Select channel 15"                                                           );
		set( KEY_INFO_CLOSE,               "Close the Info window"                                                       );
		set( KEY_INFO_CONF,                "Switch to the Configuration tab"                                             );
		set( KEY_INFO_CONF_NOTE,           "Switch to the Configuration / Note Table tab"                                );
		set( KEY_INFO_CONF_PERC,           "Switch to the Configuration / Percussion IDs tab"                            );
		set( KEY_INFO_CONF_SYNTAX,         "Switch to the Configuration / Syntax tab"                                    );
		set( KEY_INFO_CONF_INSTR,          "Switch to the Configuration / Instrument IDs tab"                            );
		set( KEY_INFO_CONF_DRUMKIT,        "Switch to the Configuration / Drumkit IDs tab"                               );
		set( KEY_INFO_SF,                  "Switch to the Soundfont tab"                                                 );
		set( KEY_INFO_SF_GENERAL,          "Switch to the Soundfont / General Info tab"                                  );
		set( KEY_INFO_SF_INSTR,            "Switch to the Soundfont / Instruments & Drum Kits tab"                       );
		set( KEY_INFO_SF_RES,              "Switch to the Soundfont / Resources tab"                                     );
		set( KEY_INFO_MIDI,                "Switch to the MIDI Sequence tab"                                             );
		set( KEY_INFO_MIDI_GENERAL,        "Switch to the MIDI Sequence / General Info tab"                              );
		set( KEY_INFO_MIDI_KARAOKE,        "Switch to the MIDI Sequence / Karaoke Info tab"                              );
		set( KEY_INFO_MIDI_BANKS,          "Switch to the MIDI Sequence / Banks, Instruments, Notes tab"                 );
		set( KEY_INFO_MIDI_MSG,            "Switch to the MIDI Sequence / MIDI Messages tab"                             );
		set( KEY_INFO_ABOUT,               "Switch to the About tab"                                                     );
		set( KEY_INFO_KEYBINDINGS,         "Switch to the Key Bindings Tab"                                              );
		set( KEY_INFO_CONF_NOTE_FILTER,    "Open the Note table filter"                                                  );
		set( KEY_INFO_CONF_PERC_FILTER,    "Open the Percussion ID table filter"                                         );
		set( KEY_INFO_CONF_SYNTAX_FILTER,  "Open the Syntax table filter"                                                );
		set( KEY_INFO_CONF_INSTR_FILTER,   "Open the Instrument ID table filter"                                         );
		set( KEY_INFO_CONF_DRUMKIT_FILTER, "Open the Drumkit ID table filter"                                            );
		set( KEY_INFO_SF_INSTR_FILTER,     "Open the Instruments & Drumkits table filter"                                );
		set( KEY_INFO_SF_RES_FILTER,       "Open the Resources table filter"                                             );
		set( KEY_INFO_MIDI_MSG_FILTER,     "Open the string filter for the MIDI Messages table"                          );
		set( KEY_INFO_MIDI_BANKS_TOT_PL,   "Expand selected nodes (or the whole tree) from MIDI / Banks / Total"         );
		set( KEY_INFO_MIDI_BANKS_TOT_MIN,  "Collapse selected nodes (or the whole tree) from MIDI / Banks / Total"       );
		set( KEY_INFO_MIDI_BANKS_TOT_TREE, "Focus the MIDI / Banks / Total tree"                                         );
		set( KEY_INFO_MIDI_BANKS_CH_PL,    "Expand selected nodes (or the whole tree) from MIDI / Banks / Per Channel"   );
		set( KEY_INFO_MIDI_BANKS_CH_MIN,   "Collapse selected nodes (or the whole tree) from MIDI / Banks / Per Channel" );
		set( KEY_INFO_MIDI_BANKS_CH_TREE,  "Focus the MIDI / Banks / Per Channel tree"                                   );
		set( KEY_INFO_MIDI_MSG_PL,         "Expand selected nodes (or the whole tree) from MIDI / Messages"              );
		set( KEY_INFO_MIDI_MSG_MIN,        "Collapse selected nodes (or the whole tree) from MIDI / Messages"            );
		set( KEY_INFO_MIDI_MSG_TREE,       "Focus the MIDI Sequence / MIDI Messages tree"                                );
		set( KEY_INFO_MIDI_MSG_TABLE,      "Focus the MIDI Messages table"                                               );
		set( KEY_INFO_MIDI_MSG_CH_INDEP,   "Toggle \"Channel-Independent\" checkbox"                                     );
		set( KEY_INFO_MIDI_MSG_CH_DEP,     "Toggle \"Channel-Dependent\" checkbox"                                       );
		set( KEY_INFO_MIDI_MSG_SEL_NOD,    "Toggle \"Selected Nodes\" checkbox"                                          );
		set( KEY_INFO_MIDI_MSG_LIM_TCK,    "Toggle \"Limit Ticks\" checkbox"                                             );
		set( KEY_INFO_MIDI_MSG_TICK_FROM,  "Focus \"From\" tick text field"                                              );
		set( KEY_INFO_MIDI_MSG_TICK_TO,    "Focus \"To\" tick text field"                                                );
		set( KEY_INFO_MIDI_MSG_LIM_TRK,    "Toggle \"Limit Tracks\" checkbox"                                            );
		set( KEY_INFO_MIDI_MSG_TRACKS_TXT, "Focus Tracks text field"                                                     );
		set( KEY_INFO_MIDI_MSG_SHOW_IN_TR, "Click \"Show in Tree\" button"                                               );
		set( KEY_INFO_MIDI_MSG_SHOW_AUTO,  "Toggle \"Automatically\" checkbox"                                           );
		set( KEY_INFO_MIDI_MSG_CH_00,      "Toggle checkbox for channel 0"                                               );
		set( KEY_INFO_MIDI_MSG_CH_01,      "Toggle checkbox for channel 1"                                               );
		set( KEY_INFO_MIDI_MSG_CH_02,      "Toggle checkbox for channel 2"                                               );
		set( KEY_INFO_MIDI_MSG_CH_03,      "Toggle checkbox for channel 3"                                               );
		set( KEY_INFO_MIDI_MSG_CH_04,      "Toggle checkbox for channel 4"                                               );
		set( KEY_INFO_MIDI_MSG_CH_05,      "Toggle checkbox for channel 5"                                               );
		set( KEY_INFO_MIDI_MSG_CH_06,      "Toggle checkbox for channel 6"                                               );
		set( KEY_INFO_MIDI_MSG_CH_07,      "Toggle checkbox for channel 7"                                               );
		set( KEY_INFO_MIDI_MSG_CH_08,      "Toggle checkbox for channel 8"                                               );
		set( KEY_INFO_MIDI_MSG_CH_09,      "Toggle checkbox for channel 9"                                               );
		set( KEY_INFO_MIDI_MSG_CH_10,      "Toggle checkbox for channel 10"                                              );
		set( KEY_INFO_MIDI_MSG_CH_11,      "Toggle checkbox for channel 11"                                              );
		set( KEY_INFO_MIDI_MSG_CH_12,      "Toggle checkbox for channel 12"                                              );
		set( KEY_INFO_MIDI_MSG_CH_13,      "Toggle checkbox for channel 13"                                              );
		set( KEY_INFO_MIDI_MSG_CH_14,      "Toggle checkbox for channel 14"                                              );
		set( KEY_INFO_MIDI_MSG_CH_15,      "Toggle checkbox for channel 15"                                              );
		set( KEY_INFO_KEY_TREE,            "Focus key binding Tree"                                                      );
		set( KEY_INFO_KEY_PL,              "Expand selected nodes (or the whole tree) from Key Bindings"                 );
		set( KEY_INFO_KEY_MIN,             "Collapse selected nodes (or the whole tree) from Key Bindings"               );
		set( KEY_INFO_KEY_FLD,             "Focus the field to enter a new key binding"                                  );
		set( KEY_INFO_KEY_FILTER,          "Focus the key binding tree filter field"                                     );
		set( KEY_INFO_KEY_ADD_BTN,         "Press the button to add a key binding"                                       );
		set( KEY_INFO_KEY_RESET_ID_CBX,    "Toggle the checkbox to reset the key bindings of the selected action"        );
		set( KEY_INFO_KEY_RESET_ID_BTN,    "Press the button to reset the key bindings of the selected action"           );
		set( KEY_INFO_KEY_RESET_GLOB_CBX,  "Toggle the checkbox to reset all key bindings globally"                      );
		set( KEY_INFO_KEY_RESET_GLOB_BTN,  "Press the button to reset all key bindings globally"                         );
		set( KEY_MSG_CLOSE,                "Close the message window"                                                    );
		set( KEY_STRING_FILTER_CLOSE,      "Close the table filter"                                                      );
		set( KEY_STRING_FILTER_CLEAR,      "Clear the table filter"                                                      );
		set( KEY_FILE_SELECT_CLOSE,        "Close the File Selector"                                                     );
		set( KEY_FILE_SELECT_CHARSET_CBX,  "Open the combobox to select the charset"                                     );
		set( KEY_FILE_SELECT_FOREIGN_EXE,  "Focus the Text field for the Command or full Path of the foreign program"    );
		set( KEY_FILE_SELECT_DC_OPEN,      "Open the Decompile Configuration Window"                                     );
		set( KEY_FILE_SELECTOR_IMP_MPL,    "In the IMPORT selector, select the MidicaPL Tab"                             );
		set( KEY_FILE_SELECTOR_IMP_MID,    "In the IMPORT selector, select the MIDI Tab"                                 );
		set( KEY_FILE_SELECTOR_IMP_ALDA,   "In the IMPORT selector, select the ALDA Tab"                                 );
		set( KEY_FILE_SELECTOR_IMP_ABC,    "In the IMPORT selector, select the ABC Tab"                                  );
		set( KEY_FILE_SELECTOR_IMP_LY,     "In the IMPORT selector, select the LilyPond Tab"                             );
		set( KEY_FILE_SELECTOR_IMP_MSCORE, "In the IMPORT selector, select the MuscScore Tab"                            );
		set( KEY_FILE_SELECTOR_EXP_MID,    "In the EXPORT selector, select the MIDI Tab"                                 );
		set( KEY_FILE_SELECTOR_EXP_MPL,    "In the EXPORT selector, select the MidicaPL Tab"                             );
		set( KEY_FILE_SELECTOR_EXP_ALDA,   "In the EXPORT selector, select the ALDA Tab"                                 );
		set( KEY_FILE_SELECTOR_EXP_ABC,    "In the EXPORT selector, select the ABC Tab"                                  );
		set( KEY_FILE_SELECTOR_EXP_LY,     "In the EXPORT selector, select the LilyPond Tab"                             );
		set( KEY_FILE_SELECTOR_EXP_MSCORE, "In the EXPORT selector, select the MuscScore Tab"                            );
		set( KEY_DC_CONFIG_CLOSE,          "Close the Decompile Configuration Window"                                    );
		set( KEY_DC_TAB_DEBUG,             "Select the Debug tab in the decompile config window"                         );
		set( KEY_DC_TAB_NOTE_LENGTH,       "Select the Note Length tab in the decompile config window"                   );
		set( KEY_DC_TAB_CHORDS,            "Select the Chords tab in the decompile config window"                        );
		set( KEY_DC_TAB_NOTE_REST,         "Select the Notes/Rests tab in the decompile config window"                   );
		set( KEY_DC_TAB_KARAOKE,           "Select the Karaoke tab in the decompile config window"                       );
		set( KEY_DC_TAB_SLICES,            "Select the Extra Slices tab in the decompile config window"                  );
		set( KEY_DC_ADD_TICK_COMMENTS,     "Toggle Checkbox: Add Tick Comments"                                          );
		set( KEY_DC_ADD_CONFIG,            "Toggle Checkbox: Add Configuration"                                          );
		set( KEY_DC_ADD_SCORE,             "Toggle Checkbox: Add Quality Score"                                          );
		set( KEY_DC_ADD_STATISTICS,        "Toggle Checkbox: Add Quality Statistics"                                     );
		set( KEY_DC_ADD_STRATEGY_STAT,     "Toggle Checkbox: Add Stragegy Statistics"                                    );
		set( KEY_DC_NOTE_LENGTH_STRATEGY,  "Open Selection: Note Length Strategy"                                        );
		set( KEY_DC_MAX_TARGET_TICKS_ON,   "Focus the text field for the Max target ticks"                               );
		set( KEY_DC_MIN_DUR_TO_KEEP,       "Focus the text field for the Min Duration to keep"                           );
		set( KEY_DC_TOL_TICK_LEN,          "Focus the text field for the Note Length Tick Tolerance"                     );
		set( KEY_DC_TOL_DUR_RATIO,         "Focus the text field for the Duration Ratio Tolerance"                       );
		set( KEY_DC_CRD_PREDEFINED,        "Toggle Checkbox: Use Predefined Chords"                                      );
		set( KEY_DC_CRD_NOTE_ON,           "Focus the text field for the chord Note-ON tick tolerance"                   );
		set( KEY_DC_CRD_NOTE_OFF,          "Focus the text field for the chord Note-OFF tick tolerance"                  );
		set( KEY_DC_CRD_VELOCITY,          "Focus the text field for the chord velocity tolerance"                       );
		set( KEY_DC_USE_DOT_NOTES,         "Toggle Checkbox: Use dotted notes"                                           );
		set( KEY_DC_USE_DOT_RESTS,         "Toggle Checkbox: Use dotted rests"                                           );
		set( KEY_DC_USE_TRIP_NOTES,        "Toggle Checkbox: Use tripletted notes"                                       );
		set( KEY_DC_USE_TRIP_RESTS,        "Toggle Checkbox: Use tripletted rests"                                       );
		set( KEY_DC_KAR_ORPHANED,          "Open Orphaned Syllables Selection"                                           );
		set( KEY_DC_KAR_ONE_CH,            "Toggle Checkbox: All Lyrics in One Channel"                                  );
		set( KEY_DC_FLD_GLOB_SINGLE,       "Focus text field: Add one split at tick..."                                  );
		set( KEY_DC_BTN_GLOB_SINGLE,       "Press Button: Add Single Tick"                                               );
		set( KEY_DC_FLD_GLOB_EACH,         "Focus text field: Add many splits (distance)"                                );
		set( KEY_DC_FLD_GLOB_FROM,         "Focus text field: Add many splits (from)"                                    );
		set( KEY_DC_FLD_GLOB_TO,           "Focus text field: Add many splits (to)"                                      );
		set( KEY_DC_BTN_GLOB_RANGE,        "Press Button: Add many splits"                                               );
		set( KEY_DC_AREA_GLOB_ALL,         "Focus text area: Edit Extra Split Ticks Directly"                            );
		set( KEY_DC_BTN_GLOB_ALL,          "Press Button: Update Ticks"                                                  );
		set( KEY_DC_RESTORE_SAVED,         "Press the button to restore saved decompile config"                          );
		set( KEY_DC_RESTORE_DEFAULT,       "Press the button to restore default decompile config"                        );
		set( KEY_DC_SAVE,                  "Press the button to save the decompile config"                               );
		set( KEY_EXPORT_RESULT_CLOSE,      "Close the Export Result Window"                                              );
		set( KEY_EXPORT_RESULT_SHORT,      "Toggle Checkbox: Show Ignored Short Message"                                 );
		set( KEY_EXPORT_RESULT_META,       "Toggle Checkbox: Show Ignored Meta Message"                                  );
		set( KEY_EXPORT_RESULT_SYSEX,      "Toggle Checkbox: Show Ignored SysEx Message"                                 );
		set( KEY_EXPORT_RESULT_SKIPPED_RESTS, "Toggle Checkbox: Show Skipped Rests"                                      );
		set( KEY_EXPORT_RESULT_OFF_NOT_FOUND, "Toggle Checkbox: Show Note-OFF not found"                                 );
		set( KEY_EXPORT_RESULT_OTHER,      "Toggle Checkbox: Show other warnings"                                        );
		set( KEY_EXPORT_RESULT_FILTER,     "Open the Table Filter"                                                       );
=======
		set( KEY_MAIN_INFO,                    "Open Info & Config Details"                                                  );
		set( KEY_MAIN_PLAYER,                  "Open Player Window"                                                          );
		set( KEY_MAIN_IMPORT,                  "Import File"                                                                 );
		set( KEY_MAIN_IMPORT_SF,               "Load Soundfont file"                                                         );
		set( KEY_MAIN_EXPORT,                  "Export file"                                                                 );
		set( KEY_MAIN_CBX_LANGUAGE,            "Open Language Selection"                                                     );
		set( KEY_MAIN_CBX_NOTE,                "Open Note System Selection"                                                  );
		set( KEY_MAIN_CBX_HALFTONE,            "Open Half Tone Symbol Selection"                                             );
		set( KEY_MAIN_CBX_SHARPFLAT,           "Open Default Half Tone Selection"                                            );
		set( KEY_MAIN_CBX_OCTAVE,              "Open Octave Naming Selection"                                                );
		set( KEY_MAIN_CBX_SYNTAX,              "Open Syntax Selection"                                                       );
		set( KEY_MAIN_CBX_PERCUSSION,          "Open Percussion ID Selection"                                                );
		set( KEY_MAIN_CBX_INSTRUMENT,          "Open Instrument ID Selection"                                                );
		set( KEY_PLAYER_CLOSE,                 "Close the player"                                                            );
		set( KEY_PLAYER_PLAY,                  "Click the Play/Pause button"                                                 );
		set( KEY_PLAYER_REPARSE,               "Reparse the current sequence"                                                );
		set( KEY_PLAYER_INFO,                  "Open Info & Config Details"                                                  );
		set( KEY_PLAYER_SOUNDCHECK,            "Open the Soundcheck window"                                                  );
		set( KEY_PLAYER_MEMORIZE,              "Memorize the current tick"                                                   );
		set( KEY_PLAYER_JUMP_FIELD,            "Focus the Jump field"                                                        );
		set( KEY_PLAYER_GO,                    "Go to the tick in the Jump field"                                            );
		set( KEY_PLAYER_LYRICS,                "Toggle between Channel and Lyrics view"                                      );
		set( KEY_PLAYER_STOP,                  "Click the Stop button"                                                       );
		set( KEY_PLAYER_FAST_REWIND,           "Click the Fast Rewind button (<<)"                                           );
		set( KEY_PLAYER_REWIND,                "Click the Rewind button (<)"                                                 );
		set( KEY_PLAYER_FORWARD,               "Click the Forward button (>)"                                                );
		set( KEY_PLAYER_FAST_FORWARD,          "Click the Fast Forward button (>>)"                                          );
		set( KEY_PLAYER_BEGIN,                 "Go to the start point of the sequence"                                       );
		set( KEY_PLAYER_END,                   "Go to the end point of the sequence"                                         );
		set( KEY_PLAYER_VOL_FLD,               "Focus the volume text field"                                                 );
		set( KEY_PLAYER_VOL_SLD,               "Focus the volume slider"                                                     );
		set( KEY_PLAYER_TEMPO_FLD,             "Focus the tempo text field"                                                  );
		set( KEY_PLAYER_TEMPO_SLD,             "Focus the tempo slider"                                                      );
		set( KEY_PLAYER_TRANSPOSE_FLD,         "Focus the transpose text field"                                              );
		set( KEY_PLAYER_TRANSPOSE_SLD,         "Focus the transpose slider"                                                  );
		set( KEY_PLAYER_CH_VOL_FLD,            "Focus the channel volume text field"                                         );
		set( KEY_PLAYER_CH_VOL_SLD,            "Focus the channel volume slider"                                             );
		set( KEY_PLAYER_CH_VOL_BTN,            "Press the button to apply the channel volume to all channels"                );
		set( KEY_PLAYER_CH_00,                 "Toggle channel 0"                                                            );
		set( KEY_PLAYER_CH_01,                 "Toggle channel 1"                                                            );
		set( KEY_PLAYER_CH_02,                 "Toggle channel 2"                                                            );
		set( KEY_PLAYER_CH_03,                 "Toggle channel 3"                                                            );
		set( KEY_PLAYER_CH_04,                 "Toggle channel 4"                                                            );
		set( KEY_PLAYER_CH_05,                 "Toggle channel 5"                                                            );
		set( KEY_PLAYER_CH_06,                 "Toggle channel 6"                                                            );
		set( KEY_PLAYER_CH_07,                 "Toggle channel 7"                                                            );
		set( KEY_PLAYER_CH_08,                 "Toggle channel 8"                                                            );
		set( KEY_PLAYER_CH_09,                 "Toggle channel 9"                                                            );
		set( KEY_PLAYER_CH_10,                 "Toggle channel 10"                                                           );
		set( KEY_PLAYER_CH_11,                 "Toggle channel 11"                                                           );
		set( KEY_PLAYER_CH_12,                 "Toggle channel 12"                                                           );
		set( KEY_PLAYER_CH_13,                 "Toggle channel 13"                                                           );
		set( KEY_PLAYER_CH_14,                 "Toggle channel 14"                                                           );
		set( KEY_PLAYER_CH_15,                 "Toggle channel 15"                                                           );
		set( KEY_PLAYER_CH_00_M,               "Mute or Unmute channel 0"                                                    );
		set( KEY_PLAYER_CH_01_M,               "Mute or Unmute channel 1"                                                    );
		set( KEY_PLAYER_CH_02_M,               "Mute or Unmute channel 2"                                                    );
		set( KEY_PLAYER_CH_03_M,               "Mute or Unmute channel 3"                                                    );
		set( KEY_PLAYER_CH_04_M,               "Mute or Unmute channel 4"                                                    );
		set( KEY_PLAYER_CH_05_M,               "Mute or Unmute channel 5"                                                    );
		set( KEY_PLAYER_CH_06_M,               "Mute or Unmute channel 6"                                                    );
		set( KEY_PLAYER_CH_07_M,               "Mute or Unmute channel 7"                                                    );
		set( KEY_PLAYER_CH_08_M,               "Mute or Unmute channel 8"                                                    );
		set( KEY_PLAYER_CH_09_M,               "Mute or Unmute channel 9"                                                    );
		set( KEY_PLAYER_CH_10_M,               "Mute or Unmute channel 10"                                                   );
		set( KEY_PLAYER_CH_11_M,               "Mute or Unmute channel 11"                                                   );
		set( KEY_PLAYER_CH_12_M,               "Mute or Unmute channel 12"                                                   );
		set( KEY_PLAYER_CH_13_M,               "Mute or Unmute channel 13"                                                   );
		set( KEY_PLAYER_CH_14_M,               "Mute or Unmute channel 14"                                                   );
		set( KEY_PLAYER_CH_15_M,               "Mute or Unmute channel 15"                                                   );
		set( KEY_PLAYER_CH_00_S,               "Solo or Unsolo channel 0"                                                    );
		set( KEY_PLAYER_CH_01_S,               "Solo or Unsolo channel 1"                                                    );
		set( KEY_PLAYER_CH_02_S,               "Solo or Unsolo channel 2"                                                    );
		set( KEY_PLAYER_CH_03_S,               "Solo or Unsolo channel 3"                                                    );
		set( KEY_PLAYER_CH_04_S,               "Solo or Unsolo channel 4"                                                    );
		set( KEY_PLAYER_CH_05_S,               "Solo or Unsolo channel 5"                                                    );
		set( KEY_PLAYER_CH_06_S,               "Solo or Unsolo channel 6"                                                    );
		set( KEY_PLAYER_CH_07_S,               "Solo or Unsolo channel 7"                                                    );
		set( KEY_PLAYER_CH_08_S,               "Solo or Unsolo channel 8"                                                    );
		set( KEY_PLAYER_CH_09_S,               "Solo or Unsolo channel 9"                                                    );
		set( KEY_PLAYER_CH_10_S,               "Solo or Unsolo channel 10"                                                   );
		set( KEY_PLAYER_CH_11_S,               "Solo or Unsolo channel 11"                                                   );
		set( KEY_PLAYER_CH_12_S,               "Solo or Unsolo channel 12"                                                   );
		set( KEY_PLAYER_CH_13_S,               "Solo or Unsolo channel 13"                                                   );
		set( KEY_PLAYER_CH_14_S,               "Solo or Unsolo channel 14"                                                   );
		set( KEY_PLAYER_CH_15_S,               "Solo or Unsolo channel 15"                                                   );
		set( KEY_SOUNDCHECK_CLOSE,             "Close the Soundcheck window"                                                 );
		set( KEY_SOUNDCHECK_PLAY,              "Click the Play button"                                                       );
		set( KEY_SOUNDCHECK_FILTER_INSTR,      "Open the Instruments/Drumkits Filter"                                        );
		set( KEY_SOUNDCHECK_FILTER_NOTE,       "Open the Note/Percussion Filter"                                             );
		set( KEY_SOUNDCHECK_INSTR,             "Focus the Instrument table"                                                  );
		set( KEY_SOUNDCHECK_NOTE,              "Focus the Note/Percussion table"                                             );
		set( KEY_SOUNDCHECK_VOL_FLD,           "Focus the volume text field"                                                 );
		set( KEY_SOUNDCHECK_VOL_SLD,           "Focus the volume slider"                                                     );
		set( KEY_SOUNDCHECK_VEL_FLD,           "Focus the velocity text field"                                               );
		set( KEY_SOUNDCHECK_VEL_SLD,           "Focus the velocity slider"                                                   );
		set( KEY_SOUNDCHECK_DURATION,          "Focus the duration text field"                                               );
		set( KEY_SOUNDCHECK_KEEP,              "Toggle the \"Keep Settings\" checkbox"                                       );
		set( KEY_SOUNDCHECK_CH_00,             "Select channel 0"                                                            );
		set( KEY_SOUNDCHECK_CH_01,             "Select channel 1"                                                            );
		set( KEY_SOUNDCHECK_CH_02,             "Select channel 2"                                                            );
		set( KEY_SOUNDCHECK_CH_03,             "Select channel 3"                                                            );
		set( KEY_SOUNDCHECK_CH_04,             "Select channel 4"                                                            );
		set( KEY_SOUNDCHECK_CH_05,             "Select channel 5"                                                            );
		set( KEY_SOUNDCHECK_CH_06,             "Select channel 6"                                                            );
		set( KEY_SOUNDCHECK_CH_07,             "Select channel 7"                                                            );
		set( KEY_SOUNDCHECK_CH_08,             "Select channel 8"                                                            );
		set( KEY_SOUNDCHECK_CH_09,             "Select channel 9"                                                            );
		set( KEY_SOUNDCHECK_CH_10,             "Select channel 10"                                                           );
		set( KEY_SOUNDCHECK_CH_11,             "Select channel 11"                                                           );
		set( KEY_SOUNDCHECK_CH_12,             "Select channel 12"                                                           );
		set( KEY_SOUNDCHECK_CH_13,             "Select channel 13"                                                           );
		set( KEY_SOUNDCHECK_CH_14,             "Select channel 14"                                                           );
		set( KEY_SOUNDCHECK_CH_15,             "Select channel 15"                                                           );
		set( KEY_INFO_CLOSE,                   "Close the Info window"                                                       );
		set( KEY_INFO_CONF,                    "Switch to the Configuration tab"                                             );
		set( KEY_INFO_CONF_NOTE,               "Switch to the Configuration / Note Table tab"                                );
		set( KEY_INFO_CONF_PERC,               "Switch to the Configuration / Percussion IDs tab"                            );
		set( KEY_INFO_CONF_SYNTAX,             "Switch to the Configuration / Syntax tab"                                    );
		set( KEY_INFO_CONF_INSTR,              "Switch to the Configuration / Instrument IDs tab"                            );
		set( KEY_INFO_CONF_DRUMKIT,            "Switch to the Configuration / Drumkit IDs tab"                               );
		set( KEY_INFO_SF,                      "Switch to the Soundfont tab"                                                 );
		set( KEY_INFO_SF_GENERAL,              "Switch to the Soundfont / General Info tab"                                  );
		set( KEY_INFO_SF_INSTR,                "Switch to the Soundfont / Instruments & Drum Kits tab"                       );
		set( KEY_INFO_SF_RES,                  "Switch to the Soundfont / Resources tab"                                     );
		set( KEY_INFO_MIDI,                    "Switch to the MIDI Sequence tab"                                             );
		set( KEY_INFO_MIDI_GENERAL,            "Switch to the MIDI Sequence / General Info tab"                              );
		set( KEY_INFO_MIDI_KARAOKE,            "Switch to the MIDI Sequence / Karaoke Info tab"                              );
		set( KEY_INFO_MIDI_BANKS,              "Switch to the MIDI Sequence / Banks, Instruments, Notes tab"                 );
		set( KEY_INFO_MIDI_MSG,                "Switch to the MIDI Sequence / MIDI Messages tab"                             );
		set( KEY_INFO_ABOUT,                   "Switch to the About tab"                                                     );
		set( KEY_INFO_KEYBINDINGS,             "Switch to the Key Bindings Tab"                                              );
		set( KEY_INFO_CONF_NOTE_FILTER,        "Open the Note table filter"                                                  );
		set( KEY_INFO_CONF_PERC_FILTER,        "Open the Percussion ID table filter"                                         );
		set( KEY_INFO_CONF_SYNTAX_FILTER,      "Open the Syntax table filter"                                                );
		set( KEY_INFO_CONF_INSTR_FILTER,       "Open the Instrument ID table filter"                                         );
		set( KEY_INFO_CONF_DRUMKIT_FILTER,     "Open the Drumkit ID table filter"                                            );
		set( KEY_INFO_SF_INSTR_FILTER,         "Open the Instruments & Drumkits table filter"                                );
		set( KEY_INFO_SF_RES_FILTER,           "Open the Resources table filter"                                             );
		set( KEY_INFO_MIDI_MSG_FILTER,         "Open the string filter for the MIDI Messages table"                          );
		set( KEY_INFO_MIDI_BANKS_TOT_PL,       "Expand selected nodes (or the whole tree) from MIDI / Banks / Total"         );
		set( KEY_INFO_MIDI_BANKS_TOT_MIN,      "Collapse selected nodes (or the whole tree) from MIDI / Banks / Total"       );
		set( KEY_INFO_MIDI_BANKS_TOT_TREE,     "Focus the MIDI / Banks / Total tree"                                         );
		set( KEY_INFO_MIDI_BANKS_CH_PL,        "Expand selected nodes (or the whole tree) from MIDI / Banks / Per Channel"   );
		set( KEY_INFO_MIDI_BANKS_CH_MIN,       "Collapse selected nodes (or the whole tree) from MIDI / Banks / Per Channel" );
		set( KEY_INFO_MIDI_BANKS_CH_TREE,      "Focus the MIDI / Banks / Per Channel tree"                                   );
		set( KEY_INFO_MIDI_MSG_PL,             "Expand selected nodes (or the whole tree) from MIDI / Messages"              );
		set( KEY_INFO_MIDI_MSG_MIN,            "Collapse selected nodes (or the whole tree) from MIDI / Messages"            );
		set( KEY_INFO_MIDI_MSG_TREE,           "Focus the MIDI Sequence / MIDI Messages tree"                                );
		set( KEY_INFO_MIDI_MSG_TABLE,          "Focus the MIDI Messages table"                                               );
		set( KEY_INFO_MIDI_MSG_CH_INDEP,       "Toggle \"Channel-Independent\" checkbox"                                     );
		set( KEY_INFO_MIDI_MSG_CH_DEP,         "Toggle \"Channel-Dependent\" checkbox"                                       );
		set( KEY_INFO_MIDI_MSG_SEL_NOD,        "Toggle \"Selected Nodes\" checkbox"                                          );
		set( KEY_INFO_MIDI_MSG_LIM_TCK,        "Toggle \"Limit Ticks\" checkbox"                                             );
		set( KEY_INFO_MIDI_MSG_TICK_FROM,      "Focus \"From\" tick text field"                                              );
		set( KEY_INFO_MIDI_MSG_TICK_TO,        "Focus \"To\" tick text field"                                                );
		set( KEY_INFO_MIDI_MSG_LIM_TRK,        "Toggle \"Limit Tracks\" checkbox"                                            );
		set( KEY_INFO_MIDI_MSG_TRACKS_TXT,     "Focus Tracks text field"                                                     );
		set( KEY_INFO_MIDI_MSG_SHOW_IN_TR,     "Click \"Show in Tree\" button"                                               );
		set( KEY_INFO_MIDI_MSG_SHOW_AUTO,      "Toggle \"Automatically\" checkbox"                                           );
		set( KEY_INFO_MIDI_MSG_CH_00,          "Toggle checkbox for channel 0"                                               );
		set( KEY_INFO_MIDI_MSG_CH_01,          "Toggle checkbox for channel 1"                                               );
		set( KEY_INFO_MIDI_MSG_CH_02,          "Toggle checkbox for channel 2"                                               );
		set( KEY_INFO_MIDI_MSG_CH_03,          "Toggle checkbox for channel 3"                                               );
		set( KEY_INFO_MIDI_MSG_CH_04,          "Toggle checkbox for channel 4"                                               );
		set( KEY_INFO_MIDI_MSG_CH_05,          "Toggle checkbox for channel 5"                                               );
		set( KEY_INFO_MIDI_MSG_CH_06,          "Toggle checkbox for channel 6"                                               );
		set( KEY_INFO_MIDI_MSG_CH_07,          "Toggle checkbox for channel 7"                                               );
		set( KEY_INFO_MIDI_MSG_CH_08,          "Toggle checkbox for channel 8"                                               );
		set( KEY_INFO_MIDI_MSG_CH_09,          "Toggle checkbox for channel 9"                                               );
		set( KEY_INFO_MIDI_MSG_CH_10,          "Toggle checkbox for channel 10"                                              );
		set( KEY_INFO_MIDI_MSG_CH_11,          "Toggle checkbox for channel 11"                                              );
		set( KEY_INFO_MIDI_MSG_CH_12,          "Toggle checkbox for channel 12"                                              );
		set( KEY_INFO_MIDI_MSG_CH_13,          "Toggle checkbox for channel 13"                                              );
		set( KEY_INFO_MIDI_MSG_CH_14,          "Toggle checkbox for channel 14"                                              );
		set( KEY_INFO_MIDI_MSG_CH_15,          "Toggle checkbox for channel 15"                                              );
		set( KEY_INFO_KEY_TREE,                "Focus key binding Tree"                                                      );
		set( KEY_INFO_KEY_PL,                  "Expand selected nodes (or the whole tree) from Key Bindings"                 );
		set( KEY_INFO_KEY_MIN,                 "Collapse selected nodes (or the whole tree) from Key Bindings"               );
		set( KEY_INFO_KEY_FLD,                 "Focus the field to enter a new key binding"                                  );
		set( KEY_INFO_KEY_FILTER,              "Focus the key binding tree filter field"                                     );
		set( KEY_INFO_KEY_ADD_BTN,             "Press the button to add a key binding"                                       );
		set( KEY_INFO_KEY_RESET_ID_CBX,        "Toggle the checkbox to reset the key bindings of the selected action"        );
		set( KEY_INFO_KEY_RESET_ID_BTN,        "Press the button to reset the key bindings of the selected action"           );
		set( KEY_INFO_KEY_RESET_GLOB_CBX,      "Toggle the checkbox to reset all key bindings globally"                      );
		set( KEY_INFO_KEY_RESET_GLOB_BTN,      "Press the button to reset all key bindings globally"                         );
		set( KEY_MSG_CLOSE,                    "Close the message window"                                                    );
		set( KEY_STRING_FILTER_CLOSE,          "Close the table filter"                                                      );
		set( KEY_STRING_FILTER_CLEAR,          "Clear the table filter"                                                      );
		set( KEY_FILE_SELECT_CLOSE,            "Close the File Selector"                                                     );
		set( KEY_FILE_SELECT_CHARSET_CBX,      "Open the combobox to select the charset"                                     );
		set( KEY_FILE_SELECT_FOREIGN_EXE,      "Focus the Text field for the Command or full Path of the foreign program"    );
		set( KEY_FILE_SELECT_DC_OPEN,          "Open the Decompile Configuration Window"                                     );
		set( KEY_FILE_SELECTOR_IMP_MPL,        "In the IMPORT selector, select the MidicaPL Tab"                             );
		set( KEY_FILE_SELECTOR_IMP_MID,        "In the IMPORT selector, select the MIDI Tab"                                 );
		set( KEY_FILE_SELECTOR_IMP_ALDA,       "In the IMPORT selector, select the ALDA Tab"                                 );
		set( KEY_FILE_SELECTOR_IMP_ABC,        "In the IMPORT selector, select the ABC Tab"                                  );
		set( KEY_FILE_SELECTOR_IMP_LY,         "In the IMPORT selector, select the LilyPond Tab"                             );
		set( KEY_FILE_SELECTOR_IMP_MSCORE,     "In the IMPORT selector, select the MuscScore Tab"                            );
		set( KEY_FILE_SELECTOR_EXP_MID,        "In the EXPORT selector, select the MIDI Tab"                                 );
		set( KEY_FILE_SELECTOR_EXP_MPL,        "In the EXPORT selector, select the MidicaPL Tab"                             );
		set( KEY_FILE_SELECTOR_EXP_ALDA,       "In the EXPORT selector, select the ALDA Tab"                                 );
		set( KEY_DC_CONF_CLOSE,                "Close the Decompile Configuration Window"                                    );
		set( KEY_DC_CONF_TAB_DEBUG,            "Select the Debug tab in the decompile config window"                         );
		set( KEY_DC_CONF_TAB_NOTE_LENGTH,      "Select the Note Length tab in the decompile config window"                   );
		set( KEY_DC_CONF_TAB_CHORDS,           "Select the Chords tab in the decompile config window"                        );
		set( KEY_DC_CONF_TAB_NOTE_REST,        "Select the Notes/Rests tab in the decompile config window"                   );
		set( KEY_DC_CONF_TAB_KARAOKE,          "Select the Karaoke tab in the decompile config window"                       );
		set( KEY_DC_CONF_TAB_SLICES,           "Select the Extra Slices tab in the decompile config window"                  );
		set( KEY_DC_CONF_ADD_TICK_COMMENTS,    "Toggle Checkbox: Add Tick Comments"                                          );
		set( KEY_DC_CONF_ADD_CONFIG,           "Toggle Checkbox: Add Configuration"                                          );
		set( KEY_DC_CONF_ADD_SCORE,            "Toggle Checkbox: Add Quality Score"                                          );
		set( KEY_DC_CONF_ADD_STATISTICS,       "Toggle Checkbox: Add Quality Statistics"                                     );
		set( KEY_DC_CONF_ADD_STRATEGY_STAT,    "Toggle Checkbox: Add Stragegy Statistics"                                    );
		set( KEY_DC_CONF_NOTE_LENGTH_STRATEGY, "Open Selection: Note Length Strategy"                                        );
		set( KEY_DC_CONF_MIN_TARGET_TICKS_ON,  "Focus the text field for the Min target ticks"                               );
		set( KEY_DC_CONF_MAX_TARGET_TICKS_ON,  "Focus the text field for the Max target ticks"                               );
		set( KEY_DC_CONF_MIN_DUR_TO_KEEP,      "Focus the text field for the Min Duration to keep"                           );
		set( KEY_DC_CONF_MAX_DUR_TO_KEEP,      "Focus the text field for the Max Duration to keep"                           );
		set( KEY_DC_CONF_TOL_TICK_LEN,         "Focus the text field for the Note Length Tick Tolerance"                     );
		set( KEY_DC_CONF_TOL_DUR_RATIO,        "Focus the text field for the Duration Ratio Tolerance"                       );
		set( KEY_DC_CONF_CRD_PREDEFINED,       "Toggle Checkbox: Use Predefined Chords"                                      );
		set( KEY_DC_CONF_CRD_NOTE_ON,          "Focus the text field for the chord Note-ON tick tolerance"                   );
		set( KEY_DC_CONF_CRD_NOTE_OFF,         "Focus the text field for the chord Note-OFF tick tolerance"                  );
		set( KEY_DC_CONF_CRD_VELOCITY,         "Focus the text field for the chord velocity tolerance"                       );
		set( KEY_DC_CONF_USE_DOT_NOTES,        "Toggle Checkbox: Use dotted notes"                                           );
		set( KEY_DC_CONF_USE_DOT_RESTS,        "Toggle Checkbox: Use dotted rests"                                           );
		set( KEY_DC_CONF_USE_TRIP_NOTES,       "Toggle Checkbox: Use tripletted notes"                                       );
		set( KEY_DC_CONF_USE_TRIP_RESTS,       "Toggle Checkbox: Use tripletted rests"                                       );
		set( KEY_DC_CONF_KAR_ORPHANED,         "Open Orphaned Syllables Selection"                                           );
		set( KEY_DC_CONF_KAR_ONE_CH,           "Toggle Checkbox: All Lyrics in One Channel"                                  );
		set( KEY_DC_CONF_FLD_GLOB_SINGLE,      "Focus text field: Add one split at tick..."                                  );
		set( KEY_DC_CONF_BTN_GLOB_SINGLE,      "Press Button: Add Single Tick"                                               );
		set( KEY_DC_CONF_FLD_GLOB_EACH,        "Focus text field: Add many splits (distance)"                                );
		set( KEY_DC_CONF_FLD_GLOB_FROM,        "Focus text field: Add many splits (from)"                                    );
		set( KEY_DC_CONF_FLD_GLOB_TO,          "Focus text field: Add many splits (to)"                                      );
		set( KEY_DC_CONF_BTN_GLOB_RANGE,       "Press Button: Add many splits"                                               );
		set( KEY_DC_CONF_AREA_GLOB_ALL,        "Focus text area: Edit Extra Split Ticks Directly"                            );
		set( KEY_DC_CONF_BTN_GLOB_ALL,         "Press Button: Update Ticks"                                                  );
		set( KEY_DC_CONF_RESTORE_SAVED,        "Press the button to restore saved decompile config"                          );
		set( KEY_DC_CONF_RESTORE_DEFAULT,      "Press the button to restore default decompile config"                        );
		set( KEY_DC_CONF_SAVE,                 "Press the button to save the decompile config"                               );
		set( KEY_EXPORT_RESULT_CLOSE,          "Close the Export Result Window"                                              );
		set( KEY_EXPORT_RESULT_SHORT,          "Toggle Checkbox: Show Ignored Short Message"                                 );
		set( KEY_EXPORT_RESULT_META,           "Toggle Checkbox: Show Ignored Meta Message"                                  );
		set( KEY_EXPORT_RESULT_SYSEX,          "Toggle Checkbox: Show Ignored SysEx Message"                                 );
		set( KEY_EXPORT_RESULT_SKIPPED_RESTS,  "Toggle Checkbox: Show Skipped Rests"                                         );
		set( KEY_EXPORT_RESULT_OFF_NOT_FOUND,  "Toggle Checkbox: Show Note-OFF not found"                                    );
		set( KEY_EXPORT_RESULT_OTHER,          "Toggle Checkbox: Show other warnings"                                        );
		set( KEY_EXPORT_RESULT_FILTER,         "Open the Table Filter"                                                       );
>>>>>>> 36bf7c0a
		
		// UiView
		set( CONFIGURATION,                "Configuration"                 );
		set( LANGUAGE,                     "Language"                      );
		set( NOTE_SYSTEM,                  "Note System"                   );
		set( HALF_TONE_SYMBOL,             "Half Tone Symbols"             );
		set( SHARP_FLAT_DEFAULT,           "Default Half Tone"             );
		set( OCTAVE_NAMING,                "Octave Naming"                 );
		set( SYNTAX,                       "Syntax"                        );
		set( PERCUSSION,                   "Percussion IDs"                );
		set( INSTRUMENT_IDS,               "Instrument IDs"                );
		set( DRUMKIT_IDS,                  "Drumkit IDs"                   );
		set( TITLE_MAIN_WINDOW,            "Midica " + Midica.VERSION      );
		set( SHOW_INFO,                    "Info & Configuration Details"  );
		set( SHOW_INFO_FROM_PLAYER,        "Info & Configuration"          );
		set( IMPORT,                       "Import"                        );
		set( PLAYER,                       "Player"                        );
		set( EXPORT,                       "Export"                        );
		set( TRANSPOSE_LEVEL,              "Transpose Level"               );
		set( IMPORT_FILE,                  "Import file"                   );
		set( IMPORTED_FILE,                "Imported file"                 );
		set( IMPORTED_TYPE,                "File Type"                     );
		set( IMPORTED_TYPE_MIDI,           "MIDI"                          );
		set( IMPORTED_TYPE_MPL,            "MidicaPL"                      );
		set( IMPORTED_TYPE_ALDA,           "ALDA"                          );
		set( IMPORTED_TYPE_ABC,            "ABC"                           );
		set( IMPORTED_TYPE_LY,             "LilyPond"                      );
		set( IMPORTED_TYPE_MSCORE,         "Imported by MuseScore"         );
		set( UNKNOWN_NOTE_NAME,            "unknown"                       );
		set( UNKNOWN_PERCUSSION_NAME,      "unknown"                       );
		set( UNKNOWN_DRUMKIT_NAME,         "unknown"                       );
		set( UNKNOWN_SYNTAX,               "?"                             );
		set( UNKNOWN_INSTRUMENT,           "unknown"                       );
		set( SOUNDFONT,                    "Soundfont"                     );
		set( CURRENT_SOUNDFONT,            "Current Soundfont"             );
		set( REMEMBER_SF,                  "Remember"                      );
		set( REMEMBER_SF_TT,               "Load the chosen soundfont automatically at the next startup" );
		set( REMEMBER_MPL,                 "Remember"                      );
		set( REMEMBER_MPL_TT,              "Load the chosen MidicaPL file automatically at the next startup" );
		set( REMEMBER_MID,                 "Remember"                      );
		set( REMEMBER_MID_TT,              "Load the chosen MIDI file automatically at the next startup" );
		set( PLAYER_BUTTON,                "Start Player"                  );
		set( UNCHOSEN_FILE,                "no file loaded"                );
		set( SF_LOADED_BY_SOURCE,          "[loaded by MidicaPL file]"     );
		set( CHOOSE_FILE,                  "select file"                   );
		set( CHOOSE_FILE_EXPORT,           "select file"                   );
		set( EXPORT_FILE,                  "Export file"                   );
		set( CONF_ERROR_OK,                "Configuration OK"              );
		set( ERROR_NOT_YET_IMPLEMENTED,    "This functionality is not yet implemented" );
		
		// FileSelector / MidicaFileChooser
		set( TAB_MIDI,                 "MIDI"                                                 );
		set( TAB_MIDICAPL,             "MidicaPL"                                             );
		set( TAB_ALDA,                 "ALDA"                                                 );
		set( TAB_ABC,                  "ABC"                                                  );
		set( TAB_LY,                   "LilyPond"                                             );
		set( TAB_MSCORE,               "MuseScore"                                            );
		set( CHARSET,                  "Charset"                                              );
		set( CHARSET_DESC_MPL_READ,    "Encoding of the source file:"                         );
		set( CHARSET_DESC_MID_READ,    "Default encoding of text-based messages in the source file. Used if neither a BOM nor a {@...} tag is found:" );
		set( CHARSET_DESC_MPL_WRITE,   "Encoding of the file to be saved:"                    );
		set( CHARSET_DESC_MID_WRITE,   "Encoding for text-based messages in the target file:" );
		set( FOREIGN_URL,              "URL"                                                  );
		set( FOREIGN_PROG,             "Program"                                              );
		set( FOREIGN_PROG_DESC,        "Command or full path to the program %s:"              );
		set( FOREIGN_PROG_ALDA,        "ALDA"                                                 );
		set( FOREIGN_PROG_ABCMIDI,     "abcMIDI"                                              );
		set( FOREIGN_PROG_LY,          "LilyPond"                                             );
		set( FOREIGN_PROG_MIDI2ABC,    "midi2abc"                                             );
		set( FOREIGN_PROG_MIDI2LY,     "midi2ly"                                              );
		set( FOREIGN_PROG_MSCORE,      "MuseScore"                                            );
		set( DIRECT_IMPORT,            "Directly import the exported file"                    );
		
		// Foreign
		set( FOREIGN_CREATE_TMPDIR,  "Failed to create temporary directory. Error Message: "  );
		set( FOREIGN_READ_TMPDIR,    "Failed to read temporary directory. Error Message: "    );
		set( FOREIGN_CREATE_TMPFILE, "Failed to create temporary file. Error Message: "       );
		set( FOREIGN_EX_CODE,        "<html><b>The following command failed:</b><br>%s<br><br><b>Exit Code:</b><br>%s<br><br><b>Standard error:</b><br>%s<br><br><b>Standard output:</b><br>%s<br>" );
		set( FOREIGN_EX_INTERRUPTED, "%s has been interrupted"                                );
		set( FOREIGN_EX_EXECUTE,     "<html>Failed to execute %s.<br>Make sure that %s is installed.<br>Make sure that the command or path is correct.<br>The failing command or path was:<br><b>%s</b>" );
		set( FOREIGN_EX_NO_EXE,      "<html>Cannot start %s without a command or path.<br>Please enter a command or path in the file chooser." );
		
		// DecompileConfigView
		set( TITLE_DC_CONFIG,              "Midica - Decompilation Settings"                  );
		set( DC_TAB_DEBUG,                 "Debugging"                                        );
		set( DC_TAB_NOTE_LENGTH,           "Note Length Calculation"                          );
		set( DC_TAB_CHORDS,                "Chords"                                           );
		set( DC_TAB_NOTE_REST,             "Notes / Rests"                                    );
		set( DC_TAB_KARAOKE,               "Karaoke Settings"                                 );
		set( DC_TAB_SLICE,                 "Extra Slices"                                     );
		set( DC_TABINFO_DEBUG,             "<html>Settings to control additional debugging information that's added as code comments in the target file."
		                                 + "<br>The resulting MIDI sequence is not affected by these settings." );
		set( DC_TABINFO_NOTE_LENGTH,       "<html>Settings to control how a note length is calculated. Therefore the following strategies can be used:"
		                                 + "<br><b>&mdash; Next ON:</b> Adjusts the note length so that it ends as late as possible before the following note begins."
		                                 + "<br><b>&mdash; Duration*:</b> Tries to avoid a duration change, if possible. The note length is adjusted as close as possible to the previous note's duration."
		                                 + "<br><b>&mdash; Press length:</b> Uses the press length (Note-ON to Note-OFF) and chooses the lowest possible length with at least this number of ticks."
		                                 + "<br>The priority combobox configures which strategy to prefer if more than one is possible."
		                                 + "<br>The other fields can be used to fine-tune the strategies."
		                                 + "<br><b>*</b> In ALDA the duration is called 'quantization'" );
		set( DC_TABINFO_CHORDS,            "<html>Settings to control chords."
		                                 + "<br>Pre-defined chords are only used for MidicaPL, otherwise ignored."
		                                 + "<br>The other settings control how different the properties of two notes can be to be still regarded as a part of the same chord." );
		set( DC_TABINFO_NOTE_REST,         "<html>Settings to control which note or rest lengths to use" );
		set( DC_TABINFO_KARAOKE,           "<html>Karaoke-related settings. Only used by the MidicaPL decompiler. Otherwise ignored."
		                                 + "<br><br>Orphaned Syllables are always implemented as an option of a rest."
		                                 + "<br>This rest can either be between the other notes (inline)"
		                                 + "<br>or in a block at the slice's beginning, consisting only of rests."
		                                 + "<br><b>Inline</b> is more accurate and keeps the lyrics more or less in the right tick. But it causes more 'multiple' parameters and rests."
		                                 + "<br><b>Block</b> produces cleaner code regarding the notes. But the placement of the lyrics in the timeline is less precise."
		                                 + "<br><br>Using only one channel for all the lyrics makes the code more readable."
		                                 + "<br>But it could result in more orphaned syllables and so more rests and/or 'multiple' options are needed." );
		set( DC_TABINFO_SLICE,             "<html>Settings to add extra slices."
		                                 + "<br>By default the sequence is split into slices in each tick that contains certain META messages."
		                                 + "<br>Here you can add extra splitting for certain ticks." );
		set( DC_ADD_TICK_COMMENT,          "Add Tick Comments"                                );
		set( DC_ADD_CONFIG,                "Add Configuration"                                );
		set( DC_ADD_SCORE,                 "Add Quality Score"                                );
		set( DC_ADD_STATISTICS,            "Add Quality Statistics"                           );
		set( DC_ADD_STRATEGY_STAT,         "Add Strategy Statistics"                          );
		set( NOTE_LENGTH_STRATEGY,         "Priority of strategies"                           );
		set( MIN_TARGET_TICKS_NEXT_ON,     "<html>Minimum note length for<br>the 'Next ON' strategy" );
		set( MAX_TARGET_TICKS_NEXT_ON,     "<html>Maximum note length for<br>the 'Next ON' strategy" );
		set( MIN_DURATION_TO_KEEP,         "Minimum Duration to keep" );
		set( MIN_DURATION_TO_KEEP_D,       "<html>Minimum Duration for using the duration strategy."
		                                 + "<br>1.0 = 100%; &nbsp; 0.1 = 10%; &nbsp; 0.01 = 1%" );
		set( MAX_DURATION_TO_KEEP,         "Maximum Duration to keep" );
		set( MAX_DURATION_TO_KEEP_D,       "<html>Maximum Duration for using the duration strategy."
		                                 + "<br>1.0 = 100%; &nbsp; 0.1 = 10%; &nbsp; 0.01 = 1%" );
		set( LENGTH_TICK_TOLERANCE,        "<html>Note Length Tick Tolerance"
		                                 + "<br>(used for all strategies)" );
		set( LENGTH_TICK_TOLERANCE_D,      "<html>If the calculated note length is so many ticks longer than a note length <b>L</b>,<br>"
		                                 + "then <b>L</b> is still used instead of the next longer note length." );
		set( DURATION_RATIO_TOLERANCE,     "<html>Duration Ratio Tolerance"
		                                 + "<br>(used for all strategies)" );
		set( DURATION_RATIO_TOLERANCE_D,   "<html>The duration is not changed, if the difference between the old duration and the"
		                                 + "<br>new (calculated) duration is smaller than this value."
		                                 + "<br>0.1 = 10%; &nbsp; 0.01 = 1%; &nbsp; 0.001 = 0.1%" );
		set( USE_PRE_DEFINED_CHORDS,       "Pre-defined Chords"                                                        );
		set( USE_PRE_DEFINED_CHORDS_D,     "Use Pre-defined Chords (instead of inline chords)"                         );
		set( CHORD_NOTE_ON_TOLERANCE,      "Note-ON tolerance"                                                         );
		set( CHORD_NOTE_ON_TOLERANCE_D,    "Maximum Note-ON tick difference (still regarded as the same chord)"        );
		set( CHORD_NOTE_OFF_TOLERANCE,     "Note-OFF tolerance"                                                        );
		set( CHORD_NOTE_OFF_TOLERANCE_D,   "Maximum Note-OFF tick difference (still regarded as the same chord)"       );
		set( CHORD_VELOCITY_TOLERANCE,     "Velocity tolerance"                                                        );
		set( CHORD_VELOCITY_TOLERANCE_D,   "Maximum Velocity difference (still regarded as the same chord)"            );
		set( USE_DOTTED_NOTES,             "Use dotted notes"                                                          );
		set( USE_DOTTED_RESTS,             "Use dotted rests"                                                          );
		set( USE_TRIPLETTED_NOTES,         "Use tripletted notes"                                                      );
		set( USE_TRIPLETTED_RESTS,         "Use tripletted rests"                                                      );
		set( ORPHANED_SYLLABLES,           "Orphaned Syllables"                                                        );
		set( ORPHANED_SYLLABLES_D,         "How to treat syllables that appear in a tick without any Note-ON"          );
		set( DC_INLINE,                    "Inline"                                                                    );
		set( DC_BLOCK,                     "Block"                                                                     );
		set( DC_STRAT_NEXT_DURATION_PRESS, "<html><b>1.</b> Next ON, &nbsp;&nbsp;<b>2.</b> Duration,&nbsp;&nbsp;<b>3.</b> Press length" );
		set( DC_STRAT_DURATION_NEXT_PRESS, "<html><b>1.</b> Duration,&nbsp;&nbsp;<b>2.</b> Next ON, &nbsp;&nbsp;<b>3.</b> Press length" );
		set( DC_STRAT_NEXT_PRESS,          "<html><b>1.</b> Next ON, &nbsp;&nbsp;<b>2.</b> Press length"               );
		set( DC_STRAT_DURATION_PRESS,      "<html><b>1.</b> Duration,&nbsp;&nbsp;<b>2.</b> Press length"               );
		set( DC_STRAT_PRESS,               "Press length only"                                                         );
		set( KAR_ONE_CHANNEL,              "All Lyrics in one channel"                                                 );
		set( KAR_ONE_CHANNEL_D,            "If checked, all lyrics are assigned to the same channel"                   );
		set( ADD_GLOBAL_AT_TICK,           "Add one split at tick:"                                                    );
		set( ADD_GLOBAL_EACH,              "Add many splits. Tick distance:"                                           );
		set( ADD_GLOBAL_FROM,              "...starting from tick:"                                                    );
		set( ADD_GLOBAL_TO,                "...ending not later than tick:"                                            );
		set( DC_ALL_TICKS,                 "Edit directly"                                                             );
		set( BTN_ADD_TICK,                 "Add Single Tick"                                                           );
		set( BTN_ADD_TICKS,                "Add Tick Range"                                                            );
		set( BTN_UPDATE_TICKS,             "Update Ticks"                                                              );
		set( DC_RESTORE,                   "Restore saved settings"                                                    );
		set( DC_RESTORE_DEFAULTS,          "Restore default settings"                                                  );
		set( DC_SAVE,                      "Save settings"                                                             );
		set( CHANGED_IN_CONF_FILE,         "Manually changed in Config file"                                           );
		set( TICKS_FOR_TARGET_PPQ,         "ticks @ 480 PPQ"                                                           );
		
		// InfoView
		set( TITLE_INFO_VIEW,                        "Midica Info"                   );
		set( TAB_CONFIG,                             "Configuration"                 );
		set( TAB_SOUNDFONT,                          "Soundfont"                     );
		set( TAB_MIDI_SEQUENCE,                      "MIDI Sequence"                 );
		set( TAB_KEYBINDINGS,                        "Key Bindings"                  );
		set( TAB_ABOUT,                              "About"                         );
		set( TAB_NOTE_DETAILS,                       "Note Table"                    );
		set( TAB_PERCUSSION_DETAILS,                 "Percussion IDs"                );
		set( TAB_SYNTAX_DETAILS,                     "Commands"                      );
		set( TAB_SOUNDFONT_INFO,                     "General Info"                  );
		set( TAB_SOUNDFONT_INSTRUMENTS,              "Instruments & Drum Kits"       );
		set( TAB_SOUNDFONT_RESOURCES,                "Resources"                     );
		set( TAB_MIDI_SEQUENCE_INFO,                 "General Info"                  );
		set( TAB_MIDI_KARAOKE,                       "Karaoke Info"                  );
		set( TAB_BANK_INSTR_NOTE,                    "Banks, Instruments, Notes"     );
		set( TAB_MESSAGES,                           "MIDI Messages"                 );
		set( SOUNDFONT_VENDOR,                       "Vendor"                        );
		set( SOUNDFONT_CREA_DATE,                    "Creation Date"                 );
		set( SOUNDFONT_CREA_TOOLS,                   "Creation Tools"                );
		set( SOUNDFONT_PRODUCT,                      "Product"                       );
		set( SOUNDFONT_TARGET_ENGINE,                "Target Sound Engine"           );
		set( COPYRIGHT,                              "Copyright"                     );
		set( SOFTWARE_VERSION,                       "Produced with"                 );
		set( SOFTWARE_DATE,                          "released"                      );
		set( TICK_LENGTH,                            "Length (Ticks)"                );
		set( TIME_LENGTH,                            "Length (Time)"                 );
		set( RESOLUTION,                             "Resolution"                    );
		set( RESOLUTION_UNIT,                        "Ticks / Quarter Note"          );
		set( NUMBER_OF_TRACKS,                       "Number of tracks"              );
		set( TEMPO_BPM,                              "Tempo in BPM (Beats per Minute or Quarter Notes per Minute)" );
		set( TEMPO_MPQ,                              "Tempo in MPQ (Microseconds per Quarter Note)"                );
		set( AVERAGE,                                "Average"                       );
		set( MIN,                                    "Minimum"                       );
		set( MAX,                                    "Maximum"                       );
		set( CHANNEL,                                "Channel"                       );
		set( KARAOKE_TYPE,                           "Type"                          );
		set( SONG_TITLE,                             "Title"                         );
		set( COMPOSER,                               "Composer"                      );
		set( LYRICIST,                               "Lyricist"                      );
		set( ARTIST,                                 "Artist"                        );
		set( KARAOKE_COPYRIGHT,                      "Copyright, etc."               );
		set( KARAOKE_INFO,                           "Other Info"                    );
		set( KARAOKE_GENERAL,                        "General"                       );
		set( KARAOKE_SOFT_KARAOKE,                   "Soft Karaoke"                  );
		set( LYRICS,                                 "Lyrics"                        );
		set( TOTAL,                                  "Total"                         );
		set( PER_CHANNEL,                            "Per Channel"                   );
		set( BANK,                                   "Bank"                          );
		set( COLLAPSE_BUTTON,                        "-"                             );
		set( COLLAPSE_TOOLTIP,                       "Collapse selected nodes (or the whole tree)" );
		set( EXPAND_BUTTON,                          "+"                             );
		set( EXPAND_TOOLTIP,                         "Expand selected nodes (or the whole tree)" );
		set( DETAILS,                                "Details"                       );
		set( SAMPLES_TOTAL,                          "Samples (Total)"               );
		set( SAMPLES_AVERAGE,                        "Samples (Average)"             );
		set( FRAMES,                                 "Frames"                        );
		set( BYTES,                                  "Bytes"                         );
		set( SEC,                                    "Sec"                           );
		set( BROADCAST_MSG,                          "Broadcast"                     );
		set( INVALID_MSG,                            "Invalid Message"               );
		set( SF_INSTR_CAT_CHROMATIC,                 "Chromatic Instruments"         );
		set( SF_INSTR_CAT_DRUMKIT_SINGLE,            "Drum Kits (single channel)"    );
		set( SF_INSTR_CAT_DRUMKIT_MULTI,             "Drum Kits (multi channel)"     );
		set( SF_INSTR_CAT_UNKNOWN,                   "Instruments with unknown Type" );
		set( SF_RESOURCE_CAT_SAMPLE,                 "Samples"                       );
		set( SF_RESOURCE_CAT_LAYER,                  "Layers"                        );
		set( SF_RESOURCE_CAT_UNKNOWN,                "Resources with unknown Type"   );
		set( SOUNDFONT_DRUMKITS,                     "Drum Kits"                     );
		set( SINGLE_CHANNEL,                         "Single Channel"                );
		set( MULTI_CHANNEL,                          "Multi Channel"                 );
		set( UNKNOWN,                                "Unknown"                       );
		set( UNSET,                                  "Not Set"                       );
		set( DATE,                                   "Date (UTC)"                    );
		set( AUTHOR,                                 "Author"                        );
		set( SOURCE_URL,                             "Source"                        );
		set( WEBSITE,                                "Website"                       );
		set( LINK_TOOLTIP,                           "(Click to open in Browser)"    );
		set( TIMESTAMP_FORMAT,                       "yyyy-MM-dd HH:mm:ss"           );
		set( NAME,                                   "Name"                          );
		set( FILE,                                   "File"                          );
		set( VERSION,                                "Version"                       );
		set( DESCRIPTION,                            "Description"                   );
		set( INFO_COL_NOTE_NUM,                      "Number"                        );
		set( INFO_COL_NOTE_NAME,                     "Name"                          );
		set( INFO_COL_NOTE_ALT,                      "Alternative Names"             );
		set( INFO_COL_SYNTAX_NAME,                   "ID"                            );
		set( INFO_COL_SYNTAX_DESC,                   "Description"                   );
		set( INFO_COL_SYNTAX_SHORTCUT,               "Keyword"                       );
		set( INFO_COL_PERC_NUM,                      "Number"                        );
		set( INFO_COL_PERC_ID_LONG,                  "Long ID"                       );
		set( INFO_COL_PERC_ID_SHORT,                 "Short ID"                      );
		set( INFO_COL_INSTR_NUM,                     "Number"                        );
		set( INFO_COL_INSTR_NAME,                    "Instrument ID"                 );
		set( INFO_COL_DRUMKIT_NUM,                   "Number"                        );
		set( INFO_COL_DRUMKIT_NAME,                  "Drumkit ID"                    );
		set( INFO_COL_SF_INSTR_PROGRAM,              "Number"                        );
		set( INFO_COL_SF_INSTR_BANK,                 "Bank"                          );
		set( INFO_COL_SF_INSTR_NAME,                 "Name"                          );
		set( INFO_COL_SF_INSTR_CHANNELS,             "Channels"                      );
		set( INFO_COL_SF_INSTR_KEYS,                 "Keys"                          );
		set( INFO_COL_SF_RES_INDEX,                  "Index"                         );
		set( INFO_COL_SF_RES_TYPE,                   "Type"                          );
		set( INFO_COL_SF_RES_NAME,                   "Name"                          );
		set( INFO_COL_SF_RES_FRAMELENGTH,            "Frames"                        );
		set( INFO_COL_SF_RES_FORMAT,                 "Format"                        );
		set( INFO_COL_SF_RES_CLASS,                  "Class"                         );
		set( INFO_COL_MSG_TICK,                      "Tick"                          );
		set( INFO_COL_MSG_STATUS_BYTE,               "St"                            );
		set( INFO_COL_MSG_TRACK,                     "Tr"                            );
		set( INFO_COL_MSG_CHANNEL,                   "Ch"                            );
		set( INFO_COL_MSG_LENGTH,                    "Len"                           );
		set( INFO_COL_MSG_SUMMARY,                   "Summary"                       );
		set( INFO_COL_MSG_TYPE,                      "Type"                          );
		set( INFO_COL_MSG_TT_STATUS,                 "Status Byte"                   );
		set( INFO_COL_MSG_TT_TRACK,                  "Track Number"                  );
		set( INFO_COL_MSG_TT_CHANNEL,                "Channel"                       );
		set( INFO_COL_MSG_TT_LENGTH,                 "Message Length in Bytes"       );
		set( TOOLTIP_BANK_MSB,                       "MSB"                           );
		set( TOOLTIP_BANK_LSB,                       "LSB"                           );
		set( TOOLTIP_BANK_FULL,                      "Bank Number"                   );
		set( SYNTAX_CAT_DEFINITION,                  "Definition Commands"           );
		set( SYNTAX_CAT_EXECUTE,                     "Execution Commands"            );
		set( SYNTAX_CAT_VAR_AND_CONST,               "Constants/Variables/Parameters" );
		set( SYNTAX_CAT_OPTION,                      "Option Syntax"                 );
		set( SYNTAX_CAT_CONDITON,                    "Conditions"                    );
		set( SYNTAX_CAT_GLOBAL,                      "Global Commands"               );
		set( SYNTAX_CAT_OTHER,                       "Other Commands"                );
		set( SYNTAX_CAT_META,                        "Meta Commands"                 );
		set( SYNTAX_CAT_NOTE_LENGTH,                 "Note Length Definitions"       );
		set( INSTR_CAT_PIANO,                        "Piano"                         );
		set( INSTR_CAT_CHROM_PERC,                   "Chromatic Percussion"          );
		set( INSTR_CAT_ORGAN,                        "Organ"                         );
		set( INSTR_CAT_GUITAR,                       "Guitar"                        );
		set( INSTR_CAT_BASS,                         "Bass"                          );
		set( INSTR_CAT_STRINGS,                      "Strings"                       );
		set( INSTR_CAT_ENSEMBLE,                     "Ensemble"                      );
		set( INSTR_CAT_BRASS,                        "Brass"                         );
		set( INSTR_CAT_REED,                         "Reed"                          );
		set( INSTR_CAT_PIPE,                         "Pipe"                          );
		set( INSTR_CAT_SYNTH_LEAD,                   "Synth Lead"                    );
		set( INSTR_CAT_SYNTH_PAD,                    "Synth Pad"                     );
		set( INSTR_CAT_SYNTH_EFFECTS,                "Synth Effects"                 );
		set( INSTR_CAT_ETHNIC,                       "Ethnic"                        );
		set( INSTR_CAT_PERCUSSIVE,                   "Percussive"                    );
		set( INSTR_CAT_SOUND_EFFECTS,                "Sound Effects"                 );
		set( MSG_FILTER_CHANNEL_INDEP,               "Ch-Indep."                     );
		set( MSG_FILTER_CHANNEL_DEP,                 "Ch-Dep."                       );
		set( MSG_FILTER_SELECTED_NODES,              "Sel. Nodes"                    );
		set( MSG_FILTER_LIMIT_TICKS,                 "Limit Ticks"                   );
		set( MSG_FILTER_TICK_FROM,                   "From"                          );
		set( MSG_FILTER_TICK_TO,                     "To"                            );
		set( MSG_FILTER_LIMIT_TRACKS,                "Limit Tracks"                  );
		set( MSG_FILTER_SHOW_IN_TREE,                "Show in Tree"                  );
		set( MSG_FILTER_AUTO_SHOW,                   "Automatically"                 );
		set( MSG_FLTR_TT_CHANNEL_INDEP,              "Show Channel-Independent Messages"                  );
		set( MSG_FLTR_TT_CHANNEL_DEP,                "Show Channel-Dependent Messages"                    );
		set( MSG_FLTR_TT_CHANNEL_SINGLE,             "Show Messages of channel"                           );
		set( MSG_FLTR_TT_SELECTED_NODES,             "Show ONLY message types under selected tree nodes." );
		set( MSG_FLTR_TT_LIMIT_TICKS,                "Show only messages in a certain tick range."        );
		set( MSG_FLTR_TT_LIMIT_TRACKS,               "Show only messages from certain track numbers"      );
		set( MSG_FLTR_TT_TRACKS,                     "<html>Track numbers begin with 0.<br>" +
		                                             "Several track numbers can be separated by a comma or<br>" +
		                                             "given as a range (separated by a minus).<br>" +
		                                             "Several ranges can also be given, separated by a comma.<br>" +
		                                             "Example:<br>" +
		                                             "<b>0-3,6,8-11</b>" );
		set( MSG_FLTR_TT_SHOW_IN_TREE,               "Show selected messsage in Tree"                     );
		set( MSG_FLTR_TT_AUTO_SHOW,                  "Show Selected Message in the tree automatically without pushing the button" );
		set( MSG_FLTR_TT_VISIBLE,                    "Currently shown Messages (matching the filter)" );
		set( MSG_FLTR_TT_TOTAL,                      "All messages"                                   );
		set( MSG_DETAILS_TICK_SG,                    "Tick:"                               );
		set( MSG_DETAILS_TICK_PL,                    "Ticks:"                              );
		set( MSG_DETAILS_LENGTH,                     "Length:"                             );
		set( MSG_DETAILS_STATUS_BYTE,                "Status Byte:"                        );
		set( MSG_DETAILS_TRACK_SG,                   "Track:"                              );
		set( MSG_DETAILS_TRACK_PL,                   "Tracks:"                             );
		set( MSG_DETAILS_CHANNEL_SG,                 "Channel:"                            );
		set( MSG_DETAILS_CHANNEL_PL,                 "Channels:"                           );
		set( MSG_DETAILS_META_TYPE,                  "Meta Type:"                          );
		set( MSG_DETAILS_VENDOR,                     "Manufacturer:"                       );
		set( MSG_DETAILS_DEVICE_ID_SG,               "Device ID:"                          );
		set( MSG_DETAILS_DEVICE_ID_PL,               "Device IDs:"                         );
		set( MSG_DETAILS_SUB_ID_1,                   "Sub ID 1"                            );
		set( MSG_DETAILS_SUB_ID_2,                   "Sub ID 2"                            );
		set( MSG_DETAILS_CTRL_BYTE,                  "Controller Byte:"                    );
		set( MSG_DETAILS_RPN_BYTE_SG,                "RPN Byte:"                           );
		set( MSG_DETAILS_RPN_BYTE_PL,                "RPN Bytes:"                          );
		set( MSG_DETAILS_NRPN_BYTE_SG,               "NRPN Byte:"                          );
		set( MSG_DETAILS_NRPN_BYTE_PL,               "NRPN Bytes:"                         );
		set( MSG_DETAILS_TEXT_SG,                    "Text:"                               );
		set( MSG_DETAILS_TEXT_PL,                    "Texts:"                              );
		set( MSG_DETAILS_MESSAGE,                    "Message (Hex):"                      );
		set( MSG_DETAILS_DESCRIPTION,                "Description"                         );
		set( KB_CATEGORIES,                          "Category or Window"                  );
		set( KB_CATEGORY,                            "Category: "                          );
		set( KB_FILTER,                              "Filter:"                             );
		set( KB_ACTION,                              "Action: "                            );
		set( KB_HINT,                                "Hint: "                              );
		set( KB_HINT_TXT,                            "Key binding changes will be active after next opening of the according window(s)." );
		set( KB_CONFIGURED,                          "Currently configured key bindings: " );
		set( KB_ENTER,                               "Press Key Combination: "             );
		set( KB_ADD,                                 "Add Key Binding"                     );
		set( KB_ADD_BTN,                             "Add Key Binding"                     );
		set( KB_REMOVE,                              "Remove"                              );
		set( KB_RESET_ID_CBX,                        "<html>Reset Key Binding(s) for this Action<br>(Must be checked before clicking the reset button)" );
		set( KB_RESET_ID_BTN,                        "Reset Key Binding(s) for this Action" );
		set( KB_RESET_GLOB_CBX,                      "<html>Reset ALL Key Bindings GLOBALLY<br>(Must be checked before clicking the reset button)" );
		set( KB_RESET_GLOB_BTN,                      "Reset ALL Key Bindings GLOBALLY"     );
		set( KB_ERROR_NO_BINDING_PRESSED,            "<html>No key binding entered.<br>Focus the text field and press a key combination first." );
		
		// syntax for InfoView
		set( SYNTAX_DEFINE,             "syntax element definition"                        );
		set( SYNTAX_COMMENT,            "comment"                                          );
		set( SYNTAX_CONST,              "constant definition"                              );
		set( SYNTAX_VAR,                "variable definition"                              );
		set( SYNTAX_VAR_SYMBOL,         "first character of a variable or constant"        );
		set( SYNTAX_VAR_ASSIGNER,       "assign symbol between variable/constant and value" );
		set( SYNTAX_PARAM_NAMED_OPEN,   "opens a parameter name"                           );
		set( SYNTAX_PARAM_NAMED_CLOSE,  "closes a parameter name"                          );
		set( SYNTAX_PARAM_INDEX_OPEN,   "opens a parameter index"                          );
		set( SYNTAX_PARAM_INDEX_CLOSE,  "opens a parameter index"                          );
		set( SYNTAX_GLOBAL,             "global command (all channels)"                    );
		set( SYNTAX_P,                  "percussion channel"                               );
		set( SYNTAX_END,                "end of a definition block"                        );
		set( SYNTAX_BLOCK_OPEN,         "opens a nestable block"                           );
		set( SYNTAX_BLOCK_CLOSE,        "closes a nestable block"                          );
		set( SYNTAX_FUNCTION,           "function definition"                              );
		set( SYNTAX_PATTERN,            "pattern definition"                               );
		set( SYNTAX_PATTERN_INDEX_SEP,  "index separator inside of a pattern definition"   );
		set( SYNTAX_PARAM_OPEN,         "opens a parameter list (in a function or pattern call)"  );
		set( SYNTAX_PARAM_CLOSE,        "closes a parameter list (in a function or pattern call)" );
		set( SYNTAX_PARAM_SEPARATOR,    "separates parameters in a function or pattern call"      );
		set( SYNTAX_PARAM_ASSIGNER,     "assignes named parameters in a function or pattern call" );
		set( SYNTAX_CALL,               "function execution"                               );
		set( SYNTAX_INSTRUMENT,         "instrument switch for one single channel"         );
		set( SYNTAX_INSTRUMENTS,        "definition of instruments"                        );
		set( SYNTAX_META,               "meta information block definition"                );
		set( SYNTAX_META_COPYRIGHT,     "copyright information"                            );
		set( SYNTAX_META_TITLE,         "song title"                                       );
		set( SYNTAX_META_COMPOSER,      "coposer"                                          );
		set( SYNTAX_META_LYRICIST,      "lyricist"                                         );
		set( SYNTAX_META_ARTIST,        "artist"                                           );
		set( SYNTAX_META_SOFT_KARAOKE,  "opens a SOFT KARAOKE block"                       );
		set( SYNTAX_META_SK_VERSION,    "(soft karaoke) version"                           );
		set( SYNTAX_META_SK_LANG,       "(soft karaoke) language of the lyrics"            );
		set( SYNTAX_META_SK_TITLE,      "(soft karaoke) song title"                        );
		set( SYNTAX_META_SK_AUTHOR,     "(soft karaoke) author"                            );
		set( SYNTAX_META_SK_COPYRIGHT,  "(soft karaoke) copyright information"             );
		set( SYNTAX_META_SK_INFO,       "(soft karaoke) further information"               );
		set( SYNTAX_TEMPO,              "tempo definition in quarter notes per minute"     );
		set( SYNTAX_TIME_SIG,           "time signature definition"                        );
		set( SYNTAX_TIME_SIG_SLASH,     "fraction bar in the time signature definition"    );
		set( SYNTAX_KEY_SIG,            "key signature definition"                         );
		set( SYNTAX_KEY_SEPARATOR,      "key/tonality separator in the key signature definition" );
		set( SYNTAX_KEY_MAJ,            "major (tonality) in the key signature definition" );
		set( SYNTAX_KEY_MIN,            "minor (tonality) in the key signature definition" );
		set( SYNTAX_PARTIAL_SYNC_RANGE, "Channel range operator in a partial sync command" );
		set( SYNTAX_PARTIAL_SYNC_SEP,   "Channel separator in a partial sync command"      );
		set( SYNTAX_OPT_SEPARATOR,      "option separating character"                      );
		set( SYNTAX_OPT_ASSIGNER,       "option assignment character"                      );
		set( SYNTAX_PROG_BANK_SEP,      "Separator between program number and bank select" );
		set( SYNTAX_BANK_SEP,           "MSB / LSB separator for bank select"              );
		set( SYNTAX_VELOCITY,           "velocity option (long)"                           );
		set( SYNTAX_V,                  "velocity option (short)"                          );
		set( SYNTAX_DURATION,           "duration option (long)"                           );
		set( SYNTAX_D,                  "duration option (short)"                          );
		set( SYNTAX_DURATION_PERCENT,   "percent indicator of the duration option"         );
		set( SYNTAX_MULTIPLE,           "multiple notes option (long)"                     );
		set( SYNTAX_M,                  "multiple notes option (short)"                    );
		set( SYNTAX_QUANTITY,           "quantity: how often to play the note"             );
		set( SYNTAX_Q,                  "quantity option (short)"                          );
		set( SYNTAX_LYRICS,             "lyrics option (long)"                             );
		set( SYNTAX_L,                  "lyrics option (short)"                            );
		set( SYNTAX_LYRICS_SPACE,       "placeholder for a space inside of a syllable"     );
		set( SYNTAX_LYRICS_CR,          "placeholder for a new line inside of a syllable"  );
		set( SYNTAX_LYRICS_LF,          "placeholder for a new paragraph inside of a syllable" );
		set( SYNTAX_LYRICS_COMMA,       "placeholder for a comma inside of a syllable"     );
		set( SYNTAX_TUPLET,             "tuplet option (long)"                             );
		set( SYNTAX_T,                  "tuplet option (short)"                            );
		set( SYNTAX_TREMOLO,            "tremolo option (long)"                            );
		set( SYNTAX_TR,                 "tremolo option (short)"                           );
		set( SYNTAX_SHIFT,              "shift option (long)"                              );
		set( SYNTAX_S,                  "shift option (short)"                             );
		set( SYNTAX_IF,                 "IF option"                                        );
		set( SYNTAX_ELSIF,              "ELSIF option"                                     );
		set( SYNTAX_ELSE,               "ELSE option"                                      );
		set( SYNTAX_COND_EQ,            "Condition: equal"                                 );
		set( SYNTAX_COND_NEQ,           "Condition: not equal"                             );
		set( SYNTAX_COND_NDEF,          "Condition: not defined"                           );
		set( SYNTAX_COND_LT,            "Condition: lower than..."                         );
		set( SYNTAX_COND_LE,            "Condition: lower or equal than..."                );
		set( SYNTAX_COND_GT,            "Condition: greater than..."                       );
		set( SYNTAX_COND_GE,            "Condition: greater or equal than..."              );
		set( SYNTAX_COND_IN,            "Condition: in, e.g. $x in 0;1;5"                  );
		set( SYNTAX_COND_IN_SEP,        "Separator for in-condition"                       );
		set( SYNTAX_REST,               "rest character"                                   );
		set( SYNTAX_CHORD,              "chord definition"                                 );
		set( SYNTAX_CHORD_ASSIGNER,     "assign symbol between chord name and notes"       );
		set( SYNTAX_CHORD_SEPARATOR,    "separator for chord notes"                        );
		set( SYNTAX_INCLUDE,            "including another file"                           );
		set( SYNTAX_SOUNDFONT,          "including a soundfont file"                       );
		
		set( SYNTAX_32,               "32nd"                                             );
		set( SYNTAX_16,               "16th"                                             );
		set( SYNTAX_8,                "8th"                                              );
		set( SYNTAX_4,                "quarter"                                          );
		set( SYNTAX_2,                "half"                                             );
		set( SYNTAX_1,                "full"                                             );
		set( SYNTAX_M1,               "full"                                             );
		set( SYNTAX_M2,               "2 full notes"                                     );
		set( SYNTAX_M4,               "4 full notes"                                     );
		set( SYNTAX_M8,               "8 full notes"                                     );
		set( SYNTAX_M16,              "16 full notes"                                    );
		set( SYNTAX_M32,              "32 full notes"                                    );
		set( SYNTAX_DOT,              "dot (note length multiplied by 1.5)"              );
		set( SYNTAX_TRIPLET,          "triplet (note length devided by 1.5)"             );
		set( SYNTAX_TUPLET_INTRO,     "tuplet opener"                                    );
		set( SYNTAX_TUPLET_FOR,       "tuplet definition separator"                      );
		set( SYNTAX_LENGTH_PLUS,      "note length addition symbol"                      );
		
		// messages for InfoView
		set( MSG1_CH_VOICE,               "Channel Voice Messages"                         );
		set( MSG1_CH_MODE,                "Channel Mode Messages"                          );
		set( MSG1_SYSTEM_COMMON,          "System Common Messages"                         );
		set( MSG1_SYSTEM_REALTIME,        "System Realtime Messages"                       );
		set( MSG1_META,                   "Meta Messages"                                  );
		set( MSG2_CV_NOTE_OFF,            "Note Off"                                       );
		set( MSG2_CV_NOTE_ON,             "Note On"                                        );
		set( MSG2_CV_POLY_PRESSURE,       "Polyphonic Key Pressure (Aftertouch)"           );
		set( MSG2_CV_CONTROL_CHANGE,      "Control Change"                                 );
		set( MSG2_CV_PROGRAM_CHANGE,      "Program Change"                                 );
		set( MSG2_CV_CHANNEL_PRESSURE,    "Channel Pressure (Aftertouch)"                  );
		set( MSG2_CV_PITCH_BEND,          "Pitch Bend"                                     );
		set( MSG2_CM_ALL_SOUND_OFF,       "All Sound Off"                                  );
		set( MSG2_CM_ALL_CTRLS_OFF,       "All Controllers Off"                            );
		set( MSG2_CM_LOCAL_CTRL,          "Local Control"                                  );
		set( MSG2_CM_ALL_NOTES_OFF,       "All Notes Off"                                  );
		set( MSG2_CM_OMNI_MODE_OFF,       "Omni Mode Off"                                  );
		set( MSG2_CM_OMNI_MODE_ON,        "Omni Mode On"                                   );
		set( MSG2_CM_MONO_NOTES_OFF,      "Mono Operation & All Notes Off"                 );
		set( MSG2_CM_POLY_NOTES_OFF,      "Poly Operation & All Notes Off"                 );
		set( MSG2_SC_SYSEX,               "SysEx (System Exclusive)"                       );
		set( MSG2_SC_MIDI_TIME_CODE,      "MIDI Time Code (Quarter Frame)"                 );
		set( MSG2_SC_SONG_POS_POINTER,    "Song Position Pointer"                          );
		set( MSG2_SC_SONG_SELECT,         "Song Select"                                    );
		set( MSG2_SC_TUNE_REQUEST,        "Tune Request"                                   );
		set( MSG2_SC_END_OF_SYSEX,        "End of SysEx"                                   );
		set( MSG2_SR_TIMING_CLOCK,        "Timing Clock"                                   );
		set( MSG2_SR_START,               "Start"                                          );
		set( MSG2_SR_CONTINUE,            "Continue"                                       );
		set( MSG2_SR_STOP,                "Stop"                                           );
		set( MSG2_SR_ACTIVE_SENSING,      "Active Sensing"                                 );
		set( MSG2_SR_SYSTEM_RESET,        "System Reset"                                   );
		set( MSG2_M_SEQUENCE_NUMBER,      "Sequence Number"                                );
		set( MSG2_M_TEXT,                 "Text"                                           );
		set( MSG2_M_COPYRIGHT,            "Copyright"                                      );
		set( MSG2_M_TRACK_NAME,           "Track Name"                                     );
		set( MSG2_M_INSTRUMENT_NAME,      "Instrument Name"                                );
		set( MSG2_M_LYRICS,               "Lyrics"                                         );
		set( MSG2_M_MARKER,               "Marker"                                         );
		set( MSG2_M_CUE_POINT,            "Cue Point"                                      );
		set( MSG2_M_CHANNEL_PREFIX,       "Channel Prefix"                                 );
		set( MSG2_M_MIDI_PORT,            "MIDI Port"                                      );
		set( MSG2_M_END_OF_SEQUENCE,      "End of Sequence"                                );
		set( MSG2_M_SET_TEMPO,            "Set Tempo"                                      );
		set( MSG2_M_SMPTE_OFFSET,         "SMPTE Offset"                                   );
		set( MSG2_M_TIME_SIGNATURE,       "Time Signature"                                 );
		set( MSG2_M_KEY_SIGNATURE,        "Key Signature"                                  );
		set( MSG2_M_SEQUENCER_SPEC,       "Sequencer Specific"                             );
		set( MSG3_C_BANK_SELECT,          "Bank Select"                                    );
		set( MSG3_C_MODULATION_WHEEL,     "Modulation Wheel"                               );
		set( MSG3_C_BREATH_CTRL,          "Breath Controller"                              );
		set( MSG3_C_FOOT_CTRL,            "Foot Controller"                                );
		set( MSG3_C_PORTAMENTO_TIME,      "Portamento Time"                                );
		set( MSG3_C_DATA_ENTRY,           "Data Entry"                                     );
		set( MSG3_C_CHANNEL_VOL,          "Channel Volume"                                 );
		set( MSG3_C_BALANCE,              "Balance"                                        );
		set( MSG3_C_PAN,                  "Pan"                                            );
		set( MSG3_C_EXPRESSION,           "Expression"                                     );
		set( MSG3_C_EFFECT_CTRL_1,        "Effect Controller 1"                            );
		set( MSG3_C_EFFECT_CTRL_2,        "Effect Controller 2"                            );
		set( MSG3_C_GEN_PURP_CTRL_1,      "General Purpose Controller 1"                   );
		set( MSG3_C_GEN_PURP_CTRL_2,      "General Purpose Controller 2"                   );
		set( MSG3_C_GEN_PURP_CTRL_3,      "General Purpose Controller 3"                   );
		set( MSG3_C_GEN_PURP_CTRL_4,      "General Purpose Controller 4"                   );
		set( MSG3_C_HOLD_PEDAL_1,         "Hold Pedal 1"                                   );
		set( MSG3_C_PORTAMENTO_PEDAL,     "Portamento Pedal"                               );
		set( MSG3_C_SOSTENUTO_PEDAL,      "Sostenuto Pedal"                                );
		set( MSG3_C_SOFT_PEDAL,           "Soft Pedal"                                     );
		set( MSG3_C_LEGATO_PEDAL,         "Legato Pedal"                                   );
		set( MSG3_C_HOLD_PEDAL_2,         "Hold Pedal 2"                                   );
		set( MSG3_C_SOUND_CTRL_1,         "Sound Controller 1 (Sound Variation)"           );
		set( MSG3_C_SOUND_CTRL_2,         "Sound Controller 2 (Timbre/Harmonic/Filter)"    );
		set( MSG3_C_SOUND_CTRL_3,         "Sound Controller 3 (Release Time)"              );
		set( MSG3_C_SOUND_CTRL_4,         "Sound Controller 4 (Attack Time)"               );
		set( MSG3_C_SOUND_CTRL_5,         "Sound Controller 5 (Brightness)"                );
		set( MSG3_C_SOUND_CTRL_6,         "Sound Controller 6 (Decay Time)"                );
		set( MSG3_C_SOUND_CTRL_7,         "Sound Controller 7 (Vibrato Rate)"              );
		set( MSG3_C_SOUND_CTRL_8,         "Sound Controller 8 (Vibrato Depth)"             );
		set( MSG3_C_SOUND_CTRL_9,         "Sound Controller 9 (Vibrato Delay)"             );
		set( MSG3_C_SOUND_CTRL_10,        "Sound Controller 10"                            );
		set( MSG3_C_GEN_PURP_CTRL_5,      "General Purpose Controller 5"                   );
		set( MSG3_C_GEN_PURP_CTRL_6,      "General Purpose Controller 6"                   );
		set( MSG3_C_GEN_PURP_CTRL_7,      "General Purpose Controller 7"                   );
		set( MSG3_C_GEN_PURP_CTRL_8,      "General Purpose Controller 8"                   );
		set( MSG3_C_PORTAMENTO_CTRL,      "Portamento Control"                             );
		set( MSG3_C_HI_RES_VELO_PRFX,     "High Resolution Velocity Prefix"                );
		set( MSG3_C_EFFECT_1_DEPTH,       "Effect 1 Depth (Reverb Send Level)"             );
		set( MSG3_C_EFFECT_2_DEPTH,       "Effect 2 Depth (Tremolo Depth)"                 );
		set( MSG3_C_EFFECT_3_DEPTH,       "Effect 3 Depth (Chorus Send Level)"             );
		set( MSG3_C_EFFECT_4_DEPTH,       "Effect 4 Depth (Celeste Depth)"                 );
		set( MSG3_C_EFFECT_5_DEPTH,       "Effect 5 Depth (Phaser Level)"                  );
		set( MSG3_C_DATA_BUTTON_INCR,     "Data Button Increment"                          );
		set( MSG3_C_DATA_BUTTON_DECR,     "Data Button Decrement"                          );
		set( MSG3_C_NRPN,                 "NRPN (Non-Registered Parameter)"                );
		set( MSG3_C_RPN,                  "RPN (Registered Parameter)"                     );
		set( MSG3_SX_NON_RT_UNIVERSAL,    "Universal, Non Real Time"                       );
		set( MSG3_SX_RT_UNIVERSAL,        "Universal, Real Time"                           );
		set( MSG3_SX_VENDOR,              "Manufacturer Specific"                          );
		set( MSG3_SX_EDUCATIONAL,         "Educational"                                    );
		set( MSG4_C_BANK_SELECT_MSB,      "MSB (Bank Select)"                              );
		set( MSG4_C_MODULATION_WHEEL_MSB, "MSB (Modulation Wheel)"                         );
		set( MSG4_C_BREATH_CTRL_MSB,      "MSB (Breath Controller)"                        );
		set( MSG4_C_FOOT_CTRL_MSB,        "MSB (Foot Controller)"                          );
		set( MSG4_C_PORTAMENTO_TIME_MSB,  "MSB (Portamento Time)"                          );
		set( MSG4_C_DATA_ENTRY_MSB,       "MSB (Data Entry)"                               );
		set( MSG4_C_CHANNEL_VOL_MSB,      "MSB (Channel Volume)"                           );
		set( MSG4_C_BALANCE_MSB,          "MSB (Balance)"                                  );
		set( MSG4_C_PAN_MSB,              "MSB (Pan)"                                      );
		set( MSG4_C_EXPRESSION_MSB,       "MSB (Expression)"                               );
		set( MSG4_C_EFFECT_CTRL_1_MSB,    "MSB (Effect Controller 1)"                      );
		set( MSG4_C_EFFECT_CTRL_2_MSB,    "MSB (Effect Controller 2)"                      );
		set( MSG4_C_GEN_PURP_CTRL_1_MSB,  "MSB (General Purpose Controller 1)"             );
		set( MSG4_C_GEN_PURP_CTRL_2_MSB,  "MSB (General Purpose Controller 2)"             );
		set( MSG4_C_GEN_PURP_CTRL_3_MSB,  "MSB (General Purpose Controller 3)"             );
		set( MSG4_C_GEN_PURP_CTRL_4_MSB,  "MSB (General Purpose Controller 4)"             );
		set( MSG4_C_BANK_SELECT_LSB,      "LSB (Bank Select)"                              );
		set( MSG4_C_MODULATION_WHEEL_LSB, "LSB (Modulation Wheel)"                         );
		set( MSG4_C_BREATH_CTRL_LSB,      "LSB (Breath Controller)"                        );
		set( MSG4_C_FOOT_CTRL_LSB,        "LSB (Foot Controller)"                          );
		set( MSG4_C_PORTAMENTO_TIME_LSB,  "LSB (Portamento Time)"                          );
		set( MSG4_C_DATA_ENTRY_LSB,       "LSB (Data Entry)"                               );
		set( MSG4_C_CHANNEL_VOL_LSB,      "LSB (Channel Volume)"                           );
		set( MSG4_C_BALANCE_LSB,          "LSB (Balance)"                                  );
		set( MSG4_C_PAN_LSB,              "LSB (Pan)"                                      );
		set( MSG4_C_EXPRESSION_LSB,       "LSB (Expression)"                               );
		set( MSG4_C_EFFECT_CTRL_1_LSB,    "LSB (Effect Controller 1)"                      );
		set( MSG4_C_EFFECT_CTRL_2_LSB,    "LSB (Effect Controller 2)"                      );
		set( MSG4_C_GEN_PURP_CTRL_1_LSB,  "LSB (General Purpose Controller 1)"             );
		set( MSG4_C_GEN_PURP_CTRL_2_LSB,  "LSB (General Purpose Controller 2)"             );
		set( MSG4_C_GEN_PURP_CTRL_3_LSB,  "LSB (General Purpose Controller 3)"             );
		set( MSG4_C_GEN_PURP_CTRL_4_LSB,  "LSB (General Purpose Controller 4)"             );
		set( MSG4_RPN_PITCH_BEND_SENS,    "Pitch Bend Sensitivity"                         );
		set( MSG4_RPN_MASTER_FINE_TUN,    "Master Fine Tuning (in Cents)"                  );
		set( MSG4_RPN_MASTER_COARSE_TUN,  "Master Coarse Tuning (in Half Steps)"           );
		set( MSG4_RPN_TUN_PROG_CHANGE,    "Tuning Program Change"                          );
		set( MSG4_RPN_TUN_BANK_SELECT,    "Tuning Bank Select"                             );
		set( MSG4_RPN_MOD_DEPTH_RANGE,    "Modulation Depth Range"                         );
		set( MSG4_RPN_MPE_CONFIG,         "MPE Config Msg (MCM)"                           );
		set( MSG4_RPN_AZIMUTH_ANGLE,      "Azimuth Angle"                                  );
		set( MSG4_RPN_ELEVATION_ANGLE,    "Elevation Angle"                                );
		set( MSG4_RPN_GAIN,               "Gain"                                           );
		set( MSG4_RPN_DISTANCE_RATIO,     "Distance Ratio"                                 );
		set( MSG4_RPN_MAXIMUM_DISTANCE,   "Maximum Distance"                               );
		set( MSG4_RPN_GAIN_AT_MAX_DIST,   "Gain at Maximum Distance"                       );
		set( MSG4_RPN_REF_DISTANCE_RATIO, "Reference Distance Ratio"                       );
		set( MSG4_RPN_PAN_SPREAD_ANGLE,   "Pan Spread Angle"                               );
		set( MSG4_RPN_ROLL_ANGLE,         "Roll Angle"                                     );
		set( MSG5_C_NRPN_LSB,             "LSB (NRPN)"                                     );
		set( MSG5_C_NRPN_MSB,             "MSB (NRPN)"                                     );
		set( MSG5_C_RPN_LSB,              "LSB (RPN)"                                      );
		set( MSG5_C_RPN_MSB,              "MSB (RPN)"                                      );
		set( MSG4_SX_NU_SMPL_DUMP_HDR,    "Sample Dump Header"                             );
		set( MSG4_SX_NU_SMPL_DATA_PKT,    "Sample Data Packet"                             );
		set( MSG4_SX_NU_SMPL_DUMP_REQ,    "Sample Dump Request"                            );
		set( MSG4_SX_NU_MIDI_TIME_CODE,   "MIDI Time Code"                                 );
		set( MSG4_SX_NU_SAMPLE_DUMP_EXT,  "Sample Dump Extensions"                         );
		set( MSG4_SX_NU_GENERAL_INFO,     "General Information"                            );
		set( MSG4_SX_NU_FILE_DUMP,        "File Dump"                                      );
		set( MSG4_SX_NU_TUNING_STANDARD,  "MIDI Tuning Standard (Non-Real Time)"           );
		set( MSG4_SX_NU_GENERA_MIDI,      "General MIDI"                                   );
		set( MSG4_SX_NU_DOWNLOADABLE_SND, "Downloadable Sounds"                            );
		set( MSG4_SX_NU_FILE_REF_MSG,     "File Reference Message"                         );
		set( MSG4_SX_NU_MIDI_VISUAL_CTRL, "MIDI Visual Control"                            );
		set( MSG4_SX_NU_END_OF_FILE,      "End of File"                                    );
		set( MSG4_SX_NU_WAIT,             "Wait"                                           );
		set( MSG4_SX_NU_CANCEL,           "Cancel"                                         );
		set( MSG4_SX_NU_NAK,              "NAK"                                            );
		set( MSG4_SX_NU_ACK,              "ACK"                                            );
		set( MSG4_SX_NU_MIDI_CI,          "MIDI 2.0 Capability Inquiry"                    );
		set( MSG4_SX_RU_MIDI_TIME_CODE,   "MIDI Time Code"                                 );
		set( MSG4_SX_RU_MIDI_SHOW_CTRL,   "MIDI Show Control"                              );
		set( MSG4_SX_RU_NOTATION_INFO,    "Notation Information"                           );
		set( MSG4_SX_RU_DEVICE_CTRL,      "Device Control"                                 );
		set( MSG4_SX_RU_RT_MTC_CUEING,    "Real Time MTC Cueing"                           );
		set( MSG4_SX_RU_MACH_CTRL_CMD,    "MIDI Machine Control Commands"                  );
		set( MSG4_SX_RU_MACH_CTRL_RES,    "MIDI Machine Control Responses"                 );
		set( MSG4_SX_RU_TUNING_STANDARD,  "MIDI Tuning Standard (Real Time)"               );
		set( MSG4_SX_RU_CTRL_DEST_SET,    "Controller Destination Setting"                 );
		set( MSG4_SX_RU_KEY_B_INSTR_CTRL, "Key-based Instrument Control"                   );
		set( MSG4_SX_RU_SCAL_POLY_MIP,    "Scalable Polyphony MIDI MIP Message"            );
		set( MSG4_SX_RU_MOB_PHONE_CTRL,   "Mobile Phone Control Message"                   );
		set( MSG5_SXN4_SPECIAL,           "Special"                                        );
		set( MSG5_SXN4_PUNCH_IN_PTS,      "Punch In Points"                                );
		set( MSG5_SXN4_PUNCH_OUT_PTS,     "Punch Out Points"                               );
		set( MSG5_SXN4_DEL_PUNCH_IN_PTS,  "Delete Punch In Point"                          );
		set( MSG5_SXN4_DEL_PUNCH_OUT_PTS, "Delete Punch Out Point"                         );
		set( MSG5_SXN4_EVT_START_PT,      "Event Start Point"                              );
		set( MSG5_SXN4_EVT_STOP_PT,       "Event Stop Point"                               );
		set( MSG5_SXN4_EVT_START_PTS_ADD, "Event Start Points with additional info"        );
		set( MSG5_SXN4_EVT_STOP_PTS_ADD,  "Event Stop Points with additional info"         );
		set( MSG5_SXN4_DEL_EVT_START_PT,  "Delete Event Start Point"                       );
		set( MSG5_SXN4_DEL_EVT_STOP_PT,   "Delete Event Stop Point"                        );
		set( MSG5_SXN4_CUE_PTS,           "Cue Points"                                     );
		set( MSG5_SXN4_CUE_PTS_ADD,       "Cue Points with additional info"                );
		set( MSG5_SXN4_DEL_CUE_PT,        "Delete Cue Point"                               );
		set( MSG5_SXN4_EVT_NAME_IN_ADD,   "Event Name in additional info"                  );
		set( MSG5_SXN5_LOOP_PTS_TRANSM,   "Loop Points Transmission"                       );
		set( MSG5_SXN5_LOOP_PTS_REQ,      "Loop Points Request"                            );
		set( MSG5_SXN5_SMPL_NAME_TRANSM,  "Sample Name Transmission"                       );
		set( MSG5_SXN5_SMPL_NAME_REQ,     "Sample Name Request"                            );
		set( MSG5_SXN5_EXT_DUMP_HDR,      "Extended Dump Header"                           );
		set( MSG5_SXN5_EXT_LOOP_PTS_TR,   "Extended Loop Points Transmission"              );
		set( MSG5_SXN5_EXT_LOOP_PTS_REQ,  "Extended Loop Points Request"                   );
		set( MSG5_SXN6_IDENTITY_REQ,      "Identity Request"                               );
		set( MSG5_SXN6_IDENTITY_REPL,     "Identity Reply"                                 );
		set( MSG5_SXN7_HEADER,            "Header"                                         );
		set( MSG5_SXN7_DATA_PACKET,       "Data Packet"                                    );
		set( MSG5_SXN7_REQUEST,           "Request"                                        );
		set( MSG5_SXN8_BLK_DUMP_REQ,      "Bulk Dump Request"                              );
		set( MSG5_SXN8_BLK_DUMP_REPL,     "Bulk Dump Reply"                                );
		set( MSG5_SXN8_TUNING_DUMP_REQ,   "Tuning Dump Request"                            );
		set( MSG5_SXN8_KEY_B_TUNING_DMP,  "Key-Based Tuning Dump"                          );
		set( MSG5_SXN8_SO_TUN_DMP_1,      "Scale/Octave Tuning Dump, 1 byte format"        );
		set( MSG5_SXN8_SO_TUN_DMP_2,      "Scale/Octave Tuning Dump, 2 byte format"        );
		set( MSG5_SXN8_SG_TUN_CH_BNK_SEL, "Single Note Tuning Change with Bank Select"     );
		set( MSG5_SXN8_SO_TUN_1,          "Scale/Octave Tuning, 1 byte format"             );
		set( MSG5_SXN8_SO_TUN_2,          "Scale/Octave Tuning, 2 byte format"             );
		set( MSG5_SXN9_GM_DISABLE,        "GM Disable"                                     );
		set( MSG5_SXN9_GM_1_ON,           "General MIDI 1 System On"                       );
		set( MSG5_SXN9_GM_OFF,            "General MIDI System Off"                        );
		set( MSG5_SXN9_GM_2_ON,           "General MIDI 2 System On"                       );
		set( MSG5_SXNA_DLS_ON,            "Turn DLS On"                                    );
		set( MSG5_SXNA_DLS_OFF,           "Turn DLS Off"                                   );
		set( MSG5_SXNA_DLS_VA_OFF,        "Turn DLS Voice Allocation Off"                  );
		set( MSG5_SXNA_DLS_VA_ON,         "Turn DLS Voice Allocation On"                   );
		set( MSG5_SXNB_OPEN_FILE,         "Open File"                                      );
		set( MSG5_SXNB_SEL_RESEL_CONT,    "Select or Reselect Contents"                    );
		set( MSG5_SXNB_OPEN_SEL_CONT,     "Open File and Select Contents"                  );
		set( MSG5_SXNB_CLOSE_FILE,        "Close File"                                     );
		set( MSG5_SXNC_MVC_CMD,           "MVC Command"                                    );
		set( MSG5_SXND_CI_RESERVED,       "Reserved"                                       );
		set( MSG5_SXND_CI_PROTO_NEGO,     "Protocol Negotiation"                           );
		set( MSG5_SXND_CI_PROF_CONF,      "Profile Configuration"                          );
		set( MSG5_SXND_CI_PROP_EXCH,      "Property Exchange"                              );
		set( MSG5_SXND_CI_MGMT_MSG,       "Management"                                     );
		set( MSG5_SXR1_FULL_MSG,          "Full Message (Full Frame)"                      );
		set( MSG5_SXR1_USER_BITS,         "User Bits"                                      );
		set( MSG5_SXR2_MSC_EXT,           "MSC Extensions"                                 );
		set( MSG5_SXR2_MSC_CMD,           "MSC Command"                                    );
		set( MSG5_SXR3_BAR_NUMBER,        "Bar Number"                                     );
		set( MSG5_SXR3_TIME_SIG_IMMED,    "Time Signature (Immediate)"                     );
		set( MSG5_SXR3_TIME_SIG_DELAYED,  "Time Signature (Delayed)"                       );
		set( MSG5_SXR4_MASTER_VOLUME,     "Master Volume"                                  );
		set( MSG5_SXR4_MASTER_BALANCE,    "Master Balance"                                 );
		set( MSG5_SXR4_MASTER_FINE_TUN,   "Master Fine Tuning"                             );
		set( MSG5_SXR4_MASTER_COARSE_TUN, "Master Course Tuning"                           );
		set( MSG5_SXR4_GLOBAL_PARAM_CTRL, "Global Parameter Control"                       );
		set( MSG5_SXR5_SPECIAL,           "Special"                                        );
		set( MSG5_SXR5_PUNCH_IN_PTS,      "Punch In Points"                                );
		set( MSG5_SXR5_PUNCH_OUT_PTS,     "Punch Out Points"                               );
		set( MSG5_SXR5_EVT_START_PT,      "Event Start points"                             );
		set( MSG5_SXR5_EVT_STOP_PT,       "Event Stop points"                              );
		set( MSG5_SXR5_EVT_START_PTS_ADD, "Event Start points with additional info"        );
		set( MSG5_SXR5_EVT_STOP_PTS_ADD,  "Event Stop points with additional info"         );
		set( MSG5_SXR5_CUE_PTS,           "Cue points"                                     );
		set( MSG5_SXR5_CUE_PTS_ADD,       "Cue points with additional info"                );
		set( MSG5_SXR5_EVT_NAME_IN_ADD,   "Event Name in additional info"                  );
		set( MSG5_SXR6_STOP,              "Stop"                                           );
		set( MSG5_SXR6_PLAY,              "Play"                                           );
		set( MSG5_SXR6_DEF_PLAY,          "Deferred Play (play after no longer busy)"      );
		set( MSG5_SXR6_FAST_FW,           "Fast Forward"                                   );
		set( MSG5_SXR6_REWIND,            "Rewind"                                         );
		set( MSG5_SXR6_REC_STROBE,        "Record Strobe (Punch In)"                       );
		set( MSG5_SXR6_REC_EXIT,          "Record Exit (Punch out)"                        );
		set( MSG5_SXR6_REC_PAUSE,         "Record Pause"                                   );
		set( MSG5_SXR6_PAUSE,             "Pause (pause playback)"                         );
		set( MSG5_SXR6_EJECT,             "Eject (disengage media container from MMC device)" );
		set( MSG5_SXR6_CHASE,             "Chase"                                          );
		set( MSG5_SXR6_CMD_ERR_RESET,     "Command Error Reset"                            );
		set( MSG5_SXR6_MMC_RESET,         "MMC Reset (to default/startup state)"           );
		set( MSG5_SXR6_WRITE,             "Write (Record Ready/Arm Tracks)"                );
		set( MSG5_SXR6_GOTO,              "Goto (Locate)"                                  );
		set( MSG5_SXR6_SHUTTLE,           "Shuttle"                                        );
		set( MSG5_SXR7_MMC_RES,           "MMC Response"                                   );
		set( MSG5_SXR8_SG_TUN_CH,         "Single Note Tuning Change"                      );
		set( MSG5_SXR8_SG_TUN_CH_BNK_SEL, "Single Note Tuning Change with Bank Select"     );
		set( MSG5_SXR8_SO_TUN_1,          "Scale/Octave Tuning, 1 byte format"             );
		set( MSG5_SXR8_SO_TUN_2,          "Scale/Octave Tuning, 2 byte format"             );
		set( MSG5_SXR9_CHANNEL_PRESSURE,  "Channel Pressure (Aftertouch)"                  );
		set( MSG5_SXR9_POLY_KEY_PRESSURE, "Polyphonic Key Pressure (Aftertouch)"           );
		set( MSG5_SXR9_CTRL,              "Controller (Control Change)"                    );
		set( MSG6_SXND10_INIT_PROTO_NEGO,   "Initiate Protocol Negotiation"                );
		set( MSG6_SXND11_INIT_PROTO_REPL,   "Reply to Initiate Protocol Negotiation"       );
		set( MSG6_SXND12_SET_NEW_PROTO,     "Set New Select Protocol"                      );
		set( MSG6_SXND13_TEST_NEW_PROT_ITR, "Test New Protocol Initiator to Responder"     );
		set( MSG6_SXND14_TEST_NEW_PROT_RTI, "Test New Protocol Responder to Initiator"     );
		set( MSG6_SXND15_CONF_NEW_PROT_EST, "Confirmation Protocol Established"            );
		set( MSG6_SXND20_PROF_INQ,          "Profile Inquiry"                              );
		set( MSG6_SXND21_PROF_INQ_REPL,     "Reply to Profile Inquiry"                     );
		set( MSG6_SXND22_SET_PROF_ON,       "Set Profile On"                               );
		set( MSG6_SXND23_SET_PROF_OFF,      "Set Profile Off"                              );
		set( MSG6_SXND24_PROF_ENABL_RPRT,   "Profile Enabled Report"                       );
		set( MSG6_SXND25_PROF_DISABL_RPRT,  "Profile Disabled Report"                      );
		set( MSG6_SXND2F_PROF_SPEC_DATA,    "Profile Specific Data"                        );
		set( MSG6_SXND30_PROP_EXCH_CAP_INQ,  "Inquiry: Property Exchange Capabilities"     );
		set( MSG6_SXND31_PROP_EXCH_CAP_REPL, "Reply to Property Exchange Capabilities"     );
		set( MSG6_SXND32_HAS_PROP_DATA_INQ,  "Inquiry: Has Property Data (Reserved)"       );
		set( MSG6_SXND33_HAS_PROP_DATA_REPL, "Reply to Has Property Data (Reserved)"       );
		set( MSG6_SXND34_GET_PROP_DATA_INQ,  "Inquiry: Get Property Data"                  );
		set( MSG6_SXND35_GET_PROP_DATA_REPL, "Reply to Get Property Data"                  );
		set( MSG6_SXND36_SET_PROP_DATA_INQ,  "Inquiry: Set Property Data"                  );
		set( MSG6_SXND37_SET_PROP_DATA_REPL, "Reply to Set Property Data"                  );
		set( MSG6_SXND38_SUBSCRIPTION,       "Subscription"                                );
		set( MSG6_SXND39_SUBSCRIPTION_REPL,  "Reply to Subscription"                       );
		set( MSG6_SXND3F_NOTIFY,             "Notify"                                      );
		set( MSG6_SXND70_DISCOVERY,          "Discovery"                                   );
		set( MSG6_SXND71_DISCOVERY_RESP,     "Reply to Discovery"                          );
		set( MSG6_SXND7E_INVAL_MUID,         "Invalidate MUID"                             );
		set( MSG6_SXND7F_NAK,                "NAK"                                         );
		
		// MessageClassifier: message description
		set( MSG_DESC_MEANING,            "Meaning: "                                      );
		set( MSG_DESC_VALUE,              "Value: "                                        );
		set( MSG_DESC_ON,                 "ON"                                             );
		set( MSG_DESC_OFF,                "OFF"                                            );
		set( MSG_DESC_89A_NOTE,           "Note: "                                         );
		set( MSG_DESC_89A_VELOCITY,       "Velocity: "                                     );
		set( MSG_DESC_89AD_PRESSURE,      "Pressure: "                                     );
		set( MSG_DESC_B_POS_MEANINGS,     "Possible Meanings: "                            );
		set( MSG_DESC_B_FOR_PARAM,        "For Parameter: "                                );
		set( MSG_DESC_B_RPN_MSB_00,       "Any of the standard controllers"                );
		set( MSG_DESC_B_RPN_MSB_3D,       "Any of the three-dimensional sound controllers" );
		set( MSG_DESC_B_RPN_LSB_00,       "Standard: Pitch Bend Sensitivity / 3D: Azimuth Angle"                     );
		set( MSG_DESC_B_RPN_LSB_01,       "Standard: Channel Fine Tuning  / 3D: Elevation Angle"                     );
		set( MSG_DESC_B_RPN_LSB_02,       "Standard: Channel Coarse Tuning / 3D: Gain"                               );
		set( MSG_DESC_B_RPN_LSB_03,       "Standard: Tuning Program Change / 3D: Distance Ratio"                     );
		set( MSG_DESC_B_RPN_LSB_04,       "Standard: Tuning Bank Select / 3D: Maximum Distance"                      );
		set( MSG_DESC_B_RPN_LSB_05,       "Standard: Modulation Depth Range / 3D: Gain at maximum distance"          );
		set( MSG_DESC_B_RPN_LSB_06,       "Standard: MPE Configurarion Message (MCM) / 3D: Reference distance ratio" );
		set( MSG_DESC_B_RPN_LSB_07,       "3D: Pan spread angle"                                                     );
		set( MSG_DESC_B_RPN_LSB_08,       "3D: Roll angle"                                                           );
		set( MSG_DESC_B_RPN_NRPN_7F,      "Null Function Number (Reset)"                   );
		set( MSG_DESC_B_START_NOTE,       "Start Note: "                                   );
		set( MSG_DESC_C_PROGRAM,          "Program: "                                      );
		set( MSG_DESC_C_INSTRUMENT,       "Instrument: "                                   );
		set( MSG_DESC_C_DRUMKIT,          "Drumkit: "                                      );
		set( MSG_DESC_E_GENERAL_DESC,     "Possible values: -8192 to 8191"                 );
		set( MSG_DESC_E_CURRENT_SENS,     "Current pitch bend sensitivity (+/- half tones): " );
		set( MSG_DESC_E_HALF_TONE,        "Resulting half tones: "                         );
		set( MSG_DESC_F_TEMPO_MPQ,        "MPQ (milliseconds per quarter note)"            );
		set( MSG_DESC_F_TEMPO_BPM,        "BPM (beats/quarter notes per minute)"           );
		set( MSG_DESC_F_BPM,              "bpm"                                            );
		set( MSG_DESC_F_KEY_SIG_SHARPS,   "Sharps (♯)"                                     );
		set( MSG_DESC_F_KEY_SIG_FLATS,    "Flats (♭)"                                      );
		set( MSG_DESC_F_KEY_SIG_NONE,     "Sharps (♯) or Flats (♭)"                        );
		set( MSG_DESC_F_UNKNOWN_TONALITY, "Unknown tonality"                               );
		
		// UiControler + PlayerControler
		set( ERROR_IN_LINE,                       "<html>parsing error in file:<br>%s<br>line: %s<br>" );
		
		// Parser
		set( ERROR_0_NOT_ALLOWED,                 "0 not allowed"                 );
		set( ERROR_NEGATIVE_NOT_ALLOWED,          "negative number not allowed: " );
		set( ERROR_NOT_AN_INTEGER,                "not an integer: "              );
		set( ERROR_NOT_A_FLOAT,                   "not a valid number: "          );
		
		// MidiParser
		set( ERROR_ONLY_PPQ_SUPPORTED,            "Only MIDI files with division type PPQ are supported." );
		
		// MidicaPLParser
		set( ERROR_INSTRUMENTS_NOT_DEFINED,       "no instruments have been defined yet"                              );
		set( ERROR_GLOBALS_IN_INSTR_DEF,          "global commands are not allowed inside an instrument definition"   );
		set( ERROR_SINGLE_INSTR_IN_INSTR_DEF,     "instrument commands are not allowed inside an instrument definition block" );
		set( ERROR_UNKNOWN_CMD,                   "unknown command: "                                                 );
		set( ERROR_CMD_END_WITHOUT_BEGIN,         "there is no open block to be closed"                               );
		set( ERROR_CHANNEL_INVALID_OPT,           "invalid channel option: "                                          );
		set( ERROR_BLOCK_INVALID_OPT,             "invalid block option: "                                            );
		set( ERROR_BLOCK_UNMATCHED_CLOSE,         "there is no open block to be closed"                               );
		set( ERROR_BLOCK_UNMATCHED_OPEN,          "nestable block not closed"                                         );
		set( ERROR_NESTABLE_BLOCK_OPEN_AT_EOF,    "nestable block not closed until end of file"                       );
		set( ERROR_NAMED_BLOCK_OPEN_AT_EOF,       "named block not closed until end of file"                          );
		set( ERROR_ARGS_NOT_ALLOWED,              "arguments not allowed here"                                        );
		set( ERROR_CHORD_ALREADY_DEFINED,         "chord name has been already defined: "                             );
		set( ERROR_CHORD_EQUALS_NOTE,             "illegal chord name (equals a note name): "                         );
		set( ERROR_CHORD_EQUALS_PERCUSSION,       "illegal chord name (equals a percussion ID): "                     );
		set( ERROR_CHORD_CONTAINS_ALREADY,        "Note cannot be defined more than once in the same chord: "         );
		set( ERROR_CHORD_DEF_NOT_ALLOWED_HERE,    "a chord definition is not allowed inside a block<br>maybe you forgot to close the block." );
		set( ERROR_CHORD_NUM_OF_ARGS,             "wrong number of arguments in CHORD command"                        );
		set( ERROR_CONST_NUM_OF_ARGS,             "wrong number of arguments in CONSTANT definition"                  );
		set( ERROR_CONST_ALREADY_DEFINED,         "constant already defined: "                                        );
		set( ERROR_CONST_NAME_EQ_VALUE,           "constant name must be different from it's value: "                 );
		set( ERROR_CONST_RECURSION,               "recursion depth in interpolation of a constant too high"           );
		set( ERROR_VAR_NUM_OF_ARGS,               "wrong number of arguments in VAR definition or assignment"         );
		set( ERROR_VAR_ALREADY_DEF_AS_CONST,      "variable name already used for a constant: "                       );
		set( ERROR_VAR_VAL_HAS_WHITESPACE,        "Variables must not contain a whitespace in the value: "            );
		set( ERROR_VAR_NOT_DEFINED,               "variable undefined: "                                              );
		set( ERROR_VAR_NOT_ALLOWED,               "variable not allowed here: "                                       );
		set( ERROR_VAR_NAME_INVALID,              "invalid variable or parameter name: "                              );
		set( ERROR_VAR_NAME_EQ_VALUE,             "variable name must be different from it's value: "                 );
		set( ERROR_VAR_RECURSION,                 "recursion depth in interpolation of a variable or parameter too high" );
		set( ERROR_PARAM_OUTSIDE_FUNCTION,        "parameter cannot be used outside of a function: "                  );
		set( ERROR_PARAM_NAMED_UNKNOWN,           "unknown parameter name: "                                          );
		set( ERROR_PARAM_INDEX_TOO_HIGH,          "parameter index too high: "                                        );
		set( ERROR_PARAM_INDEX_UNDEFINED,         "parameter contains undefined index: "                              );
		set( ERROR_DEFINE_NUM_OF_ARGS,            "wrong number of arguments in DEFINE command"                       );
		set( ERROR_ALREADY_REDEFINED,             "Command ID already redefined. Cannot be redefined again: "         );
		set( ERROR_FILE_NUM_OF_ARGS,              "wrong number of arguments in INCLUDE command"                      );
		set( ERROR_SOUNDFONT_NUM_OF_ARGS,         "wrong number of arguments in SOUNDFONT command"                    );
		set( ERROR_FILE_EXISTS,                   "file does not exist:<br>"                                          );
		set( ERROR_FILE_NORMAL,                   "not a normal file:<br>"                                            );
		set( ERROR_FILE_READABLE,                 "file not readable:<br>"                                            );
		set( ERROR_FILE_IO,                       "file cannot be parsed:<br>"                                        );
		set( ERROR_SOUNDFONT_IO,                  "soundfont cannot be parsed:<br>"                                   );
		set( ERROR_SOUNDFONT_ALREADY_PARSED,      "a soundfont can be included only once"                             );
		set( ERROR_FUNCTION_NUM_OF_ARGS,          "wrong number of arguments in function command"                     );
		set( ERROR_PATTERN_NOT_ALLOWED_HERE,      "a pattern definition is not allowed inside a block<br>maybe you forgot to close the block." );
		set( ERROR_PATTERN_ALREADY_DEFINED,       "pattern name has been already defined: "                           );
		set( ERROR_PATTERN_NUM_OF_ARGS,           "wrong number of arguments in pattern command"                      );
		set( ERROR_PATTERN_INVALID_OUTER_OPT,     "in a channel commands with a pattern this option is not allowed: " );
		set( ERROR_PATTERN_INVALID_INNER_OPT,     "invalid pattern option: "                                          );
		set( ERROR_PATTERN_INDEX_INVALID,         "pattern index not a number: "                                      );
		set( ERROR_PATTERN_INDEX_TOO_HIGH,        "pattern index too high: "                                          );
		set( ERROR_PATTERN_RECURSION_DEPTH,       "Recursion depth in pattern too big."                               );
		set( ERROR_META_NUM_OF_ARGS,              "no arguments allowed in meta command"                              );
		set( ERROR_META_UNKNOWN_CMD,              "unknown meta command: "                                            );
		set( ERROR_SOFT_KARAOKE_UNKNOWN_CMD,      "unknown soft karaoke command: "                                    );
		set( ERROR_SOFT_KARAOKE_NOT_ALLOWED_HERE, "a soft karaoke definition is not allowed outside of a META block." );
		set( ERROR_SOFT_KARAOKE_ALREADY_SET,      "only one SOFT KARAOKE block is allowed"                            );
		set( ERROR_SOFT_KARAOKE_NUM_OF_ARGS,      "no arguments allowed when opening a soft karaoke block"            );
		set( ERROR_SK_VALUE_ALREADY_SET,          "soft karaoke field is already set: "                               );
		set( ERROR_SK_FIELD_CRLF_NOT_ALLOWED,     "carriage return or line feed not allowed in soft karaoke commands" );
		set( ERROR_SK_SYLLABLE_CRLF_NOT_ALLOWED,  "carriage return or line feed not allowed in lyrics when using SOFT KARAOKE" );
		set( ERROR_FUNCTION_RECURSION,            "Can't call the current function in itself. Recursion not allowed." );
		set( ERROR_FUNCTION_RECURSION_DEPTH,      "Recursion depth in function call too big."                         );
		set( ERROR_FUNCTION_UNDEFINED,            "Call failed. Function not defined."                                );
		set( ERROR_FUNCTION_ALREADY_DEFINED,      "function name has been already defined: "                          );
		set( ERROR_FUNCTION_NOT_ALLOWED_HERE,     "a function definition is not allowed inside a block<br>maybe you forgot to close the block." );
		set( ERROR_META_NOT_ALLOWED_HERE,         "a meta definition is not allowed inside a block<br>maybe you forgot to close the block." );
		set( ERROR_CALL_NUM_OF_ARGS,              "wrong number of arguments in function call command"                );
		set( ERROR_CALL_UNKNOWN_OPT,              "unknown option for function call command: "                        );
		set( ERROR_CALL_SYNTAX,                   "invalid syntax in call command"                                    );
		set( ERROR_CALL_EMPTY_PARAM,              "empty parameter in parameter list: "                               );
		set( ERROR_CALL_PARAM_NAME_EMPTY,         "empty named parameter in parameter list: "                         );
		set( ERROR_CALL_PARAM_VALUE_EMPTY,        "value of named parameter is empty: "                               );
		set( ERROR_CALL_PARAM_NAME_WITH_SPEC,     "parameter name contains special characters: "                      );
		set( ERROR_CALL_DUPLICATE_PARAM_NAME,     "duplicate parameter name: "                                        );
		set( ERROR_CALL_PARAM_MORE_ASSIGNERS,     "named parameter must not contain more than one assign symbol: "    );
		set( ERROR_INVALID_TIME_DENOM,            "invalid denominator in time signature: "                           );
		set( ERROR_INVALID_TIME_SIG,              "invalid time signature argument: "                                 );
		set( ERROR_INVALID_KEY_SIG,               "invalid key signature argument: "                                  );
		set( ERROR_INVALID_TONALITY,              "invalid tonality: "                                                );
		set( ERROR_PARTIAL_RANGE,                 "invalid range definition: "                                        );
		set( ERROR_PARTIAL_RANGE_ORDER,           "invalid range definition: range must be ascending: "               );
		set( ERROR_PARTIAL_RANGE_EMPTY,           "empty range in channel definition"                                 );
		set( ERROR_MODE_INSTR_NUM_OF_ARGS,        "wrong number of arguments in mode command 'INSTRUMENTS'"           );
		set( ERROR_NOTE_TOO_BIG,                  "note number too big: "                                             );
		set( ERROR_NOTE_TOO_SMALL,                "note number too small: "                                           );
		set( ERROR_NOTE_LENGTH_INVALID,           "invalid note length expression or undefined pattern: "             );
		set( ERROR_EMPTY_LENGTH_SUMMAND,          "empty summand in length string: "                                  );
		set( ERROR_UNKNOWN_FUNCTION_CMD,          "unknown function command: "                                        ); // TODO: check
		set( ERROR_INSTR_NUM_OF_ARGS,             "wrong number of arguments in instrument command"                   );
		set( ERROR_INSTR_NUM_OF_ARGS_SINGLE,      "wrong number of arguments in single-line instrument command"       );
		set( ERROR_INSTR_BANK,                    "Instrument and/or Bank definition erroneous"                       );
		set( ERROR_GLOBAL_NUM_OF_ARGS,            "wrong number of arguments in global command"                       );
		set( ERROR_UNKNOWN_GLOBAL_CMD,            "unknown global command: "                                          );
		set( ERROR_UNKNOWN_COMMAND_ID,            "Unknown command ID: "                                              );
		set( ERROR_MIDI_PROBLEM,                  "<html>Midi Problem!<br>"                                           );
		set( ERROR_CH_CMD_NUM_OF_ARGS,            "wrong number of arguments in channel command"                      );
		set( ERROR_CANT_PARSE_OPTIONS,            "cannot parse options: "                                            );
		set( ERROR_OPTION_NEEDS_VAL,              "option needs value: "                                              );
		set( ERROR_OPTION_VAL_NOT_ALLOWED,        "no value allowed for option: "                                     );
		set( ERROR_VEL_NOT_MORE_THAN_127,         "velocity cannot be set to more than 127"                           );
		set( ERROR_VEL_NOT_LESS_THAN_1,           "velocity must be more than 0"                                      );
		set( ERROR_TUPLET_INVALID,                "Invalid tuplet definition: "                                       );
		set( ERROR_DURATION_MORE_THAN_0,          "duration must be more than 0.0 (or 0%)"                            );
		set( ERROR_UNKNOWN_OPTION,                "unknown option: "                                                  );
		set( ERROR_UNKNOWN_NOTE,                  "unknown note: "                                                    );
		set( ERROR_UNKNOWN_PERCUSSION,            "unknown percussion ID: "                                           );
		set( ERROR_CHANNEL_UNDEFINED,             "channel %s has not been defined"                                   );
		set( ERROR_CHANNEL_REDEFINED,             "channel %s has been defined already"                               );
		set( ERROR_INVALID_CHANNEL_NUMBER,        "Invalid channel number (must be between 0 and 15): "               );
		set( ERROR_NOT_ALLOWED_IN_INSTR_BLK,      "Command not allowed inside of an instruments definition block: "   );
		set( ERROR_NOT_ALLOWED_IN_META_BLK,       "Command not allowed inside of a meta block: "                      );
		set( ERROR_NOT_ALLOWED_IN_BLK,            "Command not allowed inside of a block: "                           );
		set( ERROR_BLOCK_IF_MUST_BE_ALONE,        "block option 'if' cannot be combined with another if/elsif/else"   );
		set( ERROR_BLOCK_ELSIF_MUST_BE_ALONE,     "block option 'elsif' cannot be combined with another if/elsif/else" );
		set( ERROR_BLOCK_ELSE_MUST_BE_ALONE,      "block option 'else' cannot be combined with another if/elsif/else" );
		set( ERROR_BLOCK_NO_IF_FOUND,             "no 'if' block was found before this block"                         );
		set( ERROR_TOO_MANY_OPERATORS_IN_COND,    "Too many operators in condition: "                                 );
		set( ERROR_COND_DEFINED_HAS_WHITESPACE,   "Invalid whitespace in 'defined' condition: "                       );
		set( ERROR_COND_WHITESPACE_IN_FIRST_OP,   "Invalid whitespace in a condition's first operand: "               );
		set( ERROR_COND_WHITESPACE_IN_SEC_OP,     "Invalid whitespace in a condition's second operand: "              );
		set( ERROR_COND_UNDEF_EMPTY,              "Empty 'undefined' condition: "                                     );
		set( ERROR_COND_UNDEF_IN_CENTER,          "'!' must be at the beginning of the condition. : "                 );
		set( ERROR_COND_WHITESPACE_IN_IN_ELEM,    "Invalid whitespace in list element: "                              );
		set( ERROR_COND_EMPTY_ELEM_IN_IN_LIST,    "Empty element in 'in' list: "                                      );
		set( ERROR_CALL_IF_MUST_BE_ALONE,         "block option 'if' cannot be combined with another if"              );
		
		// AldaImporter
		set( ERROR_ALDA_NO_MIDI_FILE,             "<html>ALDA failed to create a MIDI file.<br>In most cases that means:<br>Too many Instruments." );
		
		// LilypondImporter
		set( ERROR_LILYPOND_NO_MIDI_FILE,         "<html>LilyPond didn't create any MIDI file.<br>Did you forget to include a \\midi block?" );
		set( ERROR_WRONG_DIVISION_TYPE,           "Wrong division type. Only PPQ allowed."                            );
		set( ERROR_DIFFERENT_RESOLUTION,          "Temporary MIDI files have different resolutions."                  );
		
		// MusescoreExporter
		set( ERROR_MSCORE_NO_OUTPUT_FILE,         "<html>MuseScore didn't create any file."                           );
		set( ERROR_MSCORE_MOVE_FAILED,            "Failed to move temporary file '%s' to '%s'"                        );
		
		// NestableBlock
		set( ERROR_BLOCK_ARG_ALREADY_SET,         "Block argument has already been set before: "                      );
		
		// SequenceParser
		set( ERROR_ANALYZE_POSTPROCESS,           "Error while postprocessing the sequence"                           );
		
		// ParseException and StackTraceElement
		set( EXCEPTION_CAUSED_BY_LINE,            "Caused by this line:"                                              );
		set( EXCEPTION_CAUSED_BY_BLK_COND,        "Caused by erroneous if/elsif/else chain or conditions in nestable block" );
		set( EXCEPTION_CAUSED_BY_INVALID_VAR,     "Caused by invalid variable or parameter name: "                    );
		set( STACK_TRACE_HEADER,                  "Stack Trace:"                                                      );
		set( STACK_TRACE_INDENTATION,             "&nbsp;&nbsp;&nbsp;&nbsp;&nbsp;&nbsp;&nbsp;&nbsp;"                  );
		set( STACK_TRACE_BLOCK,                   "Nestable block"                                                    );
		set( STACK_TRACE_OPTIONS,                 "options: "                                                         );
		set( STACK_TRACE_PARAMS,                  "params: "                                                          );
		set( STACK_TRACE_LINE,                    "line:"                                                             );
		set( STACK_TRACE_IN,                      "in"                                                                );
		set( STACK_TRACE_EXEC,                    "Executed:"                                                         );
		set( STACK_TRACE_FUNCTION,                "Function "                                                         );
		set( STACK_TRACE_PATTERN,                 "Pattern "                                                          );
		
		// WaitView
		set( TITLE_WAIT,                          "Please Wait"                                                       );
		set( WAIT_PARSE_MPL,                      "Parsing the MidicaPL file..."                                      );
		set( WAIT_PARSE_MID,                      "Parsing the MIDI file..."                                          );
		set( WAIT_PARSE_SF2,                      "Parsing the Soundfont"                                             );
		set( WAIT_PARSE_FOREIGN,                  "Importing the file using %s"                                       );
		set( WAIT_REPARSE,                        "Reloading the File"                                                );
		set( WAIT_SETUP_DEVICES,                  "Setting up MIDI devices and loading Soundfont"                     );
		
		// Exporter
		set( ERROR_EXPORT,                        "Export Error in the file "                                         );
		set( ERROR_FILE_NOT_WRITABLE,             "File not writable"                                                 );
		set( OVERWRITE_FILE,                      "Overwrite the file?"                                               );
		set( EXPORTER_TICK,                       "Tick"                                                              );
		set( CONFIRM_DIALOG_YES,                  "Yes"                                                               );
		set( CONFIRM_DIALOG_NO,                   "No"                                                                );
		
		// ExportResultView
		set( TITLE_EXPORT_RESULT,                 "Export Result"                                                     );
		set( EXPORT_SUCCESS,                      "The file has been exported!"                                       );
		set( NUMBER_OF_WARNINGS,                  "Number of warnings:"                                               );
		set( WARNING_COL_TRACK,                   "Track"                                                             );
		set( WARNING_COL_TICK,                    "Tick"                                                              );
		set( WARNING_COL_CHANNEL,                 "Channel"                                                           );
		set( WARNING_COL_MESSAGE,                 "Warning"                                                           );
		set( WARNING_COL_DETAILS,                 "Details"                                                           );
		set( SHOW_IGN_SHORT_MSG,                  "Show Ignored Short Messages"                                       );
		set( SHOW_IGN_META_MSG,                   "Show Ignored Meta Messages"                                        );
		set( SHOW_IGN_SYSEX_MSG,                  "Show Ignored SysEx Messages"                                       );
		set( SHOW_SKIPPED_RESTS,                  "Show Skipped Rests"                                                );
		set( SHOW_OFF_NOT_FOUND,                  "Show Note-OFF not found"                                           );
		set( SHOW_OTHER_WARNINGS,                 "Show other warnings"                                               );
		
		// ExportException
		set( ERROR_TICK,                          "Tick"                                                              );
		set( ERROR_CHANNEL,                       "Channel"                                                           );
		set( ERROR_NOTE,                          "Note"                                                              );
		
		// MidicaPLExporter
		set( WARNING_SAME_NOTE_IN_SAME_TICK,      "The same note has been addressed more than once"
		                                        + " at the same time and channel (current/old velocity: %s/%s)"       );
		set( WARNING_IGNORED_SHORT_MESSAGE,       "Ignored Short Message"                                             );
		set( WARNING_IGNORED_META_MESSAGE,        "Ignored Meta Message"                                              );
		set( WARNING_IGNORED_SYSEX_MESSAGE,       "Ignored SysEx Message"                                             );
		set( WARNING_REST_SKIPPED,                "Rest skipped (too small)"                                          );
		set( WARNING_REST_SKIPPED_TICKS,          "ticks"                                                             );
		set( WARNING_OFF_NOT_FOUND,               "Note-Off not found"                                                );
		
		// MidiDevices
		set( PERCUSSION_CHANNEL,                  "Percussion Channel"         );
		set( NORMAL_CHANNEL,                      "Normal Channel"             );
		set( DEFAULT_CHANNEL_COMMENT,             "undefined"                  );
		set( DEFAULT_INSTRUMENT_NAME,             "Fake Instrument"            );
		set( DEFAULT_PROGRAM_NUMBER,              "-"                          );
		set( ERROR_SOUNDFONT_NOT_SUPPORTED,       "Soundfont not supported"    );
		set( ERROR_SOUNDFONT_LOADING_FAILED,      "Soundfont failed to load"   );
		
		// SequenceNotSetException
		set( ERROR_SEQUENCE_NOT_SET,              "<html>A MIDI Sequence is not yet loaded.<br>"
		                                        + "You have to import a file (no matter which format)<br>"
		                                        + "before you can use the player or export a file." );
		
		// ErrorMessage
		set( CLOSE,                               "Close"                      );
		set( TITLE_ERROR,                         "Midica Error"               );
		set( TITLE_CONFIRMATION,                  "Midica Confirmation"        );
		
		// FileSelector
		set( TITLE_FILE_SELECTOR,                 "Midica Choose File"         );
		set( DC_ICON_TOOLTIP,                     "Decompile Options"          );
		set( DC_ICON_TOOLTIP_WRONG,               "Config contains errors"     );
		set( DC_ICON_TOOLTIP_OK,                  "Config formally correct"    );
		
		// PlayerView
		set( TITLE_PLAYER,                        "Midica Player"              );
		set( REPARSE,                             "Reparse"                    );
		set( SOUNDCHECK,                          "Soundcheck"                 );
		set( MEMORIZE,                            "Memorize"                   );
		set( JUMP,                                "Go"                         );
		set( SHOW_LYRICS,                         "Show Lyrics"                );
		set( TIME_INFO_UNAVAILABLE,               "-"                          );
		set( SLIDER_MASTER_VOL,                   "Vol"                        );
		set( SLIDER_TEMPO,                        "Tempo"                      );
		set( SLIDER_TRANSPOSE,                    "Transpose"                  );
		set( CTRL_BTN_STOP,                       "Stop"                       );
		set( CTRL_BTN_FAST_REW,                   "<<"                         );
		set( CTRL_BTN_REW,                        "<"                          );
		set( CTRL_BTN_FAST_FWD,                   ">>"                         );
		set( CTRL_BTN_FWD,                        ">"                          );
		set( CTRL_BTN_PLAY,                       "Play"                       );
		set( CTRL_BTN_PAUSE,                      "||"                         );
		set( ABBR_CH_NUM,                         "C"                          );
		set( TIP_CH_NUM,                          "channel number"             );
		set( ABBR_MUTE,                           "M"                          );
		set( TIP_MUTE,                            "mute"                       );
		set( ABBR_SOLO,                           "S"                          );
		set( TIP_SOLO,                            "solo"                       );
		set( ABBR_ACTIVITY,                       "A"                          );
		set( TIP_ACTIVITY,                        "activity"                   );
		set( ABBR_PROG_NUM,                       "P"                          );
		set( TIP_PROG_NUM,                        "program number"             );
		set( ABBR_BANK_NUM,                       "B"                          );
		set( TIP_BANK_NUM,                        "bank number"                );
		set( CH_HEAD_INSTRUMENT,                  "Instrument"                 );
		set( CH_HEAD_COMMENT,                     "Comment"                    );
		set( ACTIVITY_ACTIVE,                     "active"                     );
		set( ACTIVITY_INACTIVE,                   "inactive"                   );
		set( CH_DETAILS_VOLUME,                   "Volume"                     );
		set( APPLY_TO_ALL_CHANNELS,               "apply to all channels"      );
		set( LBL_NOTE_HISTORY,                    "<html>Note<br>History"      );
		set( COLUMN_VELOCITY,                     "Velocity"                   );
		set( COLUMN_NUMBER,                       "Number"                     );
		set( COLUMN_NAME,                         "Name"                       );
		set( COLUMN_TICK,                         "Tick"                       );
		set( TIP_PARSE_SUCCESS,                   "Parsing successful"         );
		set( TIP_PARSE_FAILED,                    "Parsing failed"             );
		
		// SoundcheckView
		set( TITLE_SOUNDCHECK,               "Midica Soundcheck"               );
		set( SNDCHK_CHANNEL,                 "Channel"                         );
		set( SNDCHK_INSTRUMENT,              "Instrument"                      );
		set( SNDCHK_NOTE,                    "Note"                            );
		set( SNDCHK_VOLUME,                  "<html>Channel<br>Volume"         );
		set( SNDCHK_VELOCITY,                "<html>Note<br>Velocity<br>"      );
		set( SNDCHK_DURATION,                "Duration (ms)"                   );
		set( SNDCHK_KEEP_SETTINGS,           "Keep Settings"                   );
		set( SNDCHK_PLAY,                    "Play"                            );
		set( SNDCHK_COL_PROGRAM,             "Prog"                            );
		set( SNDCHK_COL_BANK,                "Bank"                            );
		set( SNDCHK_COL_NAME_SF,             "Soundfont Name"                  );
		set( SNDCHK_COL_NAME_SYNTAX,         "Syntax"                          );
		set( SNDCHK_COL_NOTE_NUM,            "Number"                          );
		set( SNDCHK_COL_NOTE_NAME,           "Name"                            );
		set( SNDCHK_COL_NOTE_SHORT,          "Short ID"                        );
		set( FILTER_ICON_TOOLTIP,            "Table Filter"                    );
		set( FILTER_ICON_TOOLTIP_ACTIVE,     "Currently filtering"             );
		set( FILTER_ICON_TOOLTIP_EMPTY,      "Currently empty"                 );
		set( FILTER_LAYER_LABEL,             "Table Filter"                    );
		set( FILTER_LAYER_CLEAR,             "Clear Filter"                    );
	}
	
	/**
	 * Initializes the internal data structure for german language translations.
	 */
	private static void initLanguageGerman() {
		
		// Config
		set( Config.CBX_HALFTONE_ID_SHARP,           "# / b (c#, cb, d#, db, ...)"           );
		set( Config.CBX_HALFTONE_ID_DIESIS,          "-diesis / -bemolle (do-diesis, ...)"   );
		set( Config.CBX_HALFTONE_ID_CIS,             "-is / -es (cis, ces, dis, des,...)"    );
		
		set( Config.CBX_SHARPFLAT_SHARP,             "Kreuz (#, -is, -diesis)"               );
		set( Config.CBX_SHARPFLAT_FLAT,              "B (b, -es, -bemolle)"                  );
		
		set( Config.CBX_NOTE_ID_INTERNATIONAL_LC,    "International: c, d, e, f, g, a, b"    );
		set( Config.CBX_NOTE_ID_INTERNATIONAL_UC,    "International: C, D, E, F, G, A, B"    );
		set( Config.CBX_NOTE_ID_ITALIAN_LC,          "Italienisch (klein): do, re, mi..."    );
		set( Config.CBX_NOTE_ID_ITALIAN_UC,          "Italienisch (groß): Do, Re, Mi..."     );
		set( Config.CBX_NOTE_ID_GERMAN_LC,           "Deutsch (klein): c, d, e, f, g, a, h"  );
		set( Config.CBX_NOTE_ID_GERMAN_UC,           "Deutsch (groß): C, D, E, F, G, A, H"   );
		
		set( Config.CBX_OCTAVE_PLUS_MINUS_N,         "+n/-n: c-2, c-, c, c+, c+2, c+3..."    );
		set( Config.CBX_OCTAVE_PLUS_MINUS,           "+/-: c--, c-, c, c+, c++..."           );
		set( Config.CBX_OCTAVE_INTERNATIONAL,        "International: c0, c1, c2..."          );
		set( Config.CBX_OCTAVE_GERMAN,               "Deutsch: C', C, c, c', c'', c'''..."   );
		
		set( Config.CBX_SYNTAX_MIXED,                "Gemischte Syntax"                      );
		set( Config.CBX_SYNTAX_LOWER,                "Syntax mit Kleinbuchstaben"            );
		set( Config.CBX_SYNTAX_UPPER,                "Syntax mit Großbuchstaben"             );
		
		set( Config.CBX_PERC_EN_1,                   "Englisch"                              );
		set( Config.CBX_PERC_DE_1,                   "Deutsch"                               );
		
		set( Config.CBX_INSTR_EN_1,                  "Englisch"                              );
		set( Config.CBX_INSTR_DE_1,                  "Deutsch"                               );
		
		// UiView
		set( CONFIGURATION,                          "Konfiguration"                         );
		set( LANGUAGE,                               "Sprache"                               );
		set( NOTE_SYSTEM,                            "Notensystem"                           );
		set( HALF_TONE_SYMBOL,                       "Versetzungszeichen"                    );
		set( SHARP_FLAT_DEFAULT,                     "Default-Versetzungszeichen"            );
		set( OCTAVE_NAMING,                          "Oktavenbezeichner"                     );
		set( SYNTAX,                                 "Syntax"                                );
		set( PERCUSSION,                             "Percussion-Bezeichner"                 );
		set( INSTRUMENT_IDS,                         "Instrumenten-Bezeichner"               );
		set( DRUMKIT_IDS,                            "Drumkit-Bezeichner"                    );
		set( TITLE_MAIN_WINDOW,                      "Midica " + Midica.VERSION              );
		set( TIMESTAMP_FORMAT,                       "dd.MM.yyyy HH:mm:ss"                   );
		set( SHOW_INFO,                              "Info & Konfigurationsdetails"          );
		set( SHOW_INFO_FROM_PLAYER,                  "Info & Konfiguration"                  );
		set( IMPORT,                                 "Laden"                                 );
		set( PLAYER,                                 "Abspielen"                             );
		set( EXPORT,                                 "Speichern"                             );
		set( TRANSPOSE_LEVEL,                        "Transposition:"                        );
		set( IMPORT_FILE,                            "Datei importieren"                     );
		set( IMPORTED_FILE,                          "Name"                                  );
		set( IMPORTED_TYPE,                          "Typ"                                   );
		set( IMPORTED_TYPE_MIDI,                     "MIDI"                                  );
		set( IMPORTED_TYPE_MPL,                      "MidicaPL"                              );
		set( IMPORTED_TYPE_ALDA,                     "ALDA"                                  );
		set( IMPORTED_TYPE_ABC,                      "ABC"                                   );
		set( IMPORTED_TYPE_LY,                       "LilyPond"                              );
		set( IMPORTED_TYPE_MSCORE,                   "Von MuseScore importiert"              );
		set( UNKNOWN_NOTE_NAME,                      "unbekannt"                             );
		set( UNKNOWN_PERCUSSION_NAME,                "unbekannt"                             );
		set( UNKNOWN_DRUMKIT_NAME,                   "unbekannt"                             );
		set( UNKNOWN_SYNTAX,                         "?"                                     );
		set( UNKNOWN_INSTRUMENT,                     "unbekannt"                             );
		set( SOUNDFONT,                              "Soundfont-Datei"                       );
		set( CURRENT_SOUNDFONT,                      "Momentanes Soundfont"                  );
		set( PLAYER_BUTTON,                          "Abspielen"                             );
		set( UNCHOSEN_FILE,                          "keine Datei geladen"                   );
		set( SF_LOADED_BY_SOURCE,                    "[durch MidicaPL-Datei geladen]"        );
		set( CHOOSE_FILE,                            "Öffnen"                                );
		set( CHOOSE_FILE_EXPORT,                     "Speichern"                             );
		set( EXPORT_FILE,                            "Exportieren"                           );
		set( ERROR_NOT_YET_IMPLEMENTED,              "Diese Funktionalität ist noch nicht fertig." );
	}
	
	/**
	 * Initializes the internal data structures for translations between note values
	 * and the configured note symbols.
	 * This includes:
	 * 
	 * - initializing the raw note name translations
	 * - adding the currently configured half tone and octave symbols to the note names
	 *   using the method {@link #initHalfTones()}
	 */
	public static void initNoteSystem() {
		
		// refresh combobox language
		ConfigComboboxModel.refill(Config.NOTE);
		
		// get note system and half tone
		String configuredNoteSystem = Config.get(Config.NOTE);
		
		// define what is a half tone (in german note systems this will be overridden)
		halfTones = new byte[5];
		halfTones[0] =  1; // C#, Db
		halfTones[1] =  3; // D#, Eb
		halfTones[2] =  6; // F#, Gb
		halfTones[3] =  8; // G#, Ab
		halfTones[4] = 10; // A#, Bb
		
		// initialize the configuration specific note system
		if (Config.CBX_NOTE_ID_INTERNATIONAL_LC.equals(configuredNoteSystem)) {
			initNotesInternational(false);
		}
		else if (Config.CBX_NOTE_ID_INTERNATIONAL_UC.equals(configuredNoteSystem)) {
			initNotesInternational(true);
		}
		else if (Config.CBX_NOTE_ID_ITALIAN_LC.equals(configuredNoteSystem)) {
			initNotesItalian(false);
		}
		else if (Config.CBX_NOTE_ID_ITALIAN_UC.equals(configuredNoteSystem)) {
			initNotesItalian(true);
		}
		else if (Config.CBX_NOTE_ID_GERMAN_LC.equals(configuredNoteSystem)) {
			initNotesGerman(false);
		}
		else if (Config.CBX_NOTE_ID_GERMAN_UC.equals(configuredNoteSystem)) {
			initNotesGerman(true);
		}
		else {
			initNotesInternational(false);
		}
		
		// the note system has changed so the half tones have to be refreshed as well
		initHalfTones();
	}
	
	/**
	 * Adds the currently configured half tone and octave symbols
	 * to the currently configured note symbols.
	 * 
	 * The octave symbols are added using the method {@link #initOctaves()}.
	 */
	public static void initHalfTones() {
		
		// refresh combobox language
		ConfigComboboxModel.refill(Config.HALF_TONE);
		ConfigComboboxModel.refill(Config.SHARP_FLAT);
		
		// get configuration
		String  configuredHalfToneSymbols = Config.get(Config.HALF_TONE);
		boolean isFlat                    = Config.isFlatConfigured();
		
		// init half tone symbols
		String  suffixFlat  = null;
		String  suffixSharp = null;
		if (Config.CBX_HALFTONE_ID_SHARP.equals(configuredHalfToneSymbols)) {
			suffixSharp = "#";
			suffixFlat  = "b";
		}
		else if (Config.CBX_HALFTONE_ID_DIESIS.equals(configuredHalfToneSymbols)) {
			suffixSharp = "-diesis";
			suffixFlat  = "-bemolle";
		}
		else if (Config.CBX_HALFTONE_ID_CIS.equals(configuredHalfToneSymbols)) {
			suffixSharp = "is";
			suffixFlat  = "es";
		}
		else {
			// default
			suffixSharp = "#";
			suffixFlat  = "b";
		}
		
		// init default half tone symbol
		String suffixDefault = isFlat ? suffixFlat : suffixSharp;
		
		// find out what to add to the current index
		// to get the index of the base note
		byte baseIncrementation;
		if (isFlat)
			baseIncrementation =  1;
		else
			baseIncrementation = -1;
		
		// initialize half tones
		isHalfTone = new boolean[12];
		for (int i = 0; i < 12; i++) {
			isHalfTone[i] = false;
		}
		for (byte i : halfTones) {
			isHalfTone[i] = true;
			
			// get base note
			int baseIndex = i + baseIncrementation;
			baseIndex %= 12;
			String baseNote = notes[baseIndex];
			
			// construct current half tone
			notes[i] = baseNote + suffixDefault;
			
			// handle exceptions
			notes[i] = replaceNoteNameExceptions(notes[i]);
		}
		
		// create additional sharps and flats
		// flat  / double-flat  / triple-flat
		// sharp / double-sharp / triple-sharp
		moreNotes     = new HashMap<>();
		moreBaseNotes = new TreeMap<>();
		boolean[] sharpOrFlat = {true, false};
		for (boolean sharp : sharpOrFlat) {
			byte increment = (byte) (sharp ? 1 : -1);
			for (byte i = 0; i < 12; i++) {
				
				// don't allow mixes like c#b, cb#, etc.
				if (isHalfTone[i] && sharp == isFlat)
					continue;
				
				String baseName = notes[i];
				int    baseNum  = i;
				for (byte step = 1; step < 4; step++) {
					if (sharp)
						baseName += suffixSharp;
					else
						baseName += suffixFlat;
					baseName = replaceNoteNameExceptions(baseName);
					baseNum += increment;
					moreNotes.put(baseName, baseNum);
					
					ArrayList<String> alternatives = moreBaseNotes.get(baseNum);
					if (null == alternatives) {
						alternatives = new ArrayList<>();
						moreBaseNotes.put(baseNum, alternatives);
					}
					alternatives.add(baseName);
				}
			}
		}
		
		// needed for getNoteAsSharpOrFlat()
		moreBaseNotesPos = new TreeMap<>();
		for (Entry<Integer, ArrayList<String>> entry : moreBaseNotes.entrySet()) {
			int num = entry.getKey();
			ArrayList<String> names = entry.getValue();
			num = num < 0 ? num + 12 : num % 12;
			ArrayList<String> notes = moreBaseNotesPos.get(num);
			if (null == notes) {
				notes = new ArrayList<>();
				moreBaseNotesPos.put(num, notes);
			}
			for (String name : names) {
				notes.add(name);
			}
		}
		
		// the half tones have changed so the octave naming has to be refreshed as well
		initOctaves();
	}
	
	/**
	 * Maps a calculated note name to the actual name.
	 * Most of the time, the note name will stay the same. But there are some
	 * exceptions in the german note naming system.
	 * 
	 * @param name  the calculated note name
	 * @return the actual name
	 */
	private static String replaceNoteNameExceptions(String name) {
		
		if ("Hb".equals(name))
			return "B";
		if ("hb".equals(name))
			return "b";
		if ("Ees".equals(name))
			return "Es";
		if ("ees".equals(name))
			return "es";
		if ("Aes".equals(name))
			return "As";
		if ("aes".equals(name))
			return "as";
		if ("Hes".equals(name))
			return "B";
		if ("hes".equals(name))
			return "b";
		
		return name;
	}
	
	/**
	 * Creates the translation structures between note values and their configured
	 * symbols.
	 * 
	 * Reads the currently configured note names and half tone symbols which have
	 * been created before. Creates full translation structures including the
	 * configured octave symbols for each possible note value.
	 */
	public static void initOctaves() {
		boolean isGermanOctave = Config.CBX_OCTAVE_GERMAN.equals(Config.get(Config.OCTAVE));
		
		// refresh combobox language
		ConfigComboboxModel.refill(Config.OCTAVE);
		
		// create number-to-name and name-to-number translations
		noteIntToName = new HashMap<>();
		noteNameToInt = new HashMap<>();
		int octave = -5;
		int num    =  0;
		OCTAVE:
		while (true) {
			if (0 == num % 12 && num > 0)
				octave++;
			
			// notes
			for (String name : notes) {
				if (num > 127)
					break OCTAVE;
				if (isGermanOctave)
					name = octave < -1 ? ucFirst(name) : lcFirst(name);
				String fullName = name + getOctavePostfix(octave);
				noteNameToInt.put(fullName, num);
				noteIntToName.put(num, fullName);
				num++;
			}
		}
		
		// calculate alternative note names
		moreNotesByNum = new ArrayList<>();
		for (int i = 0; i < 128; i++) {
			moreNotesByNum.add(new TreeSet<>());
		}
		int middleC = 60;
		for (Entry<Integer, ArrayList<String>> entry : moreBaseNotes.entrySet()) {
			
			int baseNum = entry.getKey();
			ArrayList<String> baseNames = entry.getValue();
			
			for (octave = -6; octave < 6; octave++) {
				num = octave * 12 + middleC + baseNum;
				if (num < 0 || num > 127)
					continue;
				
				String octavePostfix = getOctavePostfix(octave);
				for (String baseName : baseNames) {
					String name = baseName + octavePostfix;
					if (isGermanOctave)
						name = octave < -1 ? ucFirst(name) : lcFirst(name);
					
					// ignore duplicates
					if (noteNameToInt.get(name) != null)
						continue;
					
					moreNotesByNum.get(num).add(name);
					noteNameToInt.put(name, num);
				}
			}
		}
	}
	
	/**
	 * Calculates and returns the postfix of an octave.
	 * 
	 * @param octaveNumber  0 for the middle octave, positive for higher octaves, negative for lower octaves
	 * @return the octave postfix
	 */
	private static String getOctavePostfix(int octaveNumber) {
		String configuredOctave = Config.get(Config.OCTAVE);
		
		if (Config.CBX_OCTAVE_PLUS_MINUS_N.equals(configuredOctave)) {
			if (-6 == octaveNumber) return "-6";
			if (-5 == octaveNumber) return "-5";
			if (-4 == octaveNumber) return "-4";
			if (-3 == octaveNumber) return "-3";
			if (-2 == octaveNumber) return "-2";
			if (-1 == octaveNumber) return "-";
			if ( 0 == octaveNumber) return "";
			if ( 1 == octaveNumber) return "+";
			if ( 2 == octaveNumber) return "+2";
			if ( 3 == octaveNumber) return "+3";
			if ( 4 == octaveNumber) return "+4";
			if ( 5 == octaveNumber) return "+5";
			if ( 6 == octaveNumber) return "+6";
		}
		if (Config.CBX_OCTAVE_PLUS_MINUS.equals(configuredOctave)) {
			if (-6 == octaveNumber) return "------";
			if (-5 == octaveNumber) return "-----";
			if (-4 == octaveNumber) return "----";
			if (-3 == octaveNumber) return "---";
			if (-2 == octaveNumber) return "--";
			if (-1 == octaveNumber) return "-";
			if ( 0 == octaveNumber) return "";
			if ( 1 == octaveNumber) return "+";
			if ( 2 == octaveNumber) return "++";
			if ( 3 == octaveNumber) return "+++";
			if ( 4 == octaveNumber) return "++++";
			if ( 5 == octaveNumber) return "+++++";
			if ( 6 == octaveNumber) return "++++++";
		}
		if (Config.CBX_OCTAVE_INTERNATIONAL.equals(configuredOctave)) {
			if (-6 == octaveNumber) return "-2";
			if (-5 == octaveNumber) return "-1";
			if (-4 == octaveNumber) return "0";
			if (-3 == octaveNumber) return "1";
			if (-2 == octaveNumber) return "2";
			if (-1 == octaveNumber) return "3";
			if ( 0 == octaveNumber) return "4";
			if ( 1 == octaveNumber) return "5";
			if ( 2 == octaveNumber) return "6";
			if ( 3 == octaveNumber) return "7";
			if ( 4 == octaveNumber) return "8";
			if ( 5 == octaveNumber) return "9";
			if ( 6 == octaveNumber) return "10";
		}
		if (Config.CBX_OCTAVE_GERMAN.equals(configuredOctave)) {
			if (-6 == octaveNumber) return "''''";
			if (-5 == octaveNumber) return "'''";
			if (-4 == octaveNumber) return "''";
			if (-3 == octaveNumber) return "'";
			if (-2 == octaveNumber) return "";
			if (-1 == octaveNumber) return "";
			if ( 0 == octaveNumber) return "'";
			if ( 1 == octaveNumber) return "''";
			if ( 2 == octaveNumber) return "'''";
			if ( 3 == octaveNumber) return "''''";
			if ( 4 == octaveNumber) return "'''''";
			if ( 5 == octaveNumber) return "''''''";
			if ( 6 == octaveNumber) return "'''''''";
		}
		
		return "invalid octave";
	}
	
	/**
	 * Transforms the first character of the given string to lower-case.
	 * This is used for the german octave naming system.
	 * 
	 * @param str    the string to be transformed
	 * @return the transformed string.
	 */
	private static String lcFirst(String str) {
		char characters[] = str.toCharArray();
		characters[0] = Character.toLowerCase(characters[0]);
		return new String(characters);
	}
	
	/**
	 * Transforms the first character of the given string to upper-case.
	 * This is used for the german octave naming system.
	 * 
	 * @param str    the string to be transformed
	 * @return the transformed string.
	 */
	private static String ucFirst(String str) {
		char characters[] = str.toCharArray();
		characters[0] = Character.toUpperCase(characters[0]);
		return new String(characters);
	}
	
	/**
	 * Creates translations between configured keywords or symbols and their
	 * meaning for MidicaPL.
	 * 
	 * Strictly speaking this translation is only the default because
	 * these symbols can still be redefined inside the MidicaPL source files themselves.
	 */
	public static void initSyntax() {
		
		// refresh combobox language
		ConfigComboboxModel.refill(Config.SYNTAX);
		
		// get syntax
		String configuredSyntax = Config.get(Config.SYNTAX);
		
		// set up default syntax
		setSyntax( SYNTAX_DEFINE,            "DEFINE"        );
		setSyntax( SYNTAX_COMMENT,           "//"            );
		setSyntax( SYNTAX_CONST,             "CONST"         );
		setSyntax( SYNTAX_VAR,               "VAR"           );
		setSyntax( SYNTAX_VAR_SYMBOL,        "$"             );
		setSyntax( SYNTAX_VAR_ASSIGNER,      "="             );
		setSyntax( SYNTAX_PARAM_NAMED_OPEN,  "{"             );
		setSyntax( SYNTAX_PARAM_NAMED_CLOSE, "}"             );
		setSyntax( SYNTAX_PARAM_INDEX_OPEN,  "["             );
		setSyntax( SYNTAX_PARAM_INDEX_CLOSE, "]"             );
		setSyntax( SYNTAX_GLOBAL,            "*"             );
		setSyntax( SYNTAX_P,                 "p"             );
		setSyntax( SYNTAX_END,               "END"           );
		setSyntax( SYNTAX_BLOCK_OPEN,        "{"             );
		setSyntax( SYNTAX_BLOCK_CLOSE,       "}"             );
		setSyntax( SYNTAX_FUNCTION,          "FUNCTION"      );
		setSyntax( SYNTAX_PATTERN,           "PATTERN"       );
		setSyntax( SYNTAX_PATTERN_INDEX_SEP, ","             );
		setSyntax( SYNTAX_PARAM_OPEN,        "("             );
		setSyntax( SYNTAX_PARAM_CLOSE,       ")"             );
		setSyntax( SYNTAX_PARAM_SEPARATOR,   ","             );
		setSyntax( SYNTAX_PARAM_ASSIGNER,    "="             );
		setSyntax( SYNTAX_CALL,              "CALL"          );
		setSyntax( SYNTAX_INSTRUMENT,        "INSTRUMENT"    );
		setSyntax( SYNTAX_INSTRUMENTS,       "INSTRUMENTS"   );
		setSyntax( SYNTAX_META,              "META"          );
		setSyntax( SYNTAX_META_COPYRIGHT,    "copyright"     );
		setSyntax( SYNTAX_META_TITLE,        "title"         );
		setSyntax( SYNTAX_META_COMPOSER,     "composer"      );
		setSyntax( SYNTAX_META_LYRICIST,     "lyrics"        );
		setSyntax( SYNTAX_META_ARTIST,       "artist"        );
		setSyntax( SYNTAX_META_SOFT_KARAOKE, "SOFT_KARAOKE"  );
		setSyntax( SYNTAX_META_SK_VERSION,   "version"       );
		setSyntax( SYNTAX_META_SK_LANG,      "language"      );
		setSyntax( SYNTAX_META_SK_TITLE,     "title"         );
		setSyntax( SYNTAX_META_SK_AUTHOR,    "author"        );
		setSyntax( SYNTAX_META_SK_COPYRIGHT, "copyright"     );
		setSyntax( SYNTAX_META_SK_INFO,      "info"          );
		setSyntax( SYNTAX_TEMPO,             "tempo"         );
		setSyntax( SYNTAX_TIME_SIG,          "time"          );
		setSyntax( SYNTAX_TIME_SIG_SLASH,    "/"             );
		setSyntax( SYNTAX_KEY_SIG,           "key"           );
		setSyntax( SYNTAX_KEY_SEPARATOR,     "/"             );
		setSyntax( SYNTAX_KEY_MAJ,           "maj"           );
		setSyntax( SYNTAX_KEY_MIN,           "min"           );
		setSyntax( SYNTAX_PARTIAL_SYNC_RANGE, "-"            );
		setSyntax( SYNTAX_PARTIAL_SYNC_SEP,   ","            );
		setSyntax( SYNTAX_OPT_SEPARATOR,      ","            );
		setSyntax( SYNTAX_OPT_ASSIGNER,       "="            );
		setSyntax( SYNTAX_PROG_BANK_SEP,      ","            );
		setSyntax( SYNTAX_BANK_SEP,           "/"            );
		setSyntax( SYNTAX_VELOCITY,           "velocity"     );
		setSyntax( SYNTAX_V,                  "v"            );
		setSyntax( SYNTAX_DURATION,           "duration"     );
		setSyntax( SYNTAX_D,                  "d"            );
		setSyntax( SYNTAX_DURATION_PERCENT,   "%"            );
		setSyntax( SYNTAX_MULTIPLE,           "multiple"     );
		setSyntax( SYNTAX_M,                  "m"            );
		setSyntax( SYNTAX_QUANTITY,           "quantity"     );
		setSyntax( SYNTAX_Q,                  "q"            );
		setSyntax( SYNTAX_LYRICS,             "lyrics"       );
		setSyntax( SYNTAX_L,                  "l"            );
		setSyntax( SYNTAX_LYRICS_SPACE,       "_"            );
		setSyntax( SYNTAX_LYRICS_CR,          "\\r"          );
		setSyntax( SYNTAX_LYRICS_LF,          "\\n"          );
		setSyntax( SYNTAX_LYRICS_COMMA,       "\\c"          );
		setSyntax( SYNTAX_TUPLET,             "tuplet"       );
		setSyntax( SYNTAX_T,                  "t"            );
		setSyntax( SYNTAX_TREMOLO,            "tremolo"      );
		setSyntax( SYNTAX_TR,                 "tr"           );
		setSyntax( SYNTAX_SHIFT,              "shift"        );
		setSyntax( SYNTAX_S,                  "s"            );
		setSyntax( SYNTAX_IF,                 "if"           );
		setSyntax( SYNTAX_ELSIF,              "elsif"        );
		setSyntax( SYNTAX_ELSE,               "else"         );
		setSyntax( SYNTAX_COND_EQ,            "=="           );
		setSyntax( SYNTAX_COND_NEQ,           "!="           );
		setSyntax( SYNTAX_COND_NDEF,          "!"            );
		setSyntax( SYNTAX_COND_LT,            "<"            );
		setSyntax( SYNTAX_COND_LE,            "<="           );
		setSyntax( SYNTAX_COND_GT,            ">"            );
		setSyntax( SYNTAX_COND_GE,            ">="           );
		setSyntax( SYNTAX_COND_IN,            "in"           );
		setSyntax( SYNTAX_COND_IN_SEP,        ";"            );
		setSyntax( SYNTAX_REST,               "-"            );
		setSyntax( SYNTAX_CHORD,              "CHORD"        );
		setSyntax( SYNTAX_CHORD_ASSIGNER,     "="            );
		setSyntax( SYNTAX_CHORD_SEPARATOR,    ","            );
		setSyntax( SYNTAX_INCLUDE,            "INCLUDE"      );
		setSyntax( SYNTAX_SOUNDFONT,          "SOUNDFONT"    );
		setSyntax( SYNTAX_32,                 "/32"          );
		setSyntax( SYNTAX_16,                 "/16"          );
		setSyntax( SYNTAX_8,                  "/8"           );
		setSyntax( SYNTAX_4,                  "/4"           );
		setSyntax( SYNTAX_2,                  "/2"           );
		setSyntax( SYNTAX_1,                  "/1"           );
		setSyntax( SYNTAX_M1,                 "*1"           );
		setSyntax( SYNTAX_M2,                 "*2"           );
		setSyntax( SYNTAX_M4,                 "*4"           );
		setSyntax( SYNTAX_M8,                 "*8"           );
		setSyntax( SYNTAX_M16,                "*16"          );
		setSyntax( SYNTAX_M32,                "*32"          );
		setSyntax( SYNTAX_DOT,                "."            );
		setSyntax( SYNTAX_TRIPLET,            "t"            );
		setSyntax( SYNTAX_TUPLET_INTRO,       "t"            );
		setSyntax( SYNTAX_TUPLET_FOR,         ":"            );
		setSyntax( SYNTAX_LENGTH_PLUS,        "+"            );
		
		// switch to lower/upper, if needed
		if (Config.CBX_SYNTAX_LOWER.equals(configuredSyntax)) {
			for (String id : syntax.keySet()) {
				String keyword = syntax.get(id).toLowerCase();
				setSyntax(id, keyword);
			}
		}
		else if (Config.CBX_SYNTAX_UPPER.equals(configuredSyntax)) {
			for (String id : syntax.keySet()) {
				String keyword = syntax.get(id).toUpperCase();
				setSyntax(id, keyword);
			}
		}
		
		// init syntax for the syntax tab in the info view
		syntaxList = new ArrayList<SyntaxElement>();
		
		addSyntaxCategory(get(SYNTAX_CAT_DEFINITION));
		addSyntaxForInfoView( SYNTAX_DEFINE            );
		addSyntaxForInfoView( SYNTAX_META              );
		addSyntaxForInfoView( SYNTAX_FUNCTION          );
		addSyntaxForInfoView( SYNTAX_END               );
		addSyntaxForInfoView( SYNTAX_PATTERN           );
		addSyntaxForInfoView( SYNTAX_PATTERN_INDEX_SEP );
		addSyntaxForInfoView( SYNTAX_CHORD             );
		addSyntaxForInfoView( SYNTAX_CHORD_ASSIGNER    );
		addSyntaxForInfoView( SYNTAX_CHORD_SEPARATOR   );
		addSyntaxForInfoView( SYNTAX_INSTRUMENT        );
		addSyntaxForInfoView( SYNTAX_INSTRUMENTS       );
		addSyntaxForInfoView( SYNTAX_PROG_BANK_SEP     );
		addSyntaxForInfoView( SYNTAX_BANK_SEP          );
		addSyntaxForInfoView( SYNTAX_BLOCK_OPEN        );
		addSyntaxForInfoView( SYNTAX_BLOCK_CLOSE       );
		
		addSyntaxCategory(get(SYNTAX_CAT_EXECUTE));
		addSyntaxForInfoView( SYNTAX_CALL            );
		addSyntaxForInfoView( SYNTAX_PARAM_OPEN      );
		addSyntaxForInfoView( SYNTAX_PARAM_CLOSE     );
		addSyntaxForInfoView( SYNTAX_PARAM_SEPARATOR );
		addSyntaxForInfoView( SYNTAX_PARAM_ASSIGNER  );
		addSyntaxForInfoView( SYNTAX_INCLUDE         );
		addSyntaxForInfoView( SYNTAX_SOUNDFONT       );
		
		addSyntaxCategory(get(SYNTAX_CAT_GLOBAL));
		addSyntaxForInfoView( SYNTAX_GLOBAL             );
		addSyntaxForInfoView( SYNTAX_TEMPO              );
		addSyntaxForInfoView( SYNTAX_TIME_SIG           );
		addSyntaxForInfoView( SYNTAX_TIME_SIG_SLASH     );
		addSyntaxForInfoView( SYNTAX_KEY_SIG            );
		addSyntaxForInfoView( SYNTAX_KEY_SEPARATOR      );
		addSyntaxForInfoView( SYNTAX_KEY_MAJ            );
		addSyntaxForInfoView( SYNTAX_KEY_MIN            );
		addSyntaxForInfoView( SYNTAX_PARTIAL_SYNC_RANGE );
		addSyntaxForInfoView( SYNTAX_PARTIAL_SYNC_SEP   );
		
		addSyntaxCategory(get(SYNTAX_CAT_OTHER));
		addSyntaxForInfoView( SYNTAX_COMMENT );
		addSyntaxForInfoView( SYNTAX_REST    );
		addSyntaxForInfoView( SYNTAX_P       );
		
		addSyntaxCategory(get(SYNTAX_CAT_META));
		addSyntaxForInfoView( SYNTAX_META_COPYRIGHT    );
		addSyntaxForInfoView( SYNTAX_META_TITLE        );
		addSyntaxForInfoView( SYNTAX_META_COMPOSER     );
		addSyntaxForInfoView( SYNTAX_META_LYRICIST     );
		addSyntaxForInfoView( SYNTAX_META_ARTIST       );
		addSyntaxForInfoView( SYNTAX_META_SOFT_KARAOKE );
		addSyntaxForInfoView( SYNTAX_META_SK_VERSION   );
		addSyntaxForInfoView( SYNTAX_META_SK_LANG      );
		addSyntaxForInfoView( SYNTAX_META_SK_TITLE     );
		addSyntaxForInfoView( SYNTAX_META_SK_AUTHOR    );
		addSyntaxForInfoView( SYNTAX_META_SK_COPYRIGHT );
		addSyntaxForInfoView( SYNTAX_META_SK_INFO      );
		
		addSyntaxCategory(get(SYNTAX_CAT_VAR_AND_CONST));
		addSyntaxForInfoView( SYNTAX_CONST             );
		addSyntaxForInfoView( SYNTAX_VAR               );
		addSyntaxForInfoView( SYNTAX_VAR_SYMBOL        );
		addSyntaxForInfoView( SYNTAX_VAR_ASSIGNER      );
		addSyntaxForInfoView( SYNTAX_PARAM_NAMED_OPEN  );
		addSyntaxForInfoView( SYNTAX_PARAM_NAMED_CLOSE );
		addSyntaxForInfoView( SYNTAX_PARAM_INDEX_OPEN  );
		addSyntaxForInfoView( SYNTAX_PARAM_INDEX_CLOSE );
		
		addSyntaxCategory(get(SYNTAX_CAT_OPTION));
		addSyntaxForInfoView( SYNTAX_OPT_SEPARATOR    );
		addSyntaxForInfoView( SYNTAX_OPT_ASSIGNER     );
		addSyntaxForInfoView( SYNTAX_VELOCITY         );
		addSyntaxForInfoView( SYNTAX_V                );
		addSyntaxForInfoView( SYNTAX_DURATION         );
		addSyntaxForInfoView( SYNTAX_D                );
		addSyntaxForInfoView( SYNTAX_DURATION_PERCENT );
		addSyntaxForInfoView( SYNTAX_MULTIPLE         );
		addSyntaxForInfoView( SYNTAX_M                );
		addSyntaxForInfoView( SYNTAX_QUANTITY         );
		addSyntaxForInfoView( SYNTAX_Q                );
		addSyntaxForInfoView( SYNTAX_LYRICS           );
		addSyntaxForInfoView( SYNTAX_L                );
		addSyntaxForInfoView( SYNTAX_LYRICS_SPACE     );
		addSyntaxForInfoView( SYNTAX_LYRICS_CR        );
		addSyntaxForInfoView( SYNTAX_LYRICS_LF        );
		addSyntaxForInfoView( SYNTAX_LYRICS_COMMA     );
		addSyntaxForInfoView( SYNTAX_TUPLET           );
		addSyntaxForInfoView( SYNTAX_T                );
		addSyntaxForInfoView( SYNTAX_TREMOLO          );
		addSyntaxForInfoView( SYNTAX_TR               );
		addSyntaxForInfoView( SYNTAX_SHIFT            );
		addSyntaxForInfoView( SYNTAX_S                );
		addSyntaxForInfoView( SYNTAX_IF               );
		addSyntaxForInfoView( SYNTAX_ELSIF            );
		addSyntaxForInfoView( SYNTAX_ELSE             );
		
		addSyntaxCategory(get(SYNTAX_CAT_CONDITON));
		addSyntaxForInfoView( SYNTAX_COND_EQ          );
		addSyntaxForInfoView( SYNTAX_COND_NEQ         );
		addSyntaxForInfoView( SYNTAX_COND_NDEF        );
		addSyntaxForInfoView( SYNTAX_COND_LT          );
		addSyntaxForInfoView( SYNTAX_COND_LE          );
		addSyntaxForInfoView( SYNTAX_COND_GT          );
		addSyntaxForInfoView( SYNTAX_COND_GE          );
		addSyntaxForInfoView( SYNTAX_COND_IN          );
		addSyntaxForInfoView( SYNTAX_COND_IN_SEP      );
		
		addSyntaxCategory(get(SYNTAX_CAT_NOTE_LENGTH));
		addSyntaxForInfoView( SYNTAX_32            );
		addSyntaxForInfoView( SYNTAX_16            );
		addSyntaxForInfoView( SYNTAX_8             );
		addSyntaxForInfoView( SYNTAX_4             );
		addSyntaxForInfoView( SYNTAX_2             );
		addSyntaxForInfoView( SYNTAX_1             );
		addSyntaxForInfoView( SYNTAX_M1            );
		addSyntaxForInfoView( SYNTAX_M2            );
		addSyntaxForInfoView( SYNTAX_M4            );
		addSyntaxForInfoView( SYNTAX_M8            );
		addSyntaxForInfoView( SYNTAX_M16           );
		addSyntaxForInfoView( SYNTAX_M32           );
		addSyntaxForInfoView( SYNTAX_DOT           );
		addSyntaxForInfoView( SYNTAX_TRIPLET       );
		addSyntaxForInfoView( SYNTAX_TUPLET_INTRO  );
		addSyntaxForInfoView( SYNTAX_TUPLET_FOR    );
		addSyntaxForInfoView( SYNTAX_LENGTH_PLUS   );
	}
	
	/**
	 * Creates drumkit and percussion instrument translations.
	 * 
	 * - Creates translations between note values and the corresponding configured
	 *   percussion ID.
	 * - Creates translations between program numbers and the corresponding configured
	 *   drumkit IDs.
	 */
	public static void initPercussion() {
		
		// refresh combobox language
		ConfigComboboxModel.refill(Config.PERCUSSION);
		
		// get language
		String percSet = Config.get(Config.PERCUSSION);
		
		// init percussion translations
		initPercussionEnglish();
		if (Config.CBX_PERC_DE_1.equals(percSet)) {
			initPercussionGerman();
		}
		
		// init names to integers (for percussion instruments)
		percussionIdToInt = new HashMap<String, Integer>();
		
		// long identifiers
		percussionIdToInt.put( get(PERCUSSION_HIGH_Q),          27 );
		percussionIdToInt.put( get(PERCUSSION_SLAP),            28 );
		percussionIdToInt.put( get(PERCUSSION_SCRATCH_PUSH),    29 );
		percussionIdToInt.put( get(PERCUSSION_SCRATCH_PULL),    30 );
		percussionIdToInt.put( get(PERCUSSION_STICKS),          31 );
		percussionIdToInt.put( get(PERCUSSION_SQUARE_CLICK),    32 );
		percussionIdToInt.put( get(PERCUSSION_METRONOME_CLICK), 33 );
		percussionIdToInt.put( get(PERCUSSION_METRONOME_BELL),  34 );
		percussionIdToInt.put( get(PERCUSSION_BASS_DRUM_2),     35 );
		percussionIdToInt.put( get(PERCUSSION_BASS_DRUM_1),     36 );
		percussionIdToInt.put( get(PERCUSSION_RIM_SHOT),        37 );
		percussionIdToInt.put( get(PERCUSSION_SNARE_DRUM_1),    38 );
		percussionIdToInt.put( get(PERCUSSION_HAND_CLAP),       39 );
		percussionIdToInt.put( get(PERCUSSION_SNARE_DRUM_2),    40 );
		percussionIdToInt.put( get(PERCUSSION_TOM_1),           41 );
		percussionIdToInt.put( get(PERCUSSION_HI_HAT_CLOSED),   42 );
		percussionIdToInt.put( get(PERCUSSION_TOM_2),           43 );
		percussionIdToInt.put( get(PERCUSSION_HI_HAT_PEDAL),    44 );
		percussionIdToInt.put( get(PERCUSSION_TOM_3),           45 );
		percussionIdToInt.put( get(PERCUSSION_HI_HAT_OPEN),     46 );
		percussionIdToInt.put( get(PERCUSSION_TOM_4),           47 );
		percussionIdToInt.put( get(PERCUSSION_TOM_5),           48 );
		percussionIdToInt.put( get(PERCUSSION_CRASH_CYMBAL_1),  49 );
		percussionIdToInt.put( get(PERCUSSION_TOM_6),           50 );
		percussionIdToInt.put( get(PERCUSSION_RIDE_CYMBAL_1),   51 );
		percussionIdToInt.put( get(PERCUSSION_CHINESE_CYMBAL),  52 );
		percussionIdToInt.put( get(PERCUSSION_RIDE_BELL),       53 );
		percussionIdToInt.put( get(PERCUSSION_TAMBOURINE),      54 );
		percussionIdToInt.put( get(PERCUSSION_SPLASH_CYMBAL),   55 );
		percussionIdToInt.put( get(PERCUSSION_COWBELL),         56 );
		percussionIdToInt.put( get(PERCUSSION_CRASH_CYMBAL_2),  57 );
		percussionIdToInt.put( get(PERCUSSION_VIBRA_SLAP),      58 );
		percussionIdToInt.put( get(PERCUSSION_RIDE_CYMBAL_2),   59 );
		percussionIdToInt.put( get(PERCUSSION_BONGO_HIGH),      60 );
		percussionIdToInt.put( get(PERCUSSION_BONGO_LOW),       61 );
		percussionIdToInt.put( get(PERCUSSION_CONGA_MUTE),      62 );
		percussionIdToInt.put( get(PERCUSSION_CONGA_OPEN),      63 );
		percussionIdToInt.put( get(PERCUSSION_CONGA_LOW),       64 );
		percussionIdToInt.put( get(PERCUSSION_TIMBALES_HIGH),   65 );
		percussionIdToInt.put( get(PERCUSSION_TIMBALES_LOW),    66 );
		percussionIdToInt.put( get(PERCUSSION_AGOGO_HIGH),      67 );
		percussionIdToInt.put( get(PERCUSSION_AGOGO_LOW),       68 );
		percussionIdToInt.put( get(PERCUSSION_CABASA),          69 );
		percussionIdToInt.put( get(PERCUSSION_MARACAS),         70 );
		percussionIdToInt.put( get(PERCUSSION_WHISTLE_SHORT),   71 );
		percussionIdToInt.put( get(PERCUSSION_WHISTLE_LONG),    72 );
		percussionIdToInt.put( get(PERCUSSION_GUIRO_SHORT),     73 );
		percussionIdToInt.put( get(PERCUSSION_GUIRO_LONG),      74 );
		percussionIdToInt.put( get(PERCUSSION_CLAVE),           75 );
		percussionIdToInt.put( get(PERCUSSION_WOOD_BLOCK_HIGH), 76 );
		percussionIdToInt.put( get(PERCUSSION_WOOD_BLOCK_LOW),  77 );
		percussionIdToInt.put( get(PERCUSSION_CUICA_MUTE),      78 );
		percussionIdToInt.put( get(PERCUSSION_CUICA_OPEN),      79 );
		percussionIdToInt.put( get(PERCUSSION_TRIANGLE_MUTE),   80 );
		percussionIdToInt.put( get(PERCUSSION_TRIANGLE_OPEN),   81 );
		percussionIdToInt.put( get(PERCUSSION_SHAKER),          82 );
		percussionIdToInt.put( get(PERCUSSION_JINGLE_BELL),     83 );
		percussionIdToInt.put( get(PERCUSSION_BELLTREE),        84 );
		percussionIdToInt.put( get(PERCUSSION_CASTANETS),       85 );
		percussionIdToInt.put( get(PERCUSSION_SURDO_MUTE),      86 );
		percussionIdToInt.put( get(PERCUSSION_SURDO_OPEN),      87 );
		
		// init translation integer --> long ID
		percussionIntToLongId = new HashMap<Integer, String>();
		for (String key : percussionIdToInt.keySet()) {
			percussionIntToLongId.put(percussionIdToInt.get(key), key);
		}
		
		// short identifiers
		percussionIdToInt.put( get(PERCUSSION_SHORT_HIGH_Q),          27 );
		percussionIdToInt.put( get(PERCUSSION_SHORT_SLAP),            28 );
		percussionIdToInt.put( get(PERCUSSION_SHORT_SCRATCH_PUSH),    29 );
		percussionIdToInt.put( get(PERCUSSION_SHORT_SCRATCH_PULL),    30 );
		percussionIdToInt.put( get(PERCUSSION_SHORT_STICKS),          31 );
		percussionIdToInt.put( get(PERCUSSION_SHORT_SQUARE_CLICK),    32 );
		percussionIdToInt.put( get(PERCUSSION_SHORT_METRONOME_CLICK), 33 );
		percussionIdToInt.put( get(PERCUSSION_SHORT_METRONOME_BELL),  34 );
		percussionIdToInt.put( get(PERCUSSION_SHORT_BASS_DRUM_2),     35 );
		percussionIdToInt.put( get(PERCUSSION_SHORT_BASS_DRUM_1),     36 );
		percussionIdToInt.put( get(PERCUSSION_SHORT_RIM_SHOT),        37 );
		percussionIdToInt.put( get(PERCUSSION_SHORT_SNARE_DRUM_1),    38 );
		percussionIdToInt.put( get(PERCUSSION_SHORT_HAND_CLAP),       39 );
		percussionIdToInt.put( get(PERCUSSION_SHORT_SNARE_DRUM_2),    40 );
		percussionIdToInt.put( get(PERCUSSION_SHORT_TOM_1),           41 );
		percussionIdToInt.put( get(PERCUSSION_SHORT_HI_HAT_CLOSED),   42 );
		percussionIdToInt.put( get(PERCUSSION_SHORT_TOM_2),           43 );
		percussionIdToInt.put( get(PERCUSSION_SHORT_HI_HAT_PEDAL),    44 );
		percussionIdToInt.put( get(PERCUSSION_SHORT_TOM_3),           45 );
		percussionIdToInt.put( get(PERCUSSION_SHORT_HI_HAT_OPEN),     46 );
		percussionIdToInt.put( get(PERCUSSION_SHORT_TOM_4),           47 );
		percussionIdToInt.put( get(PERCUSSION_SHORT_TOM_5),           48 );
		percussionIdToInt.put( get(PERCUSSION_SHORT_CRASH_CYMBAL_1),  49 );
		percussionIdToInt.put( get(PERCUSSION_SHORT_TOM_6),           50 );
		percussionIdToInt.put( get(PERCUSSION_SHORT_RIDE_CYMBAL_1),   51 );
		percussionIdToInt.put( get(PERCUSSION_SHORT_CHINESE_CYMBAL),  52 );
		percussionIdToInt.put( get(PERCUSSION_SHORT_RIDE_BELL),       53 );
		percussionIdToInt.put( get(PERCUSSION_SHORT_TAMBOURINE),      54 );
		percussionIdToInt.put( get(PERCUSSION_SHORT_SPLASH_CYMBAL),   55 );
		percussionIdToInt.put( get(PERCUSSION_SHORT_COWBELL),         56 );
		percussionIdToInt.put( get(PERCUSSION_SHORT_CRASH_CYMBAL_2),  57 );
		percussionIdToInt.put( get(PERCUSSION_SHORT_VIBRA_SLAP),      58 );
		percussionIdToInt.put( get(PERCUSSION_SHORT_RIDE_CYMBAL_2),   59 );
		percussionIdToInt.put( get(PERCUSSION_SHORT_BONGO_HIGH),      60 );
		percussionIdToInt.put( get(PERCUSSION_SHORT_BONGO_LOW),       61 );
		percussionIdToInt.put( get(PERCUSSION_SHORT_CONGA_MUTE),      62 );
		percussionIdToInt.put( get(PERCUSSION_SHORT_CONGA_OPEN),      63 );
		percussionIdToInt.put( get(PERCUSSION_SHORT_CONGA_LOW),       64 );
		percussionIdToInt.put( get(PERCUSSION_SHORT_TIMBALES_HIGH),   65 );
		percussionIdToInt.put( get(PERCUSSION_SHORT_TIMBALES_LOW),    66 );
		percussionIdToInt.put( get(PERCUSSION_SHORT_AGOGO_HIGH),      67 );
		percussionIdToInt.put( get(PERCUSSION_SHORT_AGOGO_LOW),       68 );
		percussionIdToInt.put( get(PERCUSSION_SHORT_CABASA),          69 );
		percussionIdToInt.put( get(PERCUSSION_SHORT_MARACAS),         70 );
		percussionIdToInt.put( get(PERCUSSION_SHORT_WHISTLE_SHORT),   71 );
		percussionIdToInt.put( get(PERCUSSION_SHORT_WHISTLE_LONG),    72 );
		percussionIdToInt.put( get(PERCUSSION_SHORT_GUIRO_SHORT),     73 );
		percussionIdToInt.put( get(PERCUSSION_SHORT_GUIRO_LONG),      74 );
		percussionIdToInt.put( get(PERCUSSION_SHORT_CLAVE),           75 );
		percussionIdToInt.put( get(PERCUSSION_SHORT_WOOD_BLOCK_HIGH), 76 );
		percussionIdToInt.put( get(PERCUSSION_SHORT_WOOD_BLOCK_LOW),  77 );
		percussionIdToInt.put( get(PERCUSSION_SHORT_CUICA_MUTE),      78 );
		percussionIdToInt.put( get(PERCUSSION_SHORT_CUICA_OPEN),      79 );
		percussionIdToInt.put( get(PERCUSSION_SHORT_TRIANGLE_MUTE),   80 );
		percussionIdToInt.put( get(PERCUSSION_SHORT_TRIANGLE_OPEN),   81 );
		percussionIdToInt.put( get(PERCUSSION_SHORT_SHAKER),          82 );
		percussionIdToInt.put( get(PERCUSSION_SHORT_JINGLE_BELL),     83 );
		percussionIdToInt.put( get(PERCUSSION_SHORT_BELLTREE),        84 );
		percussionIdToInt.put( get(PERCUSSION_SHORT_CASTANETS),       85 );
		percussionIdToInt.put( get(PERCUSSION_SHORT_SURDO_MUTE),      86 );
		percussionIdToInt.put( get(PERCUSSION_SHORT_SURDO_OPEN),      87 );
		
		// init translation integer --> short ID
		percussionIntToShortId = new HashMap<Integer, String>();
		for (String key : percussionIdToInt.keySet()) {
			int    number = percussionIdToInt.get(key);
			String longId = percussionIntToLongId.get(number);
			if (key.equals(longId))
				continue;
			percussionIntToShortId.put(percussionIdToInt.get(key), key);
		}
	}
	
	/**
	 * Creates translations between note values and the corresponding configured
	 * instrument IDs.
	 */
	public static void initInstruments() {
		
		// refresh combobox language
		ConfigComboboxModel.refill(Config.INSTRUMENT);

		// get language
		String instrSet = Config.get(Config.INSTRUMENT);
		
		// init instrument translations
		instrIntToName   = new HashMap<Integer, String>();
		instrNameToInt   = new HashMap<String, Integer>();
		instrumentList   = new ArrayList<InstrumentElement>();
		drumkitIntToName = new HashMap<Integer, String>();
		drumkitNameToInt = new HashMap<String, Integer>();
		drumkitList      = new ArrayList<InstrumentElement>();
		if (Config.CBX_PERC_DE_1.equals(instrSet)) {
			initInstrumentsGerman1();
		}
		else {
			initInstrumentsEnglish1();
		}
	}
	
	/**
	 * Initializes note translations for international note names.
	 * 
	 * @param upperCase true if the resulting note names shall be capitalized
	 *                  -- otherwise: false
	 */
	private static void initNotesInternational(boolean upperCase) {
		// initialize full notes
		if (upperCase) {
			notes[  0 ] = "C";
			notes[  2 ] = "D";
			notes[  4 ] = "E";
			notes[  5 ] = "F";
			notes[  7 ] = "G";
			notes[  9 ] = "A";
			notes[ 11 ] = "B";
		}
		else {
			notes[  0 ] = "c";
			notes[  2 ] = "d";
			notes[  4 ] = "e";
			notes[  5 ] = "f";
			notes[  7 ] = "g";
			notes[  9 ] = "a";
			notes[ 11 ] = "b";
		}
	}
	
	/**
	 * Initializes note translations for italien note names.
	 * 
	 * @param upperCase true if the resulting note names shall have an capitalized
	 *                  first character -- otherwise: false
	 */
	private static void initNotesItalian(boolean upperCase) {
		// initialize full notes
		if (upperCase) {
			notes[  0 ] = "Do";
			notes[  2 ] = "Re";
			notes[  4 ] = "Mi";
			notes[  5 ] = "Fa";
			notes[  7 ] = "Sol";
			notes[  9 ] = "La";
			notes[ 11 ] = "Si";
		}
		else {
			notes[  0 ] = "do";
			notes[  2 ] = "re";
			notes[  4 ] = "mi";
			notes[  5 ] = "fa";
			notes[  7 ] = "sol";
			notes[  9 ] = "la";
			notes[ 11 ] = "si";
		}
	}
	
	/**
	 * Initializes note translations for german note names.
	 * 
	 * @param upperCase true if the resulting note names shall be capitalized
	 *                  -- otherwise: false
	 */
	private static void initNotesGerman(boolean upperCase) {
		// initialize full notes
		if (upperCase) {
			notes[  0 ] = "C";
			notes[  2 ] = "D";
			notes[  4 ] = "E";
			notes[  5 ] = "F";
			notes[  7 ] = "G";
			notes[  9 ] = "A";
			notes[ 10 ] = "B";
			notes[ 11 ] = "H";
		}
		else {
			notes[  0 ] = "c";
			notes[  2 ] = "d";
			notes[  4 ] = "e";
			notes[  5 ] = "f";
			notes[  7 ] = "g";
			notes[  9 ] = "a";
			notes[ 10 ] = "b";
			notes[ 11 ] = "h";
		}
		
		// redefine what is a half tone (the german system is different)
		halfTones = new byte[4];
		halfTones[0] =  1; // C#, Db
		halfTones[1] =  3; // D#, Eb
		halfTones[2] =  6; // F#, Gb
		halfTones[3] =  8; // G#, Ab
	}
	
	/**
	 * Sets up english percussion IDs.
	 */
	private static void initPercussionEnglish() {
		// percussion instruments (long)
		set( PERCUSSION_HIGH_Q,          "high_q"          );
		set( PERCUSSION_SLAP,            "slap"            );
		set( PERCUSSION_SCRATCH_PUSH,    "scratch_push"    );
		set( PERCUSSION_SCRATCH_PULL,    "scratch_pull"    );
		set( PERCUSSION_STICKS,          "sticks"          );
		set( PERCUSSION_SQUARE_CLICK,    "square_click"    );
		set( PERCUSSION_METRONOME_CLICK, "metronome_click" );
		set( PERCUSSION_METRONOME_BELL,  "metronome_bell"  );
		set( PERCUSSION_BASS_DRUM_2,     "bass_drum_2"     );
		set( PERCUSSION_BASS_DRUM_1,     "bass_drum_1"     );
		set( PERCUSSION_RIM_SHOT,        "rim_shot"        );
		set( PERCUSSION_SNARE_DRUM_1,    "snare_drum_1"    );
		set( PERCUSSION_HAND_CLAP,       "hand_clap"       );
		set( PERCUSSION_SNARE_DRUM_2,    "snare_drum_2"    );
		set( PERCUSSION_TOM_1,           "tom_1"           );
		set( PERCUSSION_HI_HAT_CLOSED,   "hi_hat_closed"   );
		set( PERCUSSION_TOM_2,           "tom_2"           );
		set( PERCUSSION_HI_HAT_PEDAL,    "hi_hat_pedal"    );
		set( PERCUSSION_TOM_3,           "tom_3"           );
		set( PERCUSSION_HI_HAT_OPEN,     "hi_hat_open"     );
		set( PERCUSSION_TOM_4,           "tom_4"           );
		set( PERCUSSION_TOM_5,           "tom_5"           );
		set( PERCUSSION_CRASH_CYMBAL_1,  "crash_cymbal_1"  );
		set( PERCUSSION_TOM_6,           "tom_6"           );
		set( PERCUSSION_RIDE_CYMBAL_1,   "ride_cymbal_1"   );
		set( PERCUSSION_CHINESE_CYMBAL,  "chinese_cymbal"  );
		set( PERCUSSION_RIDE_BELL,       "ride_bell"       );
		set( PERCUSSION_TAMBOURINE,      "tambourine"      );
		set( PERCUSSION_SPLASH_CYMBAL,   "splash_cymbal"   );
		set( PERCUSSION_COWBELL,         "cowbell"         );
		set( PERCUSSION_CRASH_CYMBAL_2,  "crash_cymbal_2"  );
		set( PERCUSSION_VIBRA_SLAP,      "vibra_slap"      );
		set( PERCUSSION_RIDE_CYMBAL_2,   "ride_cymbal_2"   );
		set( PERCUSSION_BONGO_HIGH,      "bongo_high"      );
		set( PERCUSSION_BONGO_LOW,       "bongo_low"       );
		set( PERCUSSION_CONGA_MUTE,      "conga_mute"      );
		set( PERCUSSION_CONGA_OPEN,      "conga_open"      );
		set( PERCUSSION_CONGA_LOW,       "conga_low"       );
		set( PERCUSSION_TIMBALES_HIGH,   "timbales_high"   );
		set( PERCUSSION_TIMBALES_LOW,    "timbales_low"    );
		set( PERCUSSION_AGOGO_HIGH,      "agogo_high"      );
		set( PERCUSSION_AGOGO_LOW,       "agogo_low"       );
		set( PERCUSSION_CABASA,          "cabasa"          );
		set( PERCUSSION_MARACAS,         "maracas"         );
		set( PERCUSSION_WHISTLE_SHORT,   "whistle_short"   );
		set( PERCUSSION_WHISTLE_LONG,    "whistle_long"    );
		set( PERCUSSION_GUIRO_SHORT,     "guiro_short"     );
		set( PERCUSSION_GUIRO_LONG,      "guiro_long"      );
		set( PERCUSSION_CLAVE,           "clave"           );
		set( PERCUSSION_WOOD_BLOCK_HIGH, "wood_block_high" );
		set( PERCUSSION_WOOD_BLOCK_LOW,  "wood_block_low"  );
		set( PERCUSSION_CUICA_MUTE,      "cuica_mute"      );
		set( PERCUSSION_CUICA_OPEN,      "cuica_open"      );
		set( PERCUSSION_TRIANGLE_MUTE,   "triangle_mute"   );
		set( PERCUSSION_TRIANGLE_OPEN,   "triangle_open"   );
		set( PERCUSSION_SHAKER,          "shaker"          );
		set( PERCUSSION_JINGLE_BELL,     "jingle_bell"     );
		set( PERCUSSION_BELLTREE,        "belltree"        );
		set( PERCUSSION_CASTANETS,       "castanets"       );
		set( PERCUSSION_SURDO_MUTE,      "surdo_mute"      );
		set( PERCUSSION_SURDO_OPEN,      "surdo_open"      );
		
		// percussion instruments (short)
		set( PERCUSSION_SHORT_HIGH_Q,          "hq"  );
		set( PERCUSSION_SHORT_SLAP,            "sl"  );
		set( PERCUSSION_SHORT_SCRATCH_PUSH,    "sph" );
		set( PERCUSSION_SHORT_SCRATCH_PULL,    "spl" );
		set( PERCUSSION_SHORT_STICKS,          "st"  );
		set( PERCUSSION_SHORT_SQUARE_CLICK,    "sqc" );
		set( PERCUSSION_SHORT_METRONOME_CLICK, "mc"  );
		set( PERCUSSION_SHORT_METRONOME_BELL,  "mb"  );
		set( PERCUSSION_SHORT_BASS_DRUM_2,     "bd2" );
		set( PERCUSSION_SHORT_BASS_DRUM_1,     "bd1" );
		set( PERCUSSION_SHORT_RIM_SHOT,        "rs"  );
		set( PERCUSSION_SHORT_SNARE_DRUM_1,    "sd1" );
		set( PERCUSSION_SHORT_HAND_CLAP,       "hc"  );
		set( PERCUSSION_SHORT_SNARE_DRUM_2,    "sd2" );
		set( PERCUSSION_SHORT_TOM_1,           "t1"  );
		set( PERCUSSION_SHORT_HI_HAT_CLOSED,   "hhc" );
		set( PERCUSSION_SHORT_TOM_2,           "t2"  );
		set( PERCUSSION_SHORT_HI_HAT_PEDAL,    "hhp" );
		set( PERCUSSION_SHORT_TOM_3,           "t3"  );
		set( PERCUSSION_SHORT_HI_HAT_OPEN,     "hho" );
		set( PERCUSSION_SHORT_TOM_4,           "t4"  );
		set( PERCUSSION_SHORT_TOM_5,           "t5"  );
		set( PERCUSSION_SHORT_CRASH_CYMBAL_1,  "cc1" );
		set( PERCUSSION_SHORT_TOM_6,           "t6"  );
		set( PERCUSSION_SHORT_RIDE_CYMBAL_1,   "rc1" );
		set( PERCUSSION_SHORT_CHINESE_CYMBAL,  "chc" );
		set( PERCUSSION_SHORT_RIDE_BELL,       "rb"  );
		set( PERCUSSION_SHORT_TAMBOURINE,      "ta"  );
		set( PERCUSSION_SHORT_SPLASH_CYMBAL,   "sc"  );
		set( PERCUSSION_SHORT_COWBELL,         "cwb" );
		set( PERCUSSION_SHORT_CRASH_CYMBAL_2,  "cc2" );
		set( PERCUSSION_SHORT_VIBRA_SLAP,      "vs"  );
		set( PERCUSSION_SHORT_RIDE_CYMBAL_2,   "rc2" );
		set( PERCUSSION_SHORT_BONGO_HIGH,      "bh"  );
		set( PERCUSSION_SHORT_BONGO_LOW,       "bl"  );
		set( PERCUSSION_SHORT_CONGA_MUTE,      "cm"  );
		set( PERCUSSION_SHORT_CONGA_OPEN,      "co"  );
		set( PERCUSSION_SHORT_CONGA_LOW,       "cl"  );
		set( PERCUSSION_SHORT_TIMBALES_HIGH,   "th"  );
		set( PERCUSSION_SHORT_TIMBALES_LOW,    "tl"  );
		set( PERCUSSION_SHORT_AGOGO_HIGH,      "ah"  );
		set( PERCUSSION_SHORT_AGOGO_LOW,       "al"  );
		set( PERCUSSION_SHORT_CABASA,          "cab" );
		set( PERCUSSION_SHORT_MARACAS,         "ma"  );
		set( PERCUSSION_SHORT_WHISTLE_SHORT,   "ws"  );
		set( PERCUSSION_SHORT_WHISTLE_LONG,    "wl"  );
		set( PERCUSSION_SHORT_GUIRO_SHORT,     "gs"  );
		set( PERCUSSION_SHORT_GUIRO_LONG,      "gl"  );
		set( PERCUSSION_SHORT_CLAVE,           "cla" );
		set( PERCUSSION_SHORT_WOOD_BLOCK_HIGH, "wbh" );
		set( PERCUSSION_SHORT_WOOD_BLOCK_LOW,  "wbl" );
		set( PERCUSSION_SHORT_CUICA_MUTE,      "cum" );
		set( PERCUSSION_SHORT_CUICA_OPEN,      "cuo" );
		set( PERCUSSION_SHORT_TRIANGLE_MUTE,   "tm"  );
		set( PERCUSSION_SHORT_TRIANGLE_OPEN,   "to"  );
		set( PERCUSSION_SHORT_SHAKER,          "sh"  );
		set( PERCUSSION_SHORT_JINGLE_BELL,     "jb"  );
		set( PERCUSSION_SHORT_BELLTREE,        "bt"  );
		set( PERCUSSION_SHORT_CASTANETS,       "cas" );
		set( PERCUSSION_SHORT_SURDO_MUTE,      "sm"  );
		set( PERCUSSION_SHORT_SURDO_OPEN,      "so"  );
	}
	
	/**
	 * Sets up german percussion IDs.
	 */
	private static void initPercussionGerman() {
		// percussion instruments (long)
		set( PERCUSSION_HIGH_Q,          "high_q"              );
		set( PERCUSSION_SLAP,            "schlag"              );
		set( PERCUSSION_SCRATCH_PUSH,    "scratch_push"        );
		set( PERCUSSION_SCRATCH_PULL,    "scratch_pull"        );
		set( PERCUSSION_STICKS,          "stöcke"              );
		set( PERCUSSION_SQUARE_CLICK,    "square_klick"        );
		set( PERCUSSION_METRONOME_CLICK, "metronom_klick"      );
		set( PERCUSSION_METRONOME_BELL,  "metronom_glocke"     );
		set( PERCUSSION_BASS_DRUM_2,     "basstrommel_2"       );
		set( PERCUSSION_BASS_DRUM_1,     "basstrommel_1"       );
		set( PERCUSSION_RIM_SHOT,        "rimshot"             );
		set( PERCUSSION_SNARE_DRUM_1,    "kleine_trommel_1"    );
		set( PERCUSSION_HAND_CLAP,       "klatschen"           );
		set( PERCUSSION_SNARE_DRUM_2,    "kleine_trommel_2"    );
		set( PERCUSSION_TOM_1,           "tomtom_1"            );
		set( PERCUSSION_HI_HAT_CLOSED,   "hi_hat_geschlossen"  );
		set( PERCUSSION_TOM_2,           "tomtom_2"            );
		set( PERCUSSION_HI_HAT_PEDAL,    "hi_hat_pedal"        );
		set( PERCUSSION_TOM_3,           "tomtom_3"            );
		set( PERCUSSION_HI_HAT_OPEN,     "hi_hat_offen"        );
		set( PERCUSSION_TOM_4,           "tomtom_4"            );
		set( PERCUSSION_TOM_5,           "tomtom_5"            );
		set( PERCUSSION_CRASH_CYMBAL_1,  "crash_becken_1"      );
		set( PERCUSSION_TOM_6,           "tomtom_6"            );
		set( PERCUSSION_RIDE_CYMBAL_1,   "ride_becken_1"       );
		set( PERCUSSION_CHINESE_CYMBAL,  "chinesisches_becken" );
		set( PERCUSSION_RIDE_BELL,       "ride_bell"           );
		set( PERCUSSION_TAMBOURINE,      "tamburin"            );
		set( PERCUSSION_SPLASH_CYMBAL,   "splash_becken"       );
		set( PERCUSSION_COWBELL,         "kuhglocke"           );
		set( PERCUSSION_CRASH_CYMBAL_2,  "crash_becken_2"      );
		set( PERCUSSION_VIBRA_SLAP,      "vibraslap"           );
		set( PERCUSSION_RIDE_CYMBAL_2,   "ride_becken_2"       );
		set( PERCUSSION_BONGO_HIGH,      "bongo_hoch"          );
		set( PERCUSSION_BONGO_LOW,       "bongo_tief"          );
		set( PERCUSSION_CONGA_MUTE,      "conga_gedämpft"      );
		set( PERCUSSION_CONGA_OPEN,      "conga_offen"         );
		set( PERCUSSION_CONGA_LOW,       "conga_tief"          );
		set( PERCUSSION_TIMBALES_HIGH,   "timbales_hoch"       );
		set( PERCUSSION_TIMBALES_LOW,    "timbales_tief"       );
		set( PERCUSSION_AGOGO_HIGH,      "agogo_hoch"          );
		set( PERCUSSION_AGOGO_LOW,       "agogo_tief"          );
		set( PERCUSSION_CABASA,          "cabasa"              );
		set( PERCUSSION_MARACAS,         "maracas"             );
		set( PERCUSSION_WHISTLE_SHORT,   "pfeife_kurz"         );
		set( PERCUSSION_WHISTLE_LONG,    "pfeife_lang"         );
		set( PERCUSSION_GUIRO_SHORT,     "guiro_kurz"          );
		set( PERCUSSION_GUIRO_LONG,      "guiro_lang"          );
		set( PERCUSSION_CLAVE,           "clave"               );
		set( PERCUSSION_WOOD_BLOCK_HIGH, "holzblock_hoch"      );
		set( PERCUSSION_WOOD_BLOCK_LOW,  "holzblock_tief"      );
		set( PERCUSSION_CUICA_MUTE,      "cuica_gedämpft"      );
		set( PERCUSSION_CUICA_OPEN,      "cuica_offen"         );
		set( PERCUSSION_TRIANGLE_MUTE,   "triangel_gedämpft"   );
		set( PERCUSSION_TRIANGLE_OPEN,   "triangel_offen"      );
		set( PERCUSSION_SHAKER,          "schüttler"           );
		set( PERCUSSION_JINGLE_BELL,     "schelle"             );
		set( PERCUSSION_BELLTREE,        "glockenbaum"         );
		set( PERCUSSION_CASTANETS,       "kastagnetten"        );
		set( PERCUSSION_SURDO_MUTE,      "surdo_gedämpft"      );
		set( PERCUSSION_SURDO_OPEN,      "surdo_offen"         );
		
		// percussion instruments (short)
		set( PERCUSSION_SHORT_HIGH_Q,          "hq"  );
		set( PERCUSSION_SHORT_SLAP,            "sg"  );
		set( PERCUSSION_SHORT_SCRATCH_PUSH,    "sph" );
		set( PERCUSSION_SHORT_SCRATCH_PULL,    "spl" );
		set( PERCUSSION_SHORT_STICKS,          "st"  );
		set( PERCUSSION_SHORT_SQUARE_CLICK,    "sk"  );
		set( PERCUSSION_SHORT_METRONOME_CLICK, "mk"  );
		set( PERCUSSION_SHORT_METRONOME_BELL,  "mg"  );
		set( PERCUSSION_SHORT_BASS_DRUM_2,     "bt2" );
		set( PERCUSSION_SHORT_BASS_DRUM_1,     "bt1" );
		set( PERCUSSION_SHORT_RIM_SHOT,        "rs"  );
		set( PERCUSSION_SHORT_SNARE_DRUM_1,    "kt1" );
		set( PERCUSSION_SHORT_HAND_CLAP,       "kl"  );
		set( PERCUSSION_SHORT_SNARE_DRUM_2,    "kt2" );
		set( PERCUSSION_SHORT_TOM_1,           "t1"  );
		set( PERCUSSION_SHORT_HI_HAT_CLOSED,   "hhg" );
		set( PERCUSSION_SHORT_TOM_2,           "t2"  );
		set( PERCUSSION_SHORT_HI_HAT_PEDAL,    "hhp" );
		set( PERCUSSION_SHORT_TOM_3,           "t3"  );
		set( PERCUSSION_SHORT_HI_HAT_OPEN,     "hho" );
		set( PERCUSSION_SHORT_TOM_4,           "t4"  );
		set( PERCUSSION_SHORT_TOM_5,           "t5"  );
		set( PERCUSSION_SHORT_CRASH_CYMBAL_1,  "cb1" );
		set( PERCUSSION_SHORT_TOM_6,           "t6"  );
		set( PERCUSSION_SHORT_RIDE_CYMBAL_1,   "rb1" );
		set( PERCUSSION_SHORT_CHINESE_CYMBAL,  "cbk" );
		set( PERCUSSION_SHORT_RIDE_BELL,       "rb"  );
		set( PERCUSSION_SHORT_TAMBOURINE,      "ta"  );
		set( PERCUSSION_SHORT_SPLASH_CYMBAL,   "spk" );
		set( PERCUSSION_SHORT_COWBELL,         "kg"  );
		set( PERCUSSION_SHORT_CRASH_CYMBAL_2,  "cb2" );
		set( PERCUSSION_SHORT_VIBRA_SLAP,      "vs"  );
		set( PERCUSSION_SHORT_RIDE_CYMBAL_2,   "rb2" );
		set( PERCUSSION_SHORT_BONGO_HIGH,      "bh"  );
		set( PERCUSSION_SHORT_BONGO_LOW,       "bt"  );
		set( PERCUSSION_SHORT_CONGA_MUTE,      "cg"  );
		set( PERCUSSION_SHORT_CONGA_OPEN,      "co"  );
		set( PERCUSSION_SHORT_CONGA_LOW,       "ct"  );
		set( PERCUSSION_SHORT_TIMBALES_HIGH,   "th"  );
		set( PERCUSSION_SHORT_TIMBALES_LOW,    "tt"  );
		set( PERCUSSION_SHORT_AGOGO_HIGH,      "ah"  );
		set( PERCUSSION_SHORT_AGOGO_LOW,       "at"  );
		set( PERCUSSION_SHORT_CABASA,          "ca"  );
		set( PERCUSSION_SHORT_MARACAS,         "ma"  );
		set( PERCUSSION_SHORT_WHISTLE_SHORT,   "pk"  );
		set( PERCUSSION_SHORT_WHISTLE_LONG,    "pl"  );
		set( PERCUSSION_SHORT_GUIRO_SHORT,     "gk"  );
		set( PERCUSSION_SHORT_GUIRO_LONG,      "gl"  );
		set( PERCUSSION_SHORT_CLAVE,           "cl"  );
		set( PERCUSSION_SHORT_WOOD_BLOCK_HIGH, "hbh" );
		set( PERCUSSION_SHORT_WOOD_BLOCK_LOW,  "hbt" );
		set( PERCUSSION_SHORT_CUICA_MUTE,      "cug" );
		set( PERCUSSION_SHORT_CUICA_OPEN,      "cuo" );
		set( PERCUSSION_SHORT_TRIANGLE_MUTE,   "tg"  );
		set( PERCUSSION_SHORT_TRIANGLE_OPEN,   "to"  );
		set( PERCUSSION_SHORT_SHAKER,          "sr"  );
		set( PERCUSSION_SHORT_JINGLE_BELL,     "sc"  );
		set( PERCUSSION_SHORT_BELLTREE,        "glb" );
		set( PERCUSSION_SHORT_CASTANETS,       "ka"  );
		set( PERCUSSION_SHORT_SURDO_MUTE,      "sug" );
		set( PERCUSSION_SHORT_SURDO_OPEN,      "suo" );
	}
	
	/**
	 * Sets one specific syntax keyword.
	 * This is called indirectly by {@link #initSyntax()} while initializing the
	 * currently configured MidicaPL syntax.
	 * 
	 * @param id        identifier defining the meaning of the keyword to specify
	 * @param keyword   the keyword to be configured
	 */
	private static void setSyntax(String id, String keyword) {
		syntax.put(id, keyword);
	}
	
	/**
	 * Creates a plain syntax element and adds it to the internal data structure of
	 * syntax elements.
	 * This is used later in order to display the syntax categories and elements
	 * in the info view of the GUI.
	 * 
	 * @param id identifier of the syntax element to add
	 */
	private static void addSyntaxForInfoView(String id) {
		String description = get(id);
		String keyword     = getSyntax(id);
		SyntaxElement elem = new SyntaxElement(id, description, keyword, false);
		syntaxList.add(elem);
	}
	
	/**
	 * Creates a syntax category and adds it to the internal data structure of
	 * syntax elements.
	 * This is used later in order to display the syntax categories and elements
	 * in the info view of the GUI.
	 * 
	 * @param categoryName name of the syntax category
	 */
	private static void addSyntaxCategory(String categoryName) {
		SyntaxElement elem = new SyntaxElement(categoryName, "", "", true);
		syntaxList.add(elem);
	}
	
	/**
	 * Creates english translations between note values and the corresponding
	 * instrument IDs.
	 */
	private static void initInstrumentsEnglish1() {
		// piano
		addInstrCategory(INSTR_CAT_PIANO);
		setInstrument( 0,   "ACOUSTIC_GRAND_PIANO"  );
		setInstrument( 1,   "BRIGHT_ACOUSTIC_PIANO" );
		setInstrument( 2,   "ELECTRIC_GRAND_PIANO"  );
		setInstrument( 3,   "HONKY_TONK_PIANO"      );
		setInstrument( 4,   "ELECTRIC_PIANO_1"      );
		setInstrument( 5,   "ELECTRIC_PIANO_2"      );
		setInstrument( 6,   "HARPSICHORD"           );
		setInstrument( 7,   "CLAVINET"              );
		
		// chromatic percussion
		addInstrCategory(INSTR_CAT_CHROM_PERC);
		setInstrument( 8,   "CELESTA"               );
		setInstrument( 9,   "GLOCKENSPIEL"          );
		setInstrument( 10,  "MUSIC_BOX"             );
		setInstrument( 11,  "VIBRAPHONE"            );
		setInstrument( 12,  "MARIMBA"               );
		setInstrument( 13,  "XYLOPHONE"             );
		setInstrument( 14,  "TUBULAR_BELL"          );
		setInstrument( 15,  "DULCIMER"              );
		
		// organ
		addInstrCategory(INSTR_CAT_ORGAN);
		setInstrument( 16,  "DRAWBAR_ORGAN"         );
		setInstrument( 17,  "PERCUSSIVE_ORGAN"      );
		setInstrument( 18,  "ROCK_ORGAN"            );
		setInstrument( 19,  "CHURCH_ORGAN"          );
		setInstrument( 20,  "REED_ORGAN"            );
		setInstrument( 21,  "ACCORDION"             );
		setInstrument( 22,  "HARMONICA"             );
		setInstrument( 23,  "TANGO_ACCORDION"       );
		
		// guitar
		addInstrCategory(INSTR_CAT_GUITAR);
		setInstrument( 24,  "NYLON_GUITAR"          );
		setInstrument( 25,  "STEEL_GUITAR"          );
		setInstrument( 26,  "E_GUITAR_JAZZ"         );
		setInstrument( 27,  "E_GUITAR_CLEAN"        );
		setInstrument( 28,  "E_GUITAR_MUTED"        );
		setInstrument( 29,  "OVERDRIVEN_GUITAR"     );
		setInstrument( 30,  "DISTORTION_GUITAR"     );
		setInstrument( 31,  "GUITAR_HARMONICS"      );
		
		// bass
		addInstrCategory(INSTR_CAT_BASS);
		setInstrument( 32,  "ACOUSTIC_BASS"         );
		setInstrument( 33,  "E_BASS_FINGER"         );
		setInstrument( 34,  "E_BASS_PICK"           );
		setInstrument( 35,  "FRETLESS_BASS"         );
		setInstrument( 36,  "SLAP_BASS_1"           );
		setInstrument( 37,  "SLAP_BASS_2"           );
		setInstrument( 38,  "SYNTH_BASS_1"          );
		setInstrument( 39,  "SYNTH_BASS_2"          );
		
		// strings
		addInstrCategory(INSTR_CAT_STRINGS);
		setInstrument( 40,  "VIOLIN"                );
		setInstrument( 41,  "VIOLA"                 );
		setInstrument( 42,  "CELLO"                 );
		setInstrument( 43,  "CONTRABASS"            );
		setInstrument( 44,  "TREMOLO_STRINGS"       );
		setInstrument( 45,  "PIZZICATO_STRINGS"     );
		setInstrument( 46,  "ORCHESTRAL_HARP"       );
		setInstrument( 47,  "TIMPANI"               );
		
		// ensemble
		addInstrCategory(INSTR_CAT_ENSEMBLE);
		setInstrument( 48,  "STRING_ENSEMBLE_1"     );
		setInstrument( 49,  "STRING_ENSEMBLE_2"     );
		setInstrument( 50,  "SYNTH_STRINGS_1"       );
		setInstrument( 51,  "SYNTH_STRINGS_2"       );
		setInstrument( 52,  "CHOIR_AAHS"            );
		setInstrument( 53,  "VOICE_OOHS"            );
		setInstrument( 54,  "SYNTH_CHOIR"           );
		setInstrument( 55,  "ORCHESTRA_HIT"         );
		
		// brass
		addInstrCategory(INSTR_CAT_BRASS);
		setInstrument( 56,  "TRUMPET"               );
		setInstrument( 57,  "TROMBONE"              );
		setInstrument( 58,  "TUBA"                  );
		setInstrument( 59,  "MUTED_TRUMPET"         );
		setInstrument( 60,  "FRENCH_HORN"           );
		setInstrument( 61,  "BRASS_SECTION"         );
		setInstrument( 62,  "SYNTH_BRASS_1"         );
		setInstrument( 63,  "SYNTH_BRASS_2"         );
		
		// reed
		addInstrCategory(INSTR_CAT_REED);
		setInstrument( 64,  "SOPRANO_SAX"           );
		setInstrument( 65,  "ALTO_SAX"              );
		setInstrument( 66,  "TENOR_SAX"             );
		setInstrument( 67,  "BARITONE_SAX"          );
		setInstrument( 68,  "OBOE"                  );
		setInstrument( 69,  "ENGLISH_HORN"          );
		setInstrument( 70,  "BASSOON"               );
		setInstrument( 71,  "CLARINET"              );
		
		// pipe
		addInstrCategory(INSTR_CAT_PIPE);
		setInstrument( 72,  "PICCOLO"               );
		setInstrument( 73,  "FLUTE"                 );
		setInstrument( 74,  "RECORDER"              );
		setInstrument( 75,  "PAN_FLUTE"             );
		setInstrument( 76,  "BLOWN_BOTTLE"          );
		setInstrument( 77,  "SHAKUHACHI"            );
		setInstrument( 78,  "WHISTLE"               );
		setInstrument( 79,  "OCARINA"               );
		
		// synth lead
		addInstrCategory(INSTR_CAT_SYNTH_LEAD);
		setInstrument( 80,  "LEAD_SQUARE"          );
		setInstrument( 81,  "LEAD_SAWTOOTH"        );
		setInstrument( 82,  "LEAD_CALLIOPE"        );
		setInstrument( 83,  "LEAD_CHIFF"           );
		setInstrument( 84,  "LEAD_CHARANGO"        );
		setInstrument( 85,  "LEAD_VOICE"           );
		setInstrument( 86,  "LEAD_FIFTHS"          );
		setInstrument( 87,  "LEAD_BASS_LEAD"       );
		
		// synth pad
		addInstrCategory(INSTR_CAT_SYNTH_PAD);
		setInstrument( 88,  "PAD_NEW_AGE"           );
		setInstrument( 89,  "PAD_WARM"              );
		setInstrument( 90,  "PAD_POLYSYNTH"         );
		setInstrument( 91,  "PAD_CHOIR"             );
		setInstrument( 92,  "PAD_POWED"             );
		setInstrument( 93,  "PAD_METALLIC"          );
		setInstrument( 94,  "PAD_HALO"              );
		setInstrument( 95,  "PAD_SWEEP"             );
		
		// synth effects
		addInstrCategory(INSTR_CAT_SYNTH_EFFECTS);
		setInstrument( 96,  "FX_RAIN"               );
		setInstrument( 97,  "FX_SOUNDTRACK"         );
		setInstrument( 98,  "FX_CRYSTAL"            );
		setInstrument( 99,  "FX_ATMOSPHERE"         );
		setInstrument( 100, "FX_BRIGHTNESS"         );
		setInstrument( 101, "FX_GOBLINS"            );
		setInstrument( 102, "FX_ECHOES"             );
		setInstrument( 103, "FX_SCI_FI"             );
		
		// ethnic
		addInstrCategory(INSTR_CAT_ETHNIC);
		setInstrument( 104, "SITAR"                 );
		setInstrument( 105, "BANJO"                 );
		setInstrument( 106, "SHAMISEN"              );
		setInstrument( 107, "KOTO"                  );
		setInstrument( 108, "KALIMBA"               );
		setInstrument( 109, "BAG_PIPE"              );
		setInstrument( 110, "FIDDLE"                );
		setInstrument( 111, "SHANAI"                );
		
		// percussive
		addInstrCategory(INSTR_CAT_PERCUSSIVE);
		setInstrument( 112, "TINKLE_BELL"           );
		setInstrument( 113, "AGOGO"                 );
		setInstrument( 114, "STEEL_DRUMS"           );
		setInstrument( 115, "WOODBLOCK"             );
		setInstrument( 116, "TAIKO_DRUM"            );
		setInstrument( 117, "MELODIC_TOM"           );
		setInstrument( 118, "SYNTH_DRUM"            );
		setInstrument( 119, "REVERSE_CYMBAL"        );
		
		// sound effects
		addInstrCategory(INSTR_CAT_SOUND_EFFECTS);
		setInstrument( 120, "GUITAR_FRET_NOISE"     );
		setInstrument( 121, "BREATH_NOISE"          );
		setInstrument( 122, "SEASHORE"              );
		setInstrument( 123, "BIRD_TWEET"            );
		setInstrument( 124, "TELEPHONE_RING"        );
		setInstrument( 125, "HELICOPTER"            );
		setInstrument( 126, "APPLAUSE"              );
		setInstrument( 127, "GUNSHOT"               );
		
		// drumkits
		setDrumkit(   0, "STANDARD"   );
		setDrumkit(   8, "ROOM"       );
		setDrumkit(  16, "POWER"      );
		setDrumkit(  24, "ELECTRONIC" );
		setDrumkit(  25, "TR808"      );
		setDrumkit(  32, "JAZZ"       );
		setDrumkit(  40, "BRUSH"      );
		setDrumkit(  48, "ORCHESTRA"  );
		setDrumkit(  56, "SOUND_FX"   );
		setDrumkit( 127, "CM64_CM32"  );
	}
	
	/**
	 * Creates german translations between note values and the corresponding
	 * instrument IDs.
	 */
	private static void initInstrumentsGerman1() {
		// TODO: translate
		// piano
		addInstrCategory(INSTR_CAT_PIANO);
		setInstrument( 0,   "ACOUSTIC_GRAND_PIANO"  );
		setInstrument( 1,   "BRIGHT_ACOUSTIC_PIANO" );
		setInstrument( 2,   "ELECTRIC_GRAND_PIANO"  );
		setInstrument( 3,   "HONKY_TONK_PIANO"      );
		setInstrument( 4,   "ELECTRIC_PIANO_1"      );
		setInstrument( 5,   "ELECTRIC_PIANO_2"      );
		setInstrument( 6,   "HARPSICHORD"           );
		setInstrument( 7,   "CLAVINET"              );
		
		// chromatic percussion
		addInstrCategory(INSTR_CAT_CHROM_PERC);
		setInstrument( 8,   "CELESTA"               );
		setInstrument( 9,   "GLOCKENSPIEL"          );
		setInstrument( 10,  "MUSIC_BOX"             );
		setInstrument( 11,  "VIBRAPHONE"            );
		setInstrument( 12,  "MARIMBA"               );
		setInstrument( 13,  "XYLOPHONE"             );
		setInstrument( 14,  "TUBULAR_BELL"          );
		setInstrument( 15,  "DULCIMER"              );
		
		// organ
		addInstrCategory(INSTR_CAT_ORGAN);
		setInstrument( 16,  "DRAWBAR_ORGAN"         );
		setInstrument( 17,  "PERCUSSIVE_ORGAN"      );
		setInstrument( 18,  "ROCK_ORGAN"            );
		setInstrument( 19,  "CHURCH_ORGAN"          );
		setInstrument( 20,  "REED_ORGAN"            );
		setInstrument( 21,  "ACCORDION"             );
		setInstrument( 22,  "HARMONICA"             );
		setInstrument( 23,  "TANGO_ACCORDION"       );
		
		// guitar
		addInstrCategory(INSTR_CAT_GUITAR);
		setInstrument( 24,  "NYLON_GUITAR"          );
		setInstrument( 25,  "STEEL_GUITAR"          );
		setInstrument( 26,  "E_GUITAR_JAZZ"         );
		setInstrument( 27,  "E_GUITAR_CLEAN"        );
		setInstrument( 28,  "E_GUITAR_MUTED"        );
		setInstrument( 29,  "OVERDRIVEN_GUITAR"     );
		setInstrument( 30,  "DISTORTION_GUITAR"     );
		setInstrument( 31,  "GUITAR_HARMONICS"      );
		
		// bass
		addInstrCategory(INSTR_CAT_BASS);
		setInstrument( 32,  "ACOUSTIC_BASS"         );
		setInstrument( 33,  "E_BASS_FINGER"         );
		setInstrument( 34,  "E_BASS_PICK"           );
		setInstrument( 35,  "FRETLESS_BASS"         );
		setInstrument( 36,  "SLAP_BASS_1"           );
		setInstrument( 37,  "SLAP_BASS_2"           );
		setInstrument( 38,  "SYNTH_BASS_1"          );
		setInstrument( 39,  "SYNTH_BASS_2"          );
		
		// strings
		addInstrCategory(INSTR_CAT_STRINGS);
		setInstrument( 40,  "VIOLIN"                );
		setInstrument( 41,  "VIOLA"                 );
		setInstrument( 42,  "CELLO"                 );
		setInstrument( 43,  "CONTRABASS"            );
		setInstrument( 44,  "TREMOLO_STRINGS"       );
		setInstrument( 45,  "PIZZICATO_STRINGS"     );
		setInstrument( 46,  "ORCHESTRAL_HARP"       );
		setInstrument( 47,  "TIMPANI"               );
		
		// ensemble
		addInstrCategory(INSTR_CAT_ENSEMBLE);
		setInstrument( 48,  "STRING_ENSEMBLE_1"     );
		setInstrument( 49,  "STRING_ENSEMBLE_2"     );
		setInstrument( 50,  "SYNTH_STRINGS_1"       );
		setInstrument( 51,  "SYNTH_STRINGS_2"       );
		setInstrument( 52,  "CHOIR_AAHS"            );
		setInstrument( 53,  "VOICE_OOHS"            );
		setInstrument( 54,  "SYNTH_CHOIR"           );
		setInstrument( 55,  "ORCHESTRA_HIT"         );
		
		// brass
		addInstrCategory(INSTR_CAT_BRASS);
		setInstrument( 56,  "TRUMPET"               );
		setInstrument( 57,  "TROMBONE"              );
		setInstrument( 58,  "TUBA"                  );
		setInstrument( 59,  "MUTED_TRUMPET"         );
		setInstrument( 60,  "FRENCH_HORN"           );
		setInstrument( 61,  "BRASS_SECTION"         );
		setInstrument( 62,  "SYNTH_BRASS_1"         );
		setInstrument( 63,  "SYNTH_BRASS_2"         );
		
		// reed
		addInstrCategory(INSTR_CAT_REED);
		setInstrument( 64,  "SOPRANO_SAX"           );
		setInstrument( 65,  "ALTO_SAX"              );
		setInstrument( 66,  "TENOR_SAX"             );
		setInstrument( 67,  "BARITONE_SAX"          );
		setInstrument( 68,  "OBOE"                  );
		setInstrument( 69,  "ENGLISH_HORN"          );
		setInstrument( 70,  "BASSOON"               );
		setInstrument( 71,  "CLARINET"              );
		
		// pipe
		addInstrCategory(INSTR_CAT_PIPE);
		setInstrument( 72,  "PICCOLO"               );
		setInstrument( 73,  "FLUTE"                 );
		setInstrument( 74,  "RECORDER"              );
		setInstrument( 75,  "PAN_FLUTE"             );
		setInstrument( 76,  "BLOWN_BOTTLE"          );
		setInstrument( 77,  "SHAKUHACHI"            );
		setInstrument( 78,  "WHISTLE"               );
		setInstrument( 79,  "OCARINA"               );
		
		// synth lead
		addInstrCategory(INSTR_CAT_SYNTH_LEAD);
		setInstrument( 80,  "LEAD_SQUARE"          );
		setInstrument( 81,  "LEAD_SAWTOOTH"        );
		setInstrument( 82,  "LEAD_CALLIOPE"        );
		setInstrument( 83,  "LEAD_CHIFF"           );
		setInstrument( 84,  "LEAD_CHARANGO"        );
		setInstrument( 85,  "LEAD_VOICE"           );
		setInstrument( 86,  "LEAD_FIFTHS"          );
		setInstrument( 87,  "LEAD_BASS_LEAD"       );
		
		// synth pad
		addInstrCategory(INSTR_CAT_SYNTH_PAD);
		setInstrument( 88,  "PAD_NEW_AGE"           );
		setInstrument( 89,  "PAD_WARM"              );
		setInstrument( 90,  "PAD_POLYSYNTH"         );
		setInstrument( 91,  "PAD_CHOIR"             );
		setInstrument( 92,  "PAD_POWED"             );
		setInstrument( 93,  "PAD_METALLIC"          );
		setInstrument( 94,  "PAD_HALO"              );
		setInstrument( 95,  "PAD_SWEEP"             );
		
		// synth effects
		addInstrCategory(INSTR_CAT_SYNTH_EFFECTS);
		setInstrument( 96,  "FX_RAIN"               );
		setInstrument( 97,  "FX_SOUNDTRACK"         );
		setInstrument( 98,  "FX_CRYSTAL"            );
		setInstrument( 99,  "FX_ATMOSPHERE"         );
		setInstrument( 100, "FX_BRIGHTNESS"         );
		setInstrument( 101, "FX_GOBLINS"            );
		setInstrument( 102, "FX_ECHOES"             );
		setInstrument( 103, "FX_SCI_FI"             );
		
		// ethnic
		addInstrCategory(INSTR_CAT_ETHNIC);
		setInstrument( 104, "SITAR"                 );
		setInstrument( 105, "BANJO"                 );
		setInstrument( 106, "SHAMISEN"              );
		setInstrument( 107, "KOTO"                  );
		setInstrument( 108, "KALIMBA"               );
		setInstrument( 109, "BAG_PIPE"              );
		setInstrument( 110, "FIDDLE"                );
		setInstrument( 111, "SHANAI"                );
		
		// percussive
		addInstrCategory(INSTR_CAT_PERCUSSIVE);
		setInstrument( 112, "TINKLE_BELL"           );
		setInstrument( 113, "AGOGO"                 );
		setInstrument( 114, "STEEL_DRUMS"           );
		setInstrument( 115, "WOODBLOCK"             );
		setInstrument( 116, "TAIKO_DRUM"            );
		setInstrument( 117, "MELODIC_TOM"           );
		setInstrument( 118, "SYNTH_DRUM"            );
		setInstrument( 119, "REVERSE_CYMBAL"        );
		
		// sound effects
		addInstrCategory(INSTR_CAT_SOUND_EFFECTS);
		setInstrument( 120, "GUITAR_FRET_NOISE"     );
		setInstrument( 121, "BREATH_NOISE"          );
		setInstrument( 122, "SEASHORE"              );
		setInstrument( 123, "BIRD_TWEET"            );
		setInstrument( 124, "TELEPHONE_RING"        );
		setInstrument( 125, "HELICOPTER"            );
		setInstrument( 126, "APPLAUSE"              );
		setInstrument( 127, "GUNSHOT"               );
		
		// drumkits
		setDrumkit(   0, "STANDARD"      );
		setDrumkit(   8, "RAUM"          );
		setDrumkit(  16, "POWER"         );
		setDrumkit(  24, "ELEKTRO"       );
		setDrumkit(  25, "TR808"         );
		setDrumkit(  32, "JAZZ"          );
		setDrumkit(  40, "BÜRSTE"        );
		setDrumkit(  48, "ORCHESTER"     );
		setDrumkit(  56, "SOUND_EFFEKTE" );
		setDrumkit( 127, "CM64_CM32"     );
	}
	
	/**
	 * Sets the translation for one specific instrument.
	 * Also makes the instrument name available for the info view and for the
	 * soundcheck.
	 * 
	 * @param number  instrument number as it is defined by MIDI
	 * @param name    name of the instrument as it is used by the Midica user
	 */
	private static void setInstrument(int number, String name) {
		instrIntToName.put(number, name);
		instrNameToInt.put(name, number);
		
		// prepare for the info view
		InstrumentElement elem = new InstrumentElement(number, name, false);
		instrumentList.add(elem);
	}
	
	/**
	 * Sets the translation for one specific drumkit.
	 * Also makes the drumkit name available for the info view.
	 * 
	 * @param number  drumkit program number as it is defined by MIDI
	 * @param name    name of the drumkit as it is used by the Midica user
	 */
	private static void setDrumkit(int number, String name) {
		drumkitIntToName.put(number, name);
		drumkitNameToInt.put(name, number);
		
		// prepare for the info view
		InstrumentElement elem = new InstrumentElement(number, name, false);
		drumkitList.add(elem);
	}
	
	/**
	 * Adds an instrument category to the list of instruments used by
	 * info view and soundcheck.
	 * 
	 * @param categoryId  identifier of the category to be added
	 */
	private static void addInstrCategory(String categoryId) {
		String categoryName = get(categoryId);
		InstrumentElement elem = new InstrumentElement(-1, categoryName, true);
		instrumentList.add(elem);
	}
	
	/**
	 * Creates an association between a translation identifier and the
	 * corresponding language translation.
	 * 
	 * @param id           identifier of the translation
	 * @param translation  translated text corresponding to the identifier
	 */
	private static void set(String id, String translation) {
		dictionary.put(id, translation);
	}
	
	/**
	 * Returns the language translation of the given identifier.
	 * If there is no corresponding translation: returns the given identifier, surrounded
	 * by `[[` and `]]`.
	 * This makes it easier to identify translation problems or typos.
	 * 
	 * @param key  identifier of the requested translation
	 * @return     language translation corresponding to the given identifier
	 */
	public static String get(String key) {
		if (dictionary.containsKey(key))
			return dictionary.get(key);
		else
			return "[[" + key + "]]";
	}
	
	/**
	 * Returns a note value by note name.
	 * 
	 * @param name  note name to identify the requested note
	 * @return      value of the requested note like it is defined in the MIDI specification
	 */
	public static int getNote(String name) {
		if (noteNameToInt.containsKey(name))
			return noteNameToInt.get(name);
		else
			return UNKNOWN_CODE;
	}
	
	/**
	 * Returns a note name by note value.
	 * 
	 * @param i  value of the requested note like it is defined in the MIDI specification
	 * @return   currently configured name for the requested note
	 */
	public static String getNote(int i) {
		if (noteIntToName.containsKey(i))
			return noteIntToName.get(i);
		else
			return get(UNKNOWN_NOTE_NAME);
	}
	
	/**
	 * Returns a note name by note value, preferring sharps or flats instead of normal notes.
	 * 
	 * @param noteNum        value of the requested note like it is defined in the MIDI specification
	 * @param preferSharp    **true** to prefer the "sharp" name, **false** for the "flat" name
	 * @return the requested note name
	 */
	public static String getNoteAsSharpOrFlat(int noteNum, boolean preferSharp) {
		noteNum %= 12;
		
		// not the configured default symbol - check alternative note names
		String symbol = Config.getConfiguredSharpOrFlat(preferSharp);
		Pattern patternSingle = Pattern.compile("^.+" + Pattern.quote(symbol) + ".*");
		Pattern patternMore   = Pattern.compile("^.+" + Pattern.quote(symbol) + "{2,}.*");
		ArrayList<String> noteNames = moreBaseNotesPos.get(noteNum);
		for (String name : noteNames) {
			if (patternSingle.matcher(name).find() && ! patternMore.matcher(name).find()) {
				return name;
			}
		}
		
		// no candidate found
		return notes[noteNum];
	}
	
	/**
	 * Returns a String with alternative note names by note value.
	 * 
	 * @param i  value of the requested note like it is defined in the MIDI specification
	 * @return   currently configured alternative names for the requested note
	 */
	public static String getNoteAlternatives(int i) {
		return String.join(", ", moreNotesByNum.get(i));
	}
	
	/**
	 * Returns the base note name for the given note number.
	 * This name contains half tone steps but no octave information.
	 * 
	 * @param noteNum  The note number.
	 * @return  The note's base name.
	 */
	public static String getBaseNoteName(int noteNum) {
		int noteIndex = noteNum % 12;
		return notes[noteIndex];
	}
	
	/**
	 * Returns an instrument value by name.
	 * 
	 * @param name  currently configured name for the instrument
	 * @return      value for the instrument as defined by the MIDI specification
	 */
	public static int getInstrument(String name) {
		if (instrNameToInt.containsKey(name))
			return instrNameToInt.get(name);
		else
			return UNKNOWN_CODE;
	}
	
	/**
	 * Returns an instrument name by value.
	 * 
	 * @param i  instrument value as defined by the MIDI specification
	 * @return   currently configured name for the requested instrument
	 */
	public static String getInstrument(int i) {
		if (instrIntToName.containsKey(i))
			return instrIntToName.get(i);
		else
			return get(UNKNOWN_INSTRUMENT);
	}
	
	/**
	 * Indicates if the given name is a currently configured note name.
	 * 
	 * @param name  note name to be checked
	 * @return      true, if the note name is configured -- otherwise: false
	 */
	public static boolean noteExists(String name) {
		if (noteNameToInt.containsKey(name))
			return true;
		return false;
	}
	
	/**
	 * Returns a percussion instrument number by percussion ID.
	 * 
	 * @param id  long or short ID of the percussion instrument
	 * @return    instrument value as defined by the MIDI specification
	 */
	public static int getPercussion(String id) {
		if (percussionIdToInt.containsKey(id))
			return percussionIdToInt.get(id);
		else
			return UNKNOWN_CODE;
	}
	
	/**
	 * Returns the long form of a percussion instrument id by MIDI number.
	 * 
	 * @param i  percussion instrument number as defined by the MIDI specification
	 * @return   currently configured percussion ID (long form) for the requested
	 *           percussion instrument
	 */
	public static String getPercussionLongId(int i) {
		if (percussionIntToLongId.containsKey(i))
			return percussionIntToLongId.get(i);
		else
			return get(UNKNOWN_PERCUSSION_NAME);
	}
	
	/**
	 * Returns the short form of a percussion instrument id by MIDI number.
	 * 
	 * @param i  percussion instrument number as defined by the MIDI specification
	 * @return   currently configured percussion ID (short form) for the requested
	 *           percussion instrument
	 */
	public static String getPercussionShortId(int i) {
		if (percussionIntToShortId.containsKey(i))
			return percussionIntToShortId.get(i);
		else
			return get(UNKNOWN_PERCUSSION_NAME);
	}
	
	/**
	 * Returns the longest number of characters that a (short) percussion ID can have.
	 * 
	 * @return longest possible percussion short ID
	 */
	public static int getPercussionShortIdLength() {
		int longest = 0;
		for (int number : percussionIntToShortId.keySet()) {
			String id = percussionIntToShortId.get(number);
			if (id.length() > longest) {
				longest = id.length();
			}
		}
		
		return longest;
	}
	
	/**
	 * Returns a drumkit number by name.
	 * 
	 * @param name  drumkit ID
	 * @return      drumkit number as defined by the General Standard specification
	 */
	public static int getDrumkit(String name) {
		if (drumkitNameToInt.containsKey(name))
			return drumkitNameToInt.get(name);
		else
			return UNKNOWN_CODE;
	}
	
	/**
	 * Returns a drumkit ID by value.
	 * 
	 * @param i  drumkit value as defined by the General Standard specification
	 * @return drumkit ID.
	 */
	public static String getDrumkit(int i) {
		if (drumkitIntToName.containsKey(i))
			return drumkitIntToName.get(i);
		else
			return get(UNKNOWN_DRUMKIT_NAME);
	}
	
	/**
	 * Indicates if the given name is a currently configured percussion ID.
	 * 
	 * @param name  percussion name to be checked
	 * @return      true, if the percussion name is configured -- otherwise: false
	 */
	public static boolean percussionExists(String name) {
		if (percussionIdToInt.containsKey(name))
			return true;
		return false;
	}
	
	/**
	 * Returns a specific MidicaPL keyword or symbol.
	 * 
	 * @param id  identifier for the syntax element
	 * @return    currently configured syntax keyword
	 */
	public static String getSyntax(String id) {
		if (syntax.containsKey(id))
			return syntax.get(id);
		else
			return UNKNOWN_SYNTAX;
	}
	
	/**
	 * Counts the currently configured note names.
	 * 
	 * @return number of currently configured note names
	 */
	public static int countNotes() {
		return noteIntToName.size();
	}
	
	/**
	 * Counts the currently configured percussion IDs.
	 * 
	 * @return number of currently configured percussion IDs
	 */
	public static int countPercussion() {
		return percussionIntToLongId.size();
	}
	
	/**
	 * Counts the currently configured instrument names.
	 * 
	 * @return number of currently configured instrument names
	 */
	public static int countInstruments() {
		return instrIntToName.size();
	}
	
	/**
	 * Returns all currently configured percussion IDs (long form).
	 * 
	 * @return all currently configured (long) percussion IDs
	 */
	public static Set<Integer> getPercussionNotes() {
		return percussionIntToLongId.keySet();
	}
	
	/**
	 * Returns all currently configured syntax elements including category entries.
	 * 
	 * @return all currently configured syntax elements
	 */
	public static ArrayList<SyntaxElement> getSyntaxList() {
		return syntaxList;
	}
	
	/**
	 * Returns all currently configured instruments including category entries.
	 * 
	 * @return all currently configured instruments
	 */
	public static ArrayList<InstrumentElement> getInstrumentList() {
		return instrumentList;
	}
	
	/**
	 * Returns all currently configured drumkits.
	 * 
	 * @return all currently configured drumkits
	 */
	public static ArrayList<InstrumentElement> getDrumkitList() {
		return drumkitList;
	}
	
	/**
	 * Returns the list of key binding category identifiers.
	 * 
	 * @return key binding category IDs
	 */
	public static ArrayList<String> getKeyBindingCategories() {
		return keyBindingCategories;
	}
	
	/**
	 * Returns the URL to a foreign program if there is any URL available.
	 * Otherwise, returns **null**.
	 * 
	 * @param id    the configuration ID of the executable command, like defined in {@link Config}.
	 * @return the URL or **null**.
	 */
	public static String getForeignProgramUrl(String id) {
		if (Config.EXEC_PATH_IMP_ALDA.equals(id))
			return "https://github.com/alda-lang/alda";
		if (Config.EXEC_PATH_IMP_ABC.equals(id))
			return "https://ifdo.ca/~seymour/runabc/top.html";
		if (Config.EXEC_PATH_IMP_LY.equals(id))
			return "https://lilypond.org/";
		if (Config.EXEC_PATH_IMP_MSCORE.equals(id))
			return "https://musescore.org/";
		if (Config.EXEC_PATH_EXP_ABC.equals(id))
			return "https://ifdo.ca/~seymour/runabc/top.html";
		if (Config.EXEC_PATH_EXP_LY.equals(id))
			return "https://lilypond.org/";
		if (Config.EXEC_PATH_EXP_MSCORE.equals(id))
			return "https://musescore.org/";
		else
			return null;
	}
}<|MERGE_RESOLUTION|>--- conflicted
+++ resolved
@@ -489,259 +489,6 @@
 	public static final String KEYCAT_STRING_FILTER         = "key_string_filter";
 	
 	// key binding IDs
-<<<<<<< HEAD
-	public static final String KEY_MAIN_INFO                = "key_main_info";
-	public static final String KEY_MAIN_PLAYER              = "key_main_player";
-	public static final String KEY_MAIN_IMPORT              = "key_main_import";
-	public static final String KEY_MAIN_IMPORT_SF           = "key_main_import_sf";
-	public static final String KEY_MAIN_EXPORT              = "key_main_export";
-	public static final String KEY_MAIN_CBX_LANGUAGE        = "key_main_cbx_language";
-	public static final String KEY_MAIN_CBX_NOTE            = "key_main_cbx_note";
-	public static final String KEY_MAIN_CBX_HALFTONE        = "key_main_cbx_halftone";
-	public static final String KEY_MAIN_CBX_SHARPFLAT       = "key_main_cbx_sharpflat";
-	public static final String KEY_MAIN_CBX_OCTAVE          = "key_main_cbx_octave";
-	public static final String KEY_MAIN_CBX_SYNTAX          = "key_main_cbx_syntax";
-	public static final String KEY_MAIN_CBX_PERCUSSION      = "key_main_cbx_percussion";
-	public static final String KEY_MAIN_CBX_INSTRUMENT      = "key_main_cbx_instrument";
-	public static final String KEY_PLAYER_CLOSE             = "key_player_close";
-	public static final String KEY_PLAYER_PLAY              = "key_player_play";
-	public static final String KEY_PLAYER_REPARSE           = "key_player_reparse";
-	public static final String KEY_PLAYER_INFO              = "key_player_info";
-	public static final String KEY_PLAYER_SOUNDCHECK        = "key_player_soundcheck";
-	public static final String KEY_PLAYER_MEMORIZE          = "key_player_memorize";
-	public static final String KEY_PLAYER_JUMP_FIELD        = "key_player_jump_field";
-	public static final String KEY_PLAYER_GO                = "key_player_go";
-	public static final String KEY_PLAYER_LYRICS            = "key_player_lyrics";
-	public static final String KEY_PLAYER_STOP              = "key_player_stop";
-	public static final String KEY_PLAYER_FAST_REWIND       = "key_player_fast_rewind";
-	public static final String KEY_PLAYER_REWIND            = "key_player_rewind";
-	public static final String KEY_PLAYER_FORWARD           = "key_player_forward";
-	public static final String KEY_PLAYER_FAST_FORWARD      = "key_player_fast_forward";
-	public static final String KEY_PLAYER_BEGIN             = "key_player_begin";
-	public static final String KEY_PLAYER_END               = "key_player_end";
-	public static final String KEY_PLAYER_VOL_FLD           = "key_player_vol_fld";
-	public static final String KEY_PLAYER_VOL_SLD           = "key_player_vol_sld";
-	public static final String KEY_PLAYER_TEMPO_FLD         = "key_player_tempo_fld";
-	public static final String KEY_PLAYER_TEMPO_SLD         = "key_player_tempo_sld";
-	public static final String KEY_PLAYER_TRANSPOSE_FLD     = "key_player_transpose_fld";
-	public static final String KEY_PLAYER_TRANSPOSE_SLD     = "key_player_transpose_sld";
-	public static final String KEY_PLAYER_CH_VOL_FLD        = "key_player_ch_vol_fld";
-	public static final String KEY_PLAYER_CH_VOL_SLD        = "key_player_ch_vol_sld";
-	public static final String KEY_PLAYER_CH_VOL_BTN        = "key_player_ch_vol_btn";
-	public static final String KEY_PLAYER_CH_00             = "key_player_ch_00";
-	public static final String KEY_PLAYER_CH_01             = "key_player_ch_01";
-	public static final String KEY_PLAYER_CH_02             = "key_player_ch_02";
-	public static final String KEY_PLAYER_CH_03             = "key_player_ch_03";
-	public static final String KEY_PLAYER_CH_04             = "key_player_ch_04";
-	public static final String KEY_PLAYER_CH_05             = "key_player_ch_05";
-	public static final String KEY_PLAYER_CH_06             = "key_player_ch_06";
-	public static final String KEY_PLAYER_CH_07             = "key_player_ch_07";
-	public static final String KEY_PLAYER_CH_08             = "key_player_ch_08";
-	public static final String KEY_PLAYER_CH_09             = "key_player_ch_09";
-	public static final String KEY_PLAYER_CH_10             = "key_player_ch_10";
-	public static final String KEY_PLAYER_CH_11             = "key_player_ch_11";
-	public static final String KEY_PLAYER_CH_12             = "key_player_ch_12";
-	public static final String KEY_PLAYER_CH_13             = "key_player_ch_13";
-	public static final String KEY_PLAYER_CH_14             = "key_player_ch_14";
-	public static final String KEY_PLAYER_CH_15             = "key_player_ch_15";
-	public static final String KEY_PLAYER_CH_00_M           = "key_player_ch_00_m";
-	public static final String KEY_PLAYER_CH_01_M           = "key_player_ch_01_m";
-	public static final String KEY_PLAYER_CH_02_M           = "key_player_ch_02_m";
-	public static final String KEY_PLAYER_CH_03_M           = "key_player_ch_03_m";
-	public static final String KEY_PLAYER_CH_04_M           = "key_player_ch_04_m";
-	public static final String KEY_PLAYER_CH_05_M           = "key_player_ch_05_m";
-	public static final String KEY_PLAYER_CH_06_M           = "key_player_ch_06_m";
-	public static final String KEY_PLAYER_CH_07_M           = "key_player_ch_07_m";
-	public static final String KEY_PLAYER_CH_08_M           = "key_player_ch_08_m";
-	public static final String KEY_PLAYER_CH_09_M           = "key_player_ch_09_m";
-	public static final String KEY_PLAYER_CH_10_M           = "key_player_ch_10_m";
-	public static final String KEY_PLAYER_CH_11_M           = "key_player_ch_11_m";
-	public static final String KEY_PLAYER_CH_12_M           = "key_player_ch_12_m";
-	public static final String KEY_PLAYER_CH_13_M           = "key_player_ch_13_m";
-	public static final String KEY_PLAYER_CH_14_M           = "key_player_ch_14_m";
-	public static final String KEY_PLAYER_CH_15_M           = "key_player_ch_15_m";
-	public static final String KEY_PLAYER_CH_00_S           = "key_player_ch_00_s";
-	public static final String KEY_PLAYER_CH_01_S           = "key_player_ch_01_s";
-	public static final String KEY_PLAYER_CH_02_S           = "key_player_ch_02_s";
-	public static final String KEY_PLAYER_CH_03_S           = "key_player_ch_03_s";
-	public static final String KEY_PLAYER_CH_04_S           = "key_player_ch_04_s";
-	public static final String KEY_PLAYER_CH_05_S           = "key_player_ch_05_s";
-	public static final String KEY_PLAYER_CH_06_S           = "key_player_ch_06_s";
-	public static final String KEY_PLAYER_CH_07_S           = "key_player_ch_07_s";
-	public static final String KEY_PLAYER_CH_08_S           = "key_player_ch_08_s";
-	public static final String KEY_PLAYER_CH_09_S           = "key_player_ch_09_s";
-	public static final String KEY_PLAYER_CH_10_S           = "key_player_ch_10_s";
-	public static final String KEY_PLAYER_CH_11_S           = "key_player_ch_11_s";
-	public static final String KEY_PLAYER_CH_12_S           = "key_player_ch_12_s";
-	public static final String KEY_PLAYER_CH_13_S           = "key_player_ch_13_s";
-	public static final String KEY_PLAYER_CH_14_S           = "key_player_ch_14_s";
-	public static final String KEY_PLAYER_CH_15_S           = "key_player_ch_15_s";
-	public static final String KEY_SOUNDCHECK_CLOSE         = "key_soundcheck_close";
-	public static final String KEY_SOUNDCHECK_PLAY          = "key_soundcheck_play";
-	public static final String KEY_SOUNDCHECK_FILTER_INSTR  = "key_soundcheck_filter_instr";
-	public static final String KEY_SOUNDCHECK_FILTER_NOTE   = "key_soundcheck_filter_note";
-	public static final String KEY_SOUNDCHECK_INSTR         = "key_soundcheck_instr";
-	public static final String KEY_SOUNDCHECK_NOTE          = "key_soundcheck_note";
-	public static final String KEY_SOUNDCHECK_VOL_FLD       = "key_soundcheck_vol_fld";
-	public static final String KEY_SOUNDCHECK_VOL_SLD       = "key_soundcheck_vol_sld";
-	public static final String KEY_SOUNDCHECK_VEL_FLD       = "key_soundcheck_vel_fld";
-	public static final String KEY_SOUNDCHECK_VEL_SLD       = "key_soundcheck_vel_sld";
-	public static final String KEY_SOUNDCHECK_DURATION      = "key_soundcheck_duration";
-	public static final String KEY_SOUNDCHECK_KEEP          = "key_soundcheck_keep";
-	public static final String KEY_SOUNDCHECK_CH_00         = "key_soundcheck_ch_00";
-	public static final String KEY_SOUNDCHECK_CH_01         = "key_soundcheck_ch_01";
-	public static final String KEY_SOUNDCHECK_CH_02         = "key_soundcheck_ch_02";
-	public static final String KEY_SOUNDCHECK_CH_03         = "key_soundcheck_ch_03";
-	public static final String KEY_SOUNDCHECK_CH_04         = "key_soundcheck_ch_04";
-	public static final String KEY_SOUNDCHECK_CH_05         = "key_soundcheck_ch_05";
-	public static final String KEY_SOUNDCHECK_CH_06         = "key_soundcheck_ch_06";
-	public static final String KEY_SOUNDCHECK_CH_07         = "key_soundcheck_ch_07";
-	public static final String KEY_SOUNDCHECK_CH_08         = "key_soundcheck_ch_08";
-	public static final String KEY_SOUNDCHECK_CH_09         = "key_soundcheck_ch_09";
-	public static final String KEY_SOUNDCHECK_CH_10         = "key_soundcheck_ch_10";
-	public static final String KEY_SOUNDCHECK_CH_11         = "key_soundcheck_ch_11";
-	public static final String KEY_SOUNDCHECK_CH_12         = "key_soundcheck_ch_12";
-	public static final String KEY_SOUNDCHECK_CH_13         = "key_soundcheck_ch_13";
-	public static final String KEY_SOUNDCHECK_CH_14         = "key_soundcheck_ch_14";
-	public static final String KEY_SOUNDCHECK_CH_15         = "key_soundcheck_ch_15";
-	public static final String KEY_INFO_CLOSE               = "key_info_close";
-	public static final String KEY_INFO_CONF                = "key_info_conf";
-	public static final String KEY_INFO_CONF_NOTE           = "key_info_conf_note";
-	public static final String KEY_INFO_CONF_PERC           = "key_info_conf_perc";
-	public static final String KEY_INFO_CONF_SYNTAX         = "key_info_conf_syntax";
-	public static final String KEY_INFO_CONF_INSTR          = "key_info_conf_instr";
-	public static final String KEY_INFO_CONF_DRUMKIT        = "key_info_conf_drumkit";
-	public static final String KEY_INFO_SF                  = "key_info_sf";
-	public static final String KEY_INFO_SF_GENERAL          = "key_info_sf_general";
-	public static final String KEY_INFO_SF_INSTR            = "key_info_sf_instr";
-	public static final String KEY_INFO_SF_RES              = "key_info_sf_res";
-	public static final String KEY_INFO_MIDI                = "key_info_midi";
-	public static final String KEY_INFO_MIDI_GENERAL        = "key_info_midi_general";
-	public static final String KEY_INFO_MIDI_KARAOKE        = "key_info_midi_karaoke";
-	public static final String KEY_INFO_MIDI_BANKS          = "key_info_midi_banks";
-	public static final String KEY_INFO_MIDI_MSG            = "key_info_midi_msg";
-	public static final String KEY_INFO_ABOUT               = "key_info_about";
-	public static final String KEY_INFO_KEYBINDINGS         = "key_info_keybindings";
-	public static final String KEY_INFO_CONF_NOTE_FILTER    = "key_info_conf_note_filter";
-	public static final String KEY_INFO_CONF_PERC_FILTER    = "key_info_conf_perc_filter";
-	public static final String KEY_INFO_CONF_SYNTAX_FILTER  = "key_info_conf_syntax_filter";
-	public static final String KEY_INFO_CONF_INSTR_FILTER   = "key_info_conf_instr_filter";
-	public static final String KEY_INFO_CONF_DRUMKIT_FILTER = "key_info_conf_drumkit_filter";
-	public static final String KEY_INFO_SF_INSTR_FILTER     = "key_info_sf_instr_filter";
-	public static final String KEY_INFO_SF_RES_FILTER       = "key_info_sf_res_filter";
-	public static final String KEY_INFO_MIDI_MSG_FILTER     = "key_info_midi_msg_filter";
-	public static final String KEY_INFO_MIDI_BANKS_TOT_PL   = "key_info_midi_banks_tot_pl";
-	public static final String KEY_INFO_MIDI_BANKS_TOT_MIN  = "key_info_midi_banks_tot_min";
-	public static final String KEY_INFO_MIDI_BANKS_TOT_TREE = "key_info_midi_banks_tot_tree";
-	public static final String KEY_INFO_MIDI_BANKS_CH_PL    = "key_info_midi_banks_ch_pl";
-	public static final String KEY_INFO_MIDI_BANKS_CH_MIN   = "key_info_midi_banks_ch_min";
-	public static final String KEY_INFO_MIDI_BANKS_CH_TREE  = "key_info_midi_banks_ch_tree";
-	public static final String KEY_INFO_MIDI_MSG_PL         = "key_info_midi_msg_pl";
-	public static final String KEY_INFO_MIDI_MSG_MIN        = "key_info_midi_msg_min";
-	public static final String KEY_INFO_MIDI_MSG_TREE       = "key_info_midi_msg_tree";
-	public static final String KEY_INFO_MIDI_MSG_TABLE      = "key_info_midi_msg_table";
-	public static final String KEY_INFO_MIDI_MSG_CH_INDEP   = "key_info_midi_msg_ch_indep";
-	public static final String KEY_INFO_MIDI_MSG_CH_DEP     = "key_info_midi_msg_ch_dep";
-	public static final String KEY_INFO_MIDI_MSG_SEL_NOD    = "key_info_midi_msg_sel_nod";
-	public static final String KEY_INFO_MIDI_MSG_LIM_TCK    = "key_info_midi_msg_lim_tck";
-	public static final String KEY_INFO_MIDI_MSG_TICK_FROM  = "key_info_midi_msg_tick_from";
-	public static final String KEY_INFO_MIDI_MSG_TICK_TO    = "key_info_midi_msg_tick_to";
-	public static final String KEY_INFO_MIDI_MSG_LIM_TRK    = "key_info_midi_msg_lim_trk";
-	public static final String KEY_INFO_MIDI_MSG_TRACKS_TXT = "key_info_midi_msg_tracks_txt";
-	public static final String KEY_INFO_MIDI_MSG_SHOW_IN_TR = "key_info_midi_msg_show_in_tr";
-	public static final String KEY_INFO_MIDI_MSG_SHOW_AUTO  = "key_info_midi_msg_show_auto";
-	public static final String KEY_INFO_MIDI_MSG_CH_00      = "key_info_midi_msg_ch_00";
-	public static final String KEY_INFO_MIDI_MSG_CH_01      = "key_info_midi_msg_ch_01";
-	public static final String KEY_INFO_MIDI_MSG_CH_02      = "key_info_midi_msg_ch_02";
-	public static final String KEY_INFO_MIDI_MSG_CH_03      = "key_info_midi_msg_ch_03";
-	public static final String KEY_INFO_MIDI_MSG_CH_04      = "key_info_midi_msg_ch_04";
-	public static final String KEY_INFO_MIDI_MSG_CH_05      = "key_info_midi_msg_ch_05";
-	public static final String KEY_INFO_MIDI_MSG_CH_06      = "key_info_midi_msg_ch_06";
-	public static final String KEY_INFO_MIDI_MSG_CH_07      = "key_info_midi_msg_ch_07";
-	public static final String KEY_INFO_MIDI_MSG_CH_08      = "key_info_midi_msg_ch_08";
-	public static final String KEY_INFO_MIDI_MSG_CH_09      = "key_info_midi_msg_ch_09";
-	public static final String KEY_INFO_MIDI_MSG_CH_10      = "key_info_midi_msg_ch_10";
-	public static final String KEY_INFO_MIDI_MSG_CH_11      = "key_info_midi_msg_ch_11";
-	public static final String KEY_INFO_MIDI_MSG_CH_12      = "key_info_midi_msg_ch_12";
-	public static final String KEY_INFO_MIDI_MSG_CH_13      = "key_info_midi_msg_ch_13";
-	public static final String KEY_INFO_MIDI_MSG_CH_14      = "key_info_midi_msg_ch_14";
-	public static final String KEY_INFO_MIDI_MSG_CH_15      = "key_info_midi_msg_ch_15";
-	public static final String KEY_INFO_KEY_TREE            = "key_info_key_tree";
-	public static final String KEY_INFO_KEY_PL              = "key_info_key_pl";
-	public static final String KEY_INFO_KEY_MIN             = "key_info_key_min";
-	public static final String KEY_INFO_KEY_FLD             = "key_info_key_fld";
-	public static final String KEY_INFO_KEY_FILTER          = "key_info_key_filter";
-	public static final String KEY_INFO_KEY_ADD_BTN         = "key_info_key_add_btn";
-	public static final String KEY_INFO_KEY_RESET_ID_CBX    = "key_info_key_reset_id_cbx";
-	public static final String KEY_INFO_KEY_RESET_ID_BTN    = "key_info_key_reset_id_btn";
-	public static final String KEY_INFO_KEY_RESET_GLOB_CBX  = "key_info_key_reset_glob_cbx";
-	public static final String KEY_INFO_KEY_RESET_GLOB_BTN  = "key_info_key_reset_glob_btn";
-	public static final String KEY_MSG_CLOSE                = "key_msg_close";
-	public static final String KEY_STRING_FILTER_CLOSE      = "key_string_filter_close";
-	public static final String KEY_STRING_FILTER_CLEAR      = "key_string_filter_clear";
-	public static final String KEY_FILE_SELECT_CLOSE        = "key_file_select_close";
-	public static final String KEY_FILE_SELECT_CHARSET_CBX  = "key_file_select_charset_cbx";
-	public static final String KEY_FILE_SELECT_FOREIGN_EXE  = "key_file_select_foreign_exe";
-	public static final String KEY_FILE_SELECT_DC_OPEN      = "key_file_select_dc_config_open";
-	public static final String KEY_FILE_SELECTOR_IMP_MPL    = "key_file_selector_imp_mpl";
-	public static final String KEY_FILE_SELECTOR_IMP_MID    = "key_file_selector_imp_mid";
-	public static final String KEY_FILE_SELECTOR_IMP_ALDA   = "key_file_selector_imp_alda";
-	public static final String KEY_FILE_SELECTOR_IMP_ABC    = "key_file_selector_imp_abc";
-	public static final String KEY_FILE_SELECTOR_IMP_LY     = "key_file_selector_imp_ly";
-	public static final String KEY_FILE_SELECTOR_IMP_MSCORE = "key_file_selector_imp_mscore";
-	public static final String KEY_FILE_SELECTOR_EXP_MID    = "key_file_selector_exp_mid";
-	public static final String KEY_FILE_SELECTOR_EXP_MPL    = "key_file_selector_exp_mpl";
-	public static final String KEY_FILE_SELECTOR_EXP_ALDA   = "key_file_selector_exp_alda";
-	public static final String KEY_FILE_SELECTOR_EXP_ABC    = "key_file_selector_exp_abc";
-	public static final String KEY_FILE_SELECTOR_EXP_LY     = "key_file_selector_exp_ly";
-	public static final String KEY_FILE_SELECTOR_EXP_MSCORE = "key_file_selector_exp_mscore";
-	public static final String KEY_DC_CONFIG_CLOSE          = "key_dc_config_close";
-	public static final String KEY_DC_TAB_DEBUG             = "key_dc_tab_debug";
-	public static final String KEY_DC_TAB_NOTE_LENGTH       = "key_dc_tab_note_length";
-	public static final String KEY_DC_TAB_CHORDS            = "key_dc_tab_chords";
-	public static final String KEY_DC_TAB_NOTE_REST         = "key_dc_tab_note_rest";
-	public static final String KEY_DC_TAB_KARAOKE           = "key_dc_tab_karaoke";
-	public static final String KEY_DC_TAB_SLICES            = "key_dc_tab_slices";
-	public static final String KEY_DC_ADD_TICK_COMMENTS     = "key_dc_add_tick_comments";
-	public static final String KEY_DC_ADD_CONFIG            = "key_dc_config";
-	public static final String KEY_DC_ADD_SCORE             = "key_dc_add_score";
-	public static final String KEY_DC_ADD_STATISTICS        = "key_dc_add_statistics";
-	public static final String KEY_DC_ADD_STRATEGY_STAT     = "key_dc_add_strategy_stat";
-	public static final String KEY_DC_NOTE_LENGTH_STRATEGY  = "key_dc_note_length_strategy";
-	public static final String KEY_DC_MAX_TARGET_TICKS_ON   = "key_dc_max_target_ticks_on";
-	public static final String KEY_DC_MIN_DUR_TO_KEEP       = "key_dc_min_dur_to_keep";
-	public static final String KEY_DC_TOL_TICK_LEN          = "key_dc_tol_tick_len";
-	public static final String KEY_DC_TOL_DUR_RATIO         = "key_dc_tol_dur_ratio";
-	public static final String KEY_DC_CRD_PREDEFINED        = "key_dc_crd_predefined";
-	public static final String KEY_DC_CRD_NOTE_ON           = "key_dc_crd_note_on";
-	public static final String KEY_DC_CRD_NOTE_OFF          = "key_dc_crd_note_off";
-	public static final String KEY_DC_CRD_VELOCITY          = "key_dc_crd_velocity";
-	public static final String KEY_DC_USE_DOT_NOTES         = "key_dc_use_dot_notes";
-	public static final String KEY_DC_USE_DOT_RESTS         = "key_dc_use_dot_rests";
-	public static final String KEY_DC_USE_TRIP_NOTES        = "key_dc_use_trip_notes";
-	public static final String KEY_DC_USE_TRIP_RESTS        = "key_dc_use_trip_rests";
-	public static final String KEY_DC_KAR_ORPHANED          = "key_dc_kar_orphaned";
-	public static final String KEY_DC_KAR_ONE_CH            = "key_dc_kar_one_ch";
-	public static final String KEY_DC_FLD_GLOB_SINGLE       = "key_dc_fld_glob_single";
-	public static final String KEY_DC_BTN_GLOB_SINGLE       = "key_dc_btn_glob_single";
-	public static final String KEY_DC_FLD_GLOB_EACH         = "key_dc_fld_glob_each";
-	public static final String KEY_DC_FLD_GLOB_FROM         = "key_dc_fld_glob_from";
-	public static final String KEY_DC_FLD_GLOB_TO           = "key_dc_fld_glob_to";
-	public static final String KEY_DC_BTN_GLOB_RANGE        = "key_dc_btn_glob_range";
-	public static final String KEY_DC_AREA_GLOB_ALL         = "key_dc_area_glob_all";
-	public static final String KEY_DC_BTN_GLOB_ALL          = "key_dc_btn_glob_all";
-	public static final String KEY_DC_RESTORE_SAVED         = "key_dc_restore_saved";
-	public static final String KEY_DC_RESTORE_DEFAULT       = "key_dc_restore_default";
-	public static final String KEY_DC_SAVE                  = "key_dc_save";
-	public static final String KEY_EXPORT_RESULT_CLOSE      = "key_export_result_close";
-	public static final String KEY_EXPORT_RESULT_SHORT      = "key_export_result_short";
-	public static final String KEY_EXPORT_RESULT_META       = "key_export_result_meta";
-	public static final String KEY_EXPORT_RESULT_SYSEX      = "key_export_result_sysex";
-	public static final String KEY_EXPORT_RESULT_SKIPPED_RESTS = "key_export_result_skipped_rests";
-	public static final String KEY_EXPORT_RESULT_OFF_NOT_FOUND = "key_export_result_off_not_found";
-	public static final String KEY_EXPORT_RESULT_OTHER      = "key_export_result_other";
-	public static final String KEY_EXPORT_RESULT_FILTER     = "key_export_result_filter";
-=======
 	public static final String KEY_MAIN_INFO                    = "key_main_info";
 	public static final String KEY_MAIN_PLAYER                  = "key_main_player";
 	public static final String KEY_MAIN_IMPORT                  = "key_main_import";
@@ -944,6 +691,9 @@
 	public static final String KEY_FILE_SELECTOR_EXP_MID        = "key_file_selector_exp_mid";
 	public static final String KEY_FILE_SELECTOR_EXP_MPL        = "key_file_selector_exp_mpl";
 	public static final String KEY_FILE_SELECTOR_EXP_ALDA       = "key_file_selector_exp_alda";
+	public static final String KEY_FILE_SELECTOR_EXP_ABC        = "key_file_selector_exp_abc";
+	public static final String KEY_FILE_SELECTOR_EXP_LY         = "key_file_selector_exp_ly";
+	public static final String KEY_FILE_SELECTOR_EXP_MSCORE     = "key_file_selector_exp_mscore";
 	public static final String KEY_DC_CONF_CLOSE                = "key_dc_conf_close";
 	public static final String KEY_DC_CONF_TAB_DEBUG            = "key_dc_conf_tab_debug";
 	public static final String KEY_DC_CONF_TAB_NOTE_LENGTH      = "key_dc_conf_tab_note_length";
@@ -992,7 +742,6 @@
 	public static final String KEY_EXPORT_RESULT_OFF_NOT_FOUND  = "key_export_result_off_not_found";
 	public static final String KEY_EXPORT_RESULT_OTHER          = "key_export_result_other";
 	public static final String KEY_EXPORT_RESULT_FILTER         = "key_export_result_filter";
->>>>>>> 36bf7c0a
 	
 	// UiView
 	public static final String TITLE_MAIN_WINDOW           = "title_main";
@@ -2140,259 +1889,6 @@
 		set( KEYCAT_STRING_FILTER,         "Table Filter"                                                                );
 		
 		// key binding IDs
-<<<<<<< HEAD
-		set( KEY_MAIN_INFO,                "Open Info & Config Details"                                                  );
-		set( KEY_MAIN_PLAYER,              "Open Player Window"                                                          );
-		set( KEY_MAIN_IMPORT,              "Import File"                                                                 );
-		set( KEY_MAIN_IMPORT_SF,           "Load Soundfont file"                                                         );
-		set( KEY_MAIN_EXPORT,              "Export file"                                                                 );
-		set( KEY_MAIN_CBX_LANGUAGE,        "Open Language Selection"                                                     );
-		set( KEY_MAIN_CBX_NOTE,            "Open Note System Selection"                                                  );
-		set( KEY_MAIN_CBX_HALFTONE,        "Open Half Tone Symbol Selection"                                             );
-		set( KEY_MAIN_CBX_SHARPFLAT,       "Open Default Half Tone Selection"                                            );
-		set( KEY_MAIN_CBX_OCTAVE,          "Open Octave Naming Selection"                                                );
-		set( KEY_MAIN_CBX_SYNTAX,          "Open Syntax Selection"                                                       );
-		set( KEY_MAIN_CBX_PERCUSSION,      "Open Percussion ID Selection"                                                );
-		set( KEY_MAIN_CBX_INSTRUMENT,      "Open Instrument ID Selection"                                                );
-		set( KEY_PLAYER_CLOSE,             "Close the player"                                                            );
-		set( KEY_PLAYER_PLAY,              "Click the Play/Pause button"                                                 );
-		set( KEY_PLAYER_REPARSE,           "Reparse the current sequence"                                                );
-		set( KEY_PLAYER_INFO,              "Open Info & Config Details"                                                  );
-		set( KEY_PLAYER_SOUNDCHECK,        "Open the Soundcheck window"                                                  );
-		set( KEY_PLAYER_MEMORIZE,          "Memorize the current tick"                                                   );
-		set( KEY_PLAYER_JUMP_FIELD,        "Focus the Jump field"                                                        );
-		set( KEY_PLAYER_GO,                "Go to the tick in the Jump field"                                            );
-		set( KEY_PLAYER_LYRICS,            "Toggle between Channel and Lyrics view"                                      );
-		set( KEY_PLAYER_STOP,              "Click the Stop button"                                                       );
-		set( KEY_PLAYER_FAST_REWIND,       "Click the Fast Rewind button (<<)"                                           );
-		set( KEY_PLAYER_REWIND,            "Click the Rewind button (<)"                                                 );
-		set( KEY_PLAYER_FORWARD,           "Click the Forward button (>)"                                                );
-		set( KEY_PLAYER_FAST_FORWARD,      "Click the Fast Forward button (>>)"                                          );
-		set( KEY_PLAYER_BEGIN,             "Go to the start point of the sequence"                                       );
-		set( KEY_PLAYER_END,               "Go to the end point of the sequence"                                         );
-		set( KEY_PLAYER_VOL_FLD,           "Focus the volume text field"                                                 );
-		set( KEY_PLAYER_VOL_SLD,           "Focus the volume slider"                                                     );
-		set( KEY_PLAYER_TEMPO_FLD,         "Focus the tempo text field"                                                  );
-		set( KEY_PLAYER_TEMPO_SLD,         "Focus the tempo slider"                                                      );
-		set( KEY_PLAYER_TRANSPOSE_FLD,     "Focus the transpose text field"                                              );
-		set( KEY_PLAYER_TRANSPOSE_SLD,     "Focus the transpose slider"                                                  );
-		set( KEY_PLAYER_CH_VOL_FLD,        "Focus the channel volume text field"                                         );
-		set( KEY_PLAYER_CH_VOL_SLD,        "Focus the channel volume slider"                                             );
-		set( KEY_PLAYER_CH_VOL_BTN,        "Press the button to apply the channel volume to all channels"                );
-		set( KEY_PLAYER_CH_00,             "Toggle channel 0"                                                            );
-		set( KEY_PLAYER_CH_01,             "Toggle channel 1"                                                            );
-		set( KEY_PLAYER_CH_02,             "Toggle channel 2"                                                            );
-		set( KEY_PLAYER_CH_03,             "Toggle channel 3"                                                            );
-		set( KEY_PLAYER_CH_04,             "Toggle channel 4"                                                            );
-		set( KEY_PLAYER_CH_05,             "Toggle channel 5"                                                            );
-		set( KEY_PLAYER_CH_06,             "Toggle channel 6"                                                            );
-		set( KEY_PLAYER_CH_07,             "Toggle channel 7"                                                            );
-		set( KEY_PLAYER_CH_08,             "Toggle channel 8"                                                            );
-		set( KEY_PLAYER_CH_09,             "Toggle channel 9"                                                            );
-		set( KEY_PLAYER_CH_10,             "Toggle channel 10"                                                           );
-		set( KEY_PLAYER_CH_11,             "Toggle channel 11"                                                           );
-		set( KEY_PLAYER_CH_12,             "Toggle channel 12"                                                           );
-		set( KEY_PLAYER_CH_13,             "Toggle channel 13"                                                           );
-		set( KEY_PLAYER_CH_14,             "Toggle channel 14"                                                           );
-		set( KEY_PLAYER_CH_15,             "Toggle channel 15"                                                           );
-		set( KEY_PLAYER_CH_00_M,           "Mute or Unmute channel 0"                                                    );
-		set( KEY_PLAYER_CH_01_M,           "Mute or Unmute channel 1"                                                    );
-		set( KEY_PLAYER_CH_02_M,           "Mute or Unmute channel 2"                                                    );
-		set( KEY_PLAYER_CH_03_M,           "Mute or Unmute channel 3"                                                    );
-		set( KEY_PLAYER_CH_04_M,           "Mute or Unmute channel 4"                                                    );
-		set( KEY_PLAYER_CH_05_M,           "Mute or Unmute channel 5"                                                    );
-		set( KEY_PLAYER_CH_06_M,           "Mute or Unmute channel 6"                                                    );
-		set( KEY_PLAYER_CH_07_M,           "Mute or Unmute channel 7"                                                    );
-		set( KEY_PLAYER_CH_08_M,           "Mute or Unmute channel 8"                                                    );
-		set( KEY_PLAYER_CH_09_M,           "Mute or Unmute channel 9"                                                    );
-		set( KEY_PLAYER_CH_10_M,           "Mute or Unmute channel 10"                                                   );
-		set( KEY_PLAYER_CH_11_M,           "Mute or Unmute channel 11"                                                   );
-		set( KEY_PLAYER_CH_12_M,           "Mute or Unmute channel 12"                                                   );
-		set( KEY_PLAYER_CH_13_M,           "Mute or Unmute channel 13"                                                   );
-		set( KEY_PLAYER_CH_14_M,           "Mute or Unmute channel 14"                                                   );
-		set( KEY_PLAYER_CH_15_M,           "Mute or Unmute channel 15"                                                   );
-		set( KEY_PLAYER_CH_00_S,           "Solo or Unsolo channel 0"                                                    );
-		set( KEY_PLAYER_CH_01_S,           "Solo or Unsolo channel 1"                                                    );
-		set( KEY_PLAYER_CH_02_S,           "Solo or Unsolo channel 2"                                                    );
-		set( KEY_PLAYER_CH_03_S,           "Solo or Unsolo channel 3"                                                    );
-		set( KEY_PLAYER_CH_04_S,           "Solo or Unsolo channel 4"                                                    );
-		set( KEY_PLAYER_CH_05_S,           "Solo or Unsolo channel 5"                                                    );
-		set( KEY_PLAYER_CH_06_S,           "Solo or Unsolo channel 6"                                                    );
-		set( KEY_PLAYER_CH_07_S,           "Solo or Unsolo channel 7"                                                    );
-		set( KEY_PLAYER_CH_08_S,           "Solo or Unsolo channel 8"                                                    );
-		set( KEY_PLAYER_CH_09_S,           "Solo or Unsolo channel 9"                                                    );
-		set( KEY_PLAYER_CH_10_S,           "Solo or Unsolo channel 10"                                                   );
-		set( KEY_PLAYER_CH_11_S,           "Solo or Unsolo channel 11"                                                   );
-		set( KEY_PLAYER_CH_12_S,           "Solo or Unsolo channel 12"                                                   );
-		set( KEY_PLAYER_CH_13_S,           "Solo or Unsolo channel 13"                                                   );
-		set( KEY_PLAYER_CH_14_S,           "Solo or Unsolo channel 14"                                                   );
-		set( KEY_PLAYER_CH_15_S,           "Solo or Unsolo channel 15"                                                   );
-		set( KEY_SOUNDCHECK_CLOSE,         "Close the Soundcheck window"                                                 );
-		set( KEY_SOUNDCHECK_PLAY,          "Click the Play button"                                                       );
-		set( KEY_SOUNDCHECK_FILTER_INSTR,  "Open the Instruments/Drumkits Filter"                                        );
-		set( KEY_SOUNDCHECK_FILTER_NOTE,   "Open the Note/Percussion Filter"                                             );
-		set( KEY_SOUNDCHECK_INSTR,         "Focus the Instrument table"                                                  );
-		set( KEY_SOUNDCHECK_NOTE,          "Focus the Note/Percussion table"                                             );
-		set( KEY_SOUNDCHECK_VOL_FLD,       "Focus the volume text field"                                                 );
-		set( KEY_SOUNDCHECK_VOL_SLD,       "Focus the volume slider"                                                     );
-		set( KEY_SOUNDCHECK_VEL_FLD,       "Focus the velocity text field"                                               );
-		set( KEY_SOUNDCHECK_VEL_SLD,       "Focus the velocity slider"                                                   );
-		set( KEY_SOUNDCHECK_DURATION,      "Focus the duration text field"                                               );
-		set( KEY_SOUNDCHECK_KEEP,          "Toggle the \"Keep Settings\" checkbox"                                       );
-		set( KEY_SOUNDCHECK_CH_00,         "Select channel 0"                                                            );
-		set( KEY_SOUNDCHECK_CH_01,         "Select channel 1"                                                            );
-		set( KEY_SOUNDCHECK_CH_02,         "Select channel 2"                                                            );
-		set( KEY_SOUNDCHECK_CH_03,         "Select channel 3"                                                            );
-		set( KEY_SOUNDCHECK_CH_04,         "Select channel 4"                                                            );
-		set( KEY_SOUNDCHECK_CH_05,         "Select channel 5"                                                            );
-		set( KEY_SOUNDCHECK_CH_06,         "Select channel 6"                                                            );
-		set( KEY_SOUNDCHECK_CH_07,         "Select channel 7"                                                            );
-		set( KEY_SOUNDCHECK_CH_08,         "Select channel 8"                                                            );
-		set( KEY_SOUNDCHECK_CH_09,         "Select channel 9"                                                            );
-		set( KEY_SOUNDCHECK_CH_10,         "Select channel 10"                                                           );
-		set( KEY_SOUNDCHECK_CH_11,         "Select channel 11"                                                           );
-		set( KEY_SOUNDCHECK_CH_12,         "Select channel 12"                                                           );
-		set( KEY_SOUNDCHECK_CH_13,         "Select channel 13"                                                           );
-		set( KEY_SOUNDCHECK_CH_14,         "Select channel 14"                                                           );
-		set( KEY_SOUNDCHECK_CH_15,         "Select channel 15"                                                           );
-		set( KEY_INFO_CLOSE,               "Close the Info window"                                                       );
-		set( KEY_INFO_CONF,                "Switch to the Configuration tab"                                             );
-		set( KEY_INFO_CONF_NOTE,           "Switch to the Configuration / Note Table tab"                                );
-		set( KEY_INFO_CONF_PERC,           "Switch to the Configuration / Percussion IDs tab"                            );
-		set( KEY_INFO_CONF_SYNTAX,         "Switch to the Configuration / Syntax tab"                                    );
-		set( KEY_INFO_CONF_INSTR,          "Switch to the Configuration / Instrument IDs tab"                            );
-		set( KEY_INFO_CONF_DRUMKIT,        "Switch to the Configuration / Drumkit IDs tab"                               );
-		set( KEY_INFO_SF,                  "Switch to the Soundfont tab"                                                 );
-		set( KEY_INFO_SF_GENERAL,          "Switch to the Soundfont / General Info tab"                                  );
-		set( KEY_INFO_SF_INSTR,            "Switch to the Soundfont / Instruments & Drum Kits tab"                       );
-		set( KEY_INFO_SF_RES,              "Switch to the Soundfont / Resources tab"                                     );
-		set( KEY_INFO_MIDI,                "Switch to the MIDI Sequence tab"                                             );
-		set( KEY_INFO_MIDI_GENERAL,        "Switch to the MIDI Sequence / General Info tab"                              );
-		set( KEY_INFO_MIDI_KARAOKE,        "Switch to the MIDI Sequence / Karaoke Info tab"                              );
-		set( KEY_INFO_MIDI_BANKS,          "Switch to the MIDI Sequence / Banks, Instruments, Notes tab"                 );
-		set( KEY_INFO_MIDI_MSG,            "Switch to the MIDI Sequence / MIDI Messages tab"                             );
-		set( KEY_INFO_ABOUT,               "Switch to the About tab"                                                     );
-		set( KEY_INFO_KEYBINDINGS,         "Switch to the Key Bindings Tab"                                              );
-		set( KEY_INFO_CONF_NOTE_FILTER,    "Open the Note table filter"                                                  );
-		set( KEY_INFO_CONF_PERC_FILTER,    "Open the Percussion ID table filter"                                         );
-		set( KEY_INFO_CONF_SYNTAX_FILTER,  "Open the Syntax table filter"                                                );
-		set( KEY_INFO_CONF_INSTR_FILTER,   "Open the Instrument ID table filter"                                         );
-		set( KEY_INFO_CONF_DRUMKIT_FILTER, "Open the Drumkit ID table filter"                                            );
-		set( KEY_INFO_SF_INSTR_FILTER,     "Open the Instruments & Drumkits table filter"                                );
-		set( KEY_INFO_SF_RES_FILTER,       "Open the Resources table filter"                                             );
-		set( KEY_INFO_MIDI_MSG_FILTER,     "Open the string filter for the MIDI Messages table"                          );
-		set( KEY_INFO_MIDI_BANKS_TOT_PL,   "Expand selected nodes (or the whole tree) from MIDI / Banks / Total"         );
-		set( KEY_INFO_MIDI_BANKS_TOT_MIN,  "Collapse selected nodes (or the whole tree) from MIDI / Banks / Total"       );
-		set( KEY_INFO_MIDI_BANKS_TOT_TREE, "Focus the MIDI / Banks / Total tree"                                         );
-		set( KEY_INFO_MIDI_BANKS_CH_PL,    "Expand selected nodes (or the whole tree) from MIDI / Banks / Per Channel"   );
-		set( KEY_INFO_MIDI_BANKS_CH_MIN,   "Collapse selected nodes (or the whole tree) from MIDI / Banks / Per Channel" );
-		set( KEY_INFO_MIDI_BANKS_CH_TREE,  "Focus the MIDI / Banks / Per Channel tree"                                   );
-		set( KEY_INFO_MIDI_MSG_PL,         "Expand selected nodes (or the whole tree) from MIDI / Messages"              );
-		set( KEY_INFO_MIDI_MSG_MIN,        "Collapse selected nodes (or the whole tree) from MIDI / Messages"            );
-		set( KEY_INFO_MIDI_MSG_TREE,       "Focus the MIDI Sequence / MIDI Messages tree"                                );
-		set( KEY_INFO_MIDI_MSG_TABLE,      "Focus the MIDI Messages table"                                               );
-		set( KEY_INFO_MIDI_MSG_CH_INDEP,   "Toggle \"Channel-Independent\" checkbox"                                     );
-		set( KEY_INFO_MIDI_MSG_CH_DEP,     "Toggle \"Channel-Dependent\" checkbox"                                       );
-		set( KEY_INFO_MIDI_MSG_SEL_NOD,    "Toggle \"Selected Nodes\" checkbox"                                          );
-		set( KEY_INFO_MIDI_MSG_LIM_TCK,    "Toggle \"Limit Ticks\" checkbox"                                             );
-		set( KEY_INFO_MIDI_MSG_TICK_FROM,  "Focus \"From\" tick text field"                                              );
-		set( KEY_INFO_MIDI_MSG_TICK_TO,    "Focus \"To\" tick text field"                                                );
-		set( KEY_INFO_MIDI_MSG_LIM_TRK,    "Toggle \"Limit Tracks\" checkbox"                                            );
-		set( KEY_INFO_MIDI_MSG_TRACKS_TXT, "Focus Tracks text field"                                                     );
-		set( KEY_INFO_MIDI_MSG_SHOW_IN_TR, "Click \"Show in Tree\" button"                                               );
-		set( KEY_INFO_MIDI_MSG_SHOW_AUTO,  "Toggle \"Automatically\" checkbox"                                           );
-		set( KEY_INFO_MIDI_MSG_CH_00,      "Toggle checkbox for channel 0"                                               );
-		set( KEY_INFO_MIDI_MSG_CH_01,      "Toggle checkbox for channel 1"                                               );
-		set( KEY_INFO_MIDI_MSG_CH_02,      "Toggle checkbox for channel 2"                                               );
-		set( KEY_INFO_MIDI_MSG_CH_03,      "Toggle checkbox for channel 3"                                               );
-		set( KEY_INFO_MIDI_MSG_CH_04,      "Toggle checkbox for channel 4"                                               );
-		set( KEY_INFO_MIDI_MSG_CH_05,      "Toggle checkbox for channel 5"                                               );
-		set( KEY_INFO_MIDI_MSG_CH_06,      "Toggle checkbox for channel 6"                                               );
-		set( KEY_INFO_MIDI_MSG_CH_07,      "Toggle checkbox for channel 7"                                               );
-		set( KEY_INFO_MIDI_MSG_CH_08,      "Toggle checkbox for channel 8"                                               );
-		set( KEY_INFO_MIDI_MSG_CH_09,      "Toggle checkbox for channel 9"                                               );
-		set( KEY_INFO_MIDI_MSG_CH_10,      "Toggle checkbox for channel 10"                                              );
-		set( KEY_INFO_MIDI_MSG_CH_11,      "Toggle checkbox for channel 11"                                              );
-		set( KEY_INFO_MIDI_MSG_CH_12,      "Toggle checkbox for channel 12"                                              );
-		set( KEY_INFO_MIDI_MSG_CH_13,      "Toggle checkbox for channel 13"                                              );
-		set( KEY_INFO_MIDI_MSG_CH_14,      "Toggle checkbox for channel 14"                                              );
-		set( KEY_INFO_MIDI_MSG_CH_15,      "Toggle checkbox for channel 15"                                              );
-		set( KEY_INFO_KEY_TREE,            "Focus key binding Tree"                                                      );
-		set( KEY_INFO_KEY_PL,              "Expand selected nodes (or the whole tree) from Key Bindings"                 );
-		set( KEY_INFO_KEY_MIN,             "Collapse selected nodes (or the whole tree) from Key Bindings"               );
-		set( KEY_INFO_KEY_FLD,             "Focus the field to enter a new key binding"                                  );
-		set( KEY_INFO_KEY_FILTER,          "Focus the key binding tree filter field"                                     );
-		set( KEY_INFO_KEY_ADD_BTN,         "Press the button to add a key binding"                                       );
-		set( KEY_INFO_KEY_RESET_ID_CBX,    "Toggle the checkbox to reset the key bindings of the selected action"        );
-		set( KEY_INFO_KEY_RESET_ID_BTN,    "Press the button to reset the key bindings of the selected action"           );
-		set( KEY_INFO_KEY_RESET_GLOB_CBX,  "Toggle the checkbox to reset all key bindings globally"                      );
-		set( KEY_INFO_KEY_RESET_GLOB_BTN,  "Press the button to reset all key bindings globally"                         );
-		set( KEY_MSG_CLOSE,                "Close the message window"                                                    );
-		set( KEY_STRING_FILTER_CLOSE,      "Close the table filter"                                                      );
-		set( KEY_STRING_FILTER_CLEAR,      "Clear the table filter"                                                      );
-		set( KEY_FILE_SELECT_CLOSE,        "Close the File Selector"                                                     );
-		set( KEY_FILE_SELECT_CHARSET_CBX,  "Open the combobox to select the charset"                                     );
-		set( KEY_FILE_SELECT_FOREIGN_EXE,  "Focus the Text field for the Command or full Path of the foreign program"    );
-		set( KEY_FILE_SELECT_DC_OPEN,      "Open the Decompile Configuration Window"                                     );
-		set( KEY_FILE_SELECTOR_IMP_MPL,    "In the IMPORT selector, select the MidicaPL Tab"                             );
-		set( KEY_FILE_SELECTOR_IMP_MID,    "In the IMPORT selector, select the MIDI Tab"                                 );
-		set( KEY_FILE_SELECTOR_IMP_ALDA,   "In the IMPORT selector, select the ALDA Tab"                                 );
-		set( KEY_FILE_SELECTOR_IMP_ABC,    "In the IMPORT selector, select the ABC Tab"                                  );
-		set( KEY_FILE_SELECTOR_IMP_LY,     "In the IMPORT selector, select the LilyPond Tab"                             );
-		set( KEY_FILE_SELECTOR_IMP_MSCORE, "In the IMPORT selector, select the MuscScore Tab"                            );
-		set( KEY_FILE_SELECTOR_EXP_MID,    "In the EXPORT selector, select the MIDI Tab"                                 );
-		set( KEY_FILE_SELECTOR_EXP_MPL,    "In the EXPORT selector, select the MidicaPL Tab"                             );
-		set( KEY_FILE_SELECTOR_EXP_ALDA,   "In the EXPORT selector, select the ALDA Tab"                                 );
-		set( KEY_FILE_SELECTOR_EXP_ABC,    "In the EXPORT selector, select the ABC Tab"                                  );
-		set( KEY_FILE_SELECTOR_EXP_LY,     "In the EXPORT selector, select the LilyPond Tab"                             );
-		set( KEY_FILE_SELECTOR_EXP_MSCORE, "In the EXPORT selector, select the MuscScore Tab"                            );
-		set( KEY_DC_CONFIG_CLOSE,          "Close the Decompile Configuration Window"                                    );
-		set( KEY_DC_TAB_DEBUG,             "Select the Debug tab in the decompile config window"                         );
-		set( KEY_DC_TAB_NOTE_LENGTH,       "Select the Note Length tab in the decompile config window"                   );
-		set( KEY_DC_TAB_CHORDS,            "Select the Chords tab in the decompile config window"                        );
-		set( KEY_DC_TAB_NOTE_REST,         "Select the Notes/Rests tab in the decompile config window"                   );
-		set( KEY_DC_TAB_KARAOKE,           "Select the Karaoke tab in the decompile config window"                       );
-		set( KEY_DC_TAB_SLICES,            "Select the Extra Slices tab in the decompile config window"                  );
-		set( KEY_DC_ADD_TICK_COMMENTS,     "Toggle Checkbox: Add Tick Comments"                                          );
-		set( KEY_DC_ADD_CONFIG,            "Toggle Checkbox: Add Configuration"                                          );
-		set( KEY_DC_ADD_SCORE,             "Toggle Checkbox: Add Quality Score"                                          );
-		set( KEY_DC_ADD_STATISTICS,        "Toggle Checkbox: Add Quality Statistics"                                     );
-		set( KEY_DC_ADD_STRATEGY_STAT,     "Toggle Checkbox: Add Stragegy Statistics"                                    );
-		set( KEY_DC_NOTE_LENGTH_STRATEGY,  "Open Selection: Note Length Strategy"                                        );
-		set( KEY_DC_MAX_TARGET_TICKS_ON,   "Focus the text field for the Max target ticks"                               );
-		set( KEY_DC_MIN_DUR_TO_KEEP,       "Focus the text field for the Min Duration to keep"                           );
-		set( KEY_DC_TOL_TICK_LEN,          "Focus the text field for the Note Length Tick Tolerance"                     );
-		set( KEY_DC_TOL_DUR_RATIO,         "Focus the text field for the Duration Ratio Tolerance"                       );
-		set( KEY_DC_CRD_PREDEFINED,        "Toggle Checkbox: Use Predefined Chords"                                      );
-		set( KEY_DC_CRD_NOTE_ON,           "Focus the text field for the chord Note-ON tick tolerance"                   );
-		set( KEY_DC_CRD_NOTE_OFF,          "Focus the text field for the chord Note-OFF tick tolerance"                  );
-		set( KEY_DC_CRD_VELOCITY,          "Focus the text field for the chord velocity tolerance"                       );
-		set( KEY_DC_USE_DOT_NOTES,         "Toggle Checkbox: Use dotted notes"                                           );
-		set( KEY_DC_USE_DOT_RESTS,         "Toggle Checkbox: Use dotted rests"                                           );
-		set( KEY_DC_USE_TRIP_NOTES,        "Toggle Checkbox: Use tripletted notes"                                       );
-		set( KEY_DC_USE_TRIP_RESTS,        "Toggle Checkbox: Use tripletted rests"                                       );
-		set( KEY_DC_KAR_ORPHANED,          "Open Orphaned Syllables Selection"                                           );
-		set( KEY_DC_KAR_ONE_CH,            "Toggle Checkbox: All Lyrics in One Channel"                                  );
-		set( KEY_DC_FLD_GLOB_SINGLE,       "Focus text field: Add one split at tick..."                                  );
-		set( KEY_DC_BTN_GLOB_SINGLE,       "Press Button: Add Single Tick"                                               );
-		set( KEY_DC_FLD_GLOB_EACH,         "Focus text field: Add many splits (distance)"                                );
-		set( KEY_DC_FLD_GLOB_FROM,         "Focus text field: Add many splits (from)"                                    );
-		set( KEY_DC_FLD_GLOB_TO,           "Focus text field: Add many splits (to)"                                      );
-		set( KEY_DC_BTN_GLOB_RANGE,        "Press Button: Add many splits"                                               );
-		set( KEY_DC_AREA_GLOB_ALL,         "Focus text area: Edit Extra Split Ticks Directly"                            );
-		set( KEY_DC_BTN_GLOB_ALL,          "Press Button: Update Ticks"                                                  );
-		set( KEY_DC_RESTORE_SAVED,         "Press the button to restore saved decompile config"                          );
-		set( KEY_DC_RESTORE_DEFAULT,       "Press the button to restore default decompile config"                        );
-		set( KEY_DC_SAVE,                  "Press the button to save the decompile config"                               );
-		set( KEY_EXPORT_RESULT_CLOSE,      "Close the Export Result Window"                                              );
-		set( KEY_EXPORT_RESULT_SHORT,      "Toggle Checkbox: Show Ignored Short Message"                                 );
-		set( KEY_EXPORT_RESULT_META,       "Toggle Checkbox: Show Ignored Meta Message"                                  );
-		set( KEY_EXPORT_RESULT_SYSEX,      "Toggle Checkbox: Show Ignored SysEx Message"                                 );
-		set( KEY_EXPORT_RESULT_SKIPPED_RESTS, "Toggle Checkbox: Show Skipped Rests"                                      );
-		set( KEY_EXPORT_RESULT_OFF_NOT_FOUND, "Toggle Checkbox: Show Note-OFF not found"                                 );
-		set( KEY_EXPORT_RESULT_OTHER,      "Toggle Checkbox: Show other warnings"                                        );
-		set( KEY_EXPORT_RESULT_FILTER,     "Open the Table Filter"                                                       );
-=======
 		set( KEY_MAIN_INFO,                    "Open Info & Config Details"                                                  );
 		set( KEY_MAIN_PLAYER,                  "Open Player Window"                                                          );
 		set( KEY_MAIN_IMPORT,                  "Import File"                                                                 );
@@ -2595,6 +2091,9 @@
 		set( KEY_FILE_SELECTOR_EXP_MID,        "In the EXPORT selector, select the MIDI Tab"                                 );
 		set( KEY_FILE_SELECTOR_EXP_MPL,        "In the EXPORT selector, select the MidicaPL Tab"                             );
 		set( KEY_FILE_SELECTOR_EXP_ALDA,       "In the EXPORT selector, select the ALDA Tab"                                 );
+		set( KEY_FILE_SELECTOR_EXP_ABC,        "In the EXPORT selector, select the ABC Tab"                                  );
+		set( KEY_FILE_SELECTOR_EXP_LY,         "In the EXPORT selector, select the LilyPond Tab"                             );
+		set( KEY_FILE_SELECTOR_EXP_MSCORE,     "In the EXPORT selector, select the MuscScore Tab"                            );
 		set( KEY_DC_CONF_CLOSE,                "Close the Decompile Configuration Window"                                    );
 		set( KEY_DC_CONF_TAB_DEBUG,            "Select the Debug tab in the decompile config window"                         );
 		set( KEY_DC_CONF_TAB_NOTE_LENGTH,      "Select the Note Length tab in the decompile config window"                   );
@@ -2643,7 +2142,6 @@
 		set( KEY_EXPORT_RESULT_OFF_NOT_FOUND,  "Toggle Checkbox: Show Note-OFF not found"                                    );
 		set( KEY_EXPORT_RESULT_OTHER,          "Toggle Checkbox: Show other warnings"                                        );
 		set( KEY_EXPORT_RESULT_FILTER,         "Open the Table Filter"                                                       );
->>>>>>> 36bf7c0a
 		
 		// UiView
 		set( CONFIGURATION,                "Configuration"                 );
